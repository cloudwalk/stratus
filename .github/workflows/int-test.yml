name: Integration Tests

on:
  pull_request:
    branches:
      - '*'
    paths-ignore:
      - '.github/workflows/deploy.yml'
      - '.github/workflows/docs-release.yml'
      - '.github/workflows/outdated.yml'
      - '.github/CODEOWNERS'
      - 'config/**'
      - 'README.md'
      - 'LICENSE'
      - 'CONTRIBUTING.md'
  workflow_dispatch:
  push: # Rebuild cache policy
    branches:
      - 'main'
    paths:
      - 'Cargo.lock'
      - 'Cargo.toml'

jobs:
  int_tests:
    if: ${{ false }} # Disable the job by default
    name: Integration Tests
    runs-on: ubuntu-latest
    timeout-minutes: 25

    concurrency:
      group: ${{ github.workflow }}-${{ github.ref || github.run_id }}
      cancel-in-progress: true

    steps:
      - name: Checkout code
        uses: actions/checkout@v2

      - name: Cache Cargo Registry and Target Directory
        uses: actions/cache@v4.0.2
        id: cache-cargo
        with:
          path: |
            ~/.cargo/registry
            ~/.cargo/git
            target
          key: ${{ runner.os }}-cargo-test-${{ hashFiles('Cargo.lock', 'Cargo.toml') }}
          restore-keys: |
<<<<<<< HEAD
            ${{ runner.os }}-cargo-test-c4b67e5d84c682753bd9e99fd1b8b9706b9bfaa02b82340327d269150739f6f8
=======
>>>>>>> 97404209
            ${{ runner.os }}-cargo-test-

      - name: Set up Rust
        if: ${{ steps.cache-cargo.outputs.cache-hit != 'true' }}
        run: curl --proto '=https' --tlsv1.2 -sSf https://sh.rustup.rs | sh -s -- -y

      - name: Set up Just
        uses: extractions/setup-just@v1

      - name: Integration tests
        run: just test-int<|MERGE_RESOLUTION|>--- conflicted
+++ resolved
@@ -46,10 +46,6 @@
             target
           key: ${{ runner.os }}-cargo-test-${{ hashFiles('Cargo.lock', 'Cargo.toml') }}
           restore-keys: |
-<<<<<<< HEAD
-            ${{ runner.os }}-cargo-test-c4b67e5d84c682753bd9e99fd1b8b9706b9bfaa02b82340327d269150739f6f8
-=======
->>>>>>> 97404209
             ${{ runner.os }}-cargo-test-
 
       - name: Set up Rust
