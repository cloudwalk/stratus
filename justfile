--- conflicted
+++ resolved
@@ -309,11 +309,7 @@
 
     # Run cargo flamegraph with necessary environment variables
     echo "Running cargo flamegraph"
-<<<<<<< HEAD
-    cargo flamegraph --bin importer-online --deterministic --features dev,perf -- --external-rpc=http://localhost:3003/rpc
-=======
-    CARGO_PROFILE_RELEASE_DEBUG=true cargo flamegraph --bin importer-online --deterministic --features dev,perf -- --external-rpc=http://localhost:3003/rpc --chain-id=2009
->>>>>>> d4dcfecb
+    cargo flamegraph --bin importer-online --deterministic --features dev,perf -- --external-rpc=http://localhost:3003/rpc --chain-id=2009
 
 # ------------------------------------------------------------------------------
 # Contracts tasks
