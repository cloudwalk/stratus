--- conflicted
+++ resolved
@@ -273,9 +273,8 @@
 e2e-importer-online-up:
     #!/bin/bash
 
-<<<<<<< HEAD
     # Build Stratus binary
-    echo "Building Stratus binary"
+    just _log "Building Stratus binary"
     cargo build --release --bin stratus --features dev
 
     mkdir e2e_logs
@@ -284,32 +283,13 @@
     RUST_LOG=info cargo run --release --bin stratus --features dev -- --mode leader --block-mode 1s --enable-genesis --enable-test-accounts --perm-storage=rocks --rocks-path-prefix=temp_3000 --tokio-console-address=0.0.0.0:6668 --metrics-exporter-address=0.0.0.0:9000 -a 0.0.0.0:3000 > e2e_logs/stratus.log &
 
     # Wait for Stratus with leader flag to start
-    wait-service --tcp 0.0.0.0:3000 -t {{ wait_service_timeout }} -- echo
+    just _wait_for_stratus 3000
 
     # Start Stratus with follower flag
     RUST_LOG=info cargo run --release --bin stratus --features dev -- --mode follower --enable-test-accounts --perm-storage=rocks --rocks-path-prefix=temp_3001 --tokio-console-address=0.0.0.0:6669 --metrics-exporter-address=0.0.0.0:9001 -a 0.0.0.0:3001 -r http://0.0.0.0:3000/ -w ws://0.0.0.0:3000/ > e2e_logs/importer.log &
 
     # Wait for Stratus with follower flag to start
-    wait-service --tcp 0.0.0.0:3001 -t {{ wait_service_timeout }} -- echo
-=======
-    # Build Stratus and Run With Importer binaries
-    just _log "Building Stratus and Run With Importer binaries"
-    cargo build --release --bin stratus --bin run-with-importer --features dev
-
-    mkdir e2e_logs
-
-    # Start Stratus binary
-    RUST_LOG=info cargo run --release --bin stratus --features dev -- --block-mode 1s --perm-storage=rocks --rocks-path-prefix=temp_3000 --tokio-console-address=0.0.0.0:6668 --metrics-exporter-address=0.0.0.0:9000 -a 0.0.0.0:3000 > e2e_logs/stratus.log &
-
-    # Wait for Stratus to start
-    just _wait_for_stratus 3000
-
-    # Start Run With Importer binary
-    RUST_LOG=info cargo run --release --bin run-with-importer --features dev -- --block-mode 1s --perm-storage=rocks --rocks-path-prefix=temp_3001 --tokio-console-address=0.0.0.0:6669 --metrics-exporter-address=0.0.0.0:9001 -a 0.0.0.0:3001 -r http://0.0.0.0:3000/ -w ws://0.0.0.0:3000/ > e2e_logs/run_with_importer.log &
-
-    # Wait for Run With Importer to start
     just _wait_for_stratus 3001
->>>>>>> a15303ec
 
     if [ -d e2e/cloudwalk-contracts ]; then
     (
