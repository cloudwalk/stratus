import "justfile_helpers"

# Environment variables automatically passed to executed commands.
export CARGO_PROFILE_RELEASE_DEBUG := env("CARGO_PROFILE_RELEASE_DEBUG", "1")
export RUST_BACKTRACE := env("RUST_BACKTRACE", "0")
export CARGO_COMMAND := env("CARGO_COMMAND", "")

# Global arguments that can be passed to receipts.
nightly_flag := if env("NIGHTLY", "") =~ "(true|1)" { "+nightly" } else { "" }
release_flag := if env("RELEASE", "") =~ "(true|1)" { "--release" } else { "" }
database_url := env("DATABASE_URL", "postgres://postgres:123@0.0.0.0:5432/stratus")

# Project: Show available tasks
default:
    just --list --unsorted

# Project: Run project setup
setup:
    @just _log "Installing Cargo killport"
    cargo install killport

    @just _log "Installing Cargo wait-service"
    cargo install wait-service

    @just _log "Installing Cargo flamegraph"
    cargo install flamegraph

    @just _log "Cloning Solidity repositories"
    just contracts-clone

# ------------------------------------------------------------------------------
# Stratus tasks
# ------------------------------------------------------------------------------

alias run          := stratus
alias run-leader   := stratus
alias run-follower := stratus-follower
alias run-importer := stratus-follower

# Stratus: Compile with debug options
build binary="stratus" features="dev":
    cargo {{nightly_flag}} build {{release_flag}} --bin {{binary}} --features {{features}}

# Stratus: Check, or compile without generating code
check:
    cargo {{nightly_flag}} check

# Stratus: Check all features individually using cargo hack
check-features *args="":
    command -v cargo-hack >/dev/null 2>&1 || { cargo install cargo-hack; }
    cargo hack check --each-feature --keep-going {{args}}

# Stratus: Clean build artifacts
clean:
    cargo clean

# Stratus: Build documentation
doc nightly-version="":
    @just _doc "{{nightly-version}}"

# Stratus: Lint and format code
lint:
    @just _lint

# Stratus: Lint and check code formatting
lint-check nightly-version="" clippy-flags="-D warnings -A clippy::unwrap_used -A clippy::expect_used -A clippy::panic":
    @just _lint "{{nightly-version}}" --check "{{ clippy-flags }}"

# Stratus: Check for dependencies major updates
outdated:
    #!/bin/bash
    command -v cargo-outdated >/dev/null 2>&1 || { cargo install cargo-outdated; }
    cargo outdated --root-deps-only --ignore-external-rel

# Stratus: Update only the project dependencies
update:
    cargo update stratus

# ------------------------------------------------------------------------------
# Database tasks
# ------------------------------------------------------------------------------

# Database: Compile SQLx queries
db-compile:
    SQLX_OFFLINE=true cargo sqlx prepare --database-url {{database_url}} -- --all-targets
alias sqlx := db-compile

# ------------------------------------------------------------------------------
# Additional binaries
# ------------------------------------------------------------------------------

# Bin: Stratus main service as leader
stratus *args="":
    cargo {{nightly_flag}} run --bin stratus {{release_flag}} --features dev -- --leader {{args}}

# Bin: Stratus main service as leader while performing memory-profiling, producing a heap dump every 2^32 allocated bytes (~4gb)
# To produce a flamegraph of the memory usage use jeprof:
#   * Diferential flamegraph: jeprof <binary> --base=./jeprof.<...>.i0.heap ./jeprof.<...>.i<n>.heap --collapsed | flamegraph.pl > mem_prof.svg
#   * Point in time flamegraph: jeprof <binary> ./jeprof.<...>.i<n>.heap --collapsed | flamegraph.pl > mem_prof.svg
stratus-memory-profiling *args="":
    _RJEM_MALLOC_CONF=prof:true,prof_final:true,prof_leak:true,prof_gdump:true,lg_prof_interval:32 cargo {{nightly_flag}} run --bin stratus {{release_flag}} --features dev,jeprof -- --leader {{args}}

# Bin: Stratus main service as follower
stratus-follower *args="":
    LOCAL_ENV_PATH=config/stratus-follower.env.local cargo {{nightly_flag}} run --bin stratus {{release_flag}} --features dev -- --follower {{args}}

# Bin: Download external RPC blocks and receipts to temporary storage
rpc-downloader *args="":
    cargo {{nightly_flag}} run --bin rpc-downloader {{release_flag}} -- {{args}}

# Bin: Import external RPC blocks from temporary storage to Stratus storage
importer-offline *args="":
    cargo {{nightly_flag}} run --bin importer-offline {{release_flag}} -- {{args}}

# ------------------------------------------------------------------------------
# Test tasks
# ------------------------------------------------------------------------------

# Test: Execute all Rust tests
test name="":
    @just test-doc {{name}}
    @just test-unit {{name}}
    @just test-int {{name}}

# Test: Execute Rust doc tests
test-doc name="":
    cargo test {{name}} --doc

# Test: Execute Rust unit tests
test-unit name="":
    cargo test --lib {{name}} -- --nocapture --test-threads=1

# Test: Execute Rust integration tests
test-int name="'*'":
    cargo test --test {{name}} {{release_flag}} -- --nocapture

# ------------------------------------------------------------------------------
# E2E tasks
# ------------------------------------------------------------------------------

# E2E: Execute Hardhat tests in the specified network
e2e network="stratus" block_modes="automine" test="":
    #!/bin/bash
    if [ -d e2e ]; then
        cd e2e
    fi
    if [ ! -d node_modules ]; then
        npm install
    fi

    block_modes_split=$(echo {{block_modes}} | sed "s/,/ /g")
    for block_mode in $block_modes_split
    do
        just _log "Executing: $block_mode"
        if [ -z "{{test}}" ]; then
            BLOCK_MODE=$block_mode npx hardhat test test/$block_mode/*.test.ts --network {{network}}
        else
            BLOCK_MODE=$block_mode npx hardhat test test/$block_mode/*.test.ts --network {{network}} --grep "{{test}}"
        fi
    done

# E2E: Execute admin password tests
e2e-admin-password:
    #!/bin/bash
    cd e2e

    for test in "enabled|test123" "disabled|"; do
        IFS="|" read -r type pass <<< "$test"
        just _log "Running admin password tests with password $type"
        ADMIN_PASSWORD=$pass just run -a 0.0.0.0:3000 > /dev/null &
        just _wait_for_stratus
        npx hardhat test test/admin/e2e-admin-password-$type.test.ts --network stratus
        killport 3000 -s sigterm
    done

# E2E: Execute EOF (EVM Object Format) tests
e2e-eof perm-storage="inmemory":
    #!/bin/bash
    cd e2e/eof

    forge install

    # Start Stratus
    just build
    just run -a 0.0.0.0:3000 --executor-evm-spec Osaka --perm-storage={{perm-storage}} > stratus.log &
    just _wait_for_stratus

    # Run tests using alice pk
    forge script test/TestEof.s.sol:TestEof --rpc-url http://0.0.0.0:3000/ --broadcast -vvvv --legacy --private-key 0xac0974bec39a17e36ba4a6b4d238ff944bacb478cbed5efcae784d7bf4f2ff80 --sig "deploy()" --slow
    forge script test/TestEof.s.sol:TestEof --rpc-url http://0.0.0.0:3000/ --broadcast -vvvv --legacy --private-key 0xac0974bec39a17e36ba4a6b4d238ff944bacb478cbed5efcae784d7bf4f2ff80 --sig "run()" --slow

# E2E: Starts and execute Hardhat tests in Hardhat
e2e-hardhat block-mode="automine" test="":
    #!/bin/bash
    if [ -d e2e ]; then
        cd e2e
    fi

    echo "-> Starting Hardhat"
    BLOCK_MODE={{block-mode}} npx hardhat node &

    echo "-> Waiting Hardhat to start"
    wait-service --tcp localhost:8545 -- echo

    echo "-> Running E2E tests"
    just e2e hardhat {{block-mode}} {{test}}

    echo "-> Killing Hardhat"
    killport 8545

# E2E: Starts and execute Hardhat tests in Stratus
e2e-stratus block-mode="automine" test="":
    #!/bin/bash
    if [ -d e2e ]; then
        cd e2e
    fi
    just build

    just _log "Starting Stratus"
    RUST_LOG=debug just run -a 0.0.0.0:3000 --block-mode {{block-mode}} > stratus.log &

    just _wait_for_stratus

    just _log "Running E2E tests"
    if [[ {{block-mode}} =~ ^[0-9]+(ms|s)$ ]]; then
        just e2e stratus interval "{{test}}"
    else
        just e2e stratus {{block-mode}} "{{test}}"
    fi
    result_code=$?

    just _log "Killing Stratus"
    killport 3000 -s sigterm
    exit $result_code

# E2E: Starts and execute Hardhat tests in Stratus
e2e-stratus-rocks block-mode="automine" test="":
    #!/bin/bash
    if [ -d e2e ]; then
        cd e2e
    fi
    just build

    just _log "Starting Stratus"
    just run -a 0.0.0.0:3000 --block-mode {{block-mode}} --perm-storage=rocks > stratus.log &

    just _wait_for_stratus

    just _log "Running E2E tests"
    if [[ {{block-mode}} =~ ^[0-9]+(ms|s)$ ]]; then
        just e2e stratus interval "{{test}}"
    else
        just e2e stratus {{block-mode}} "{{test}}"
    fi
    result_code=$?

    just _log "Killing Stratus"
    killport 3000 -s sigterm
    exit $result_code

# E2E Clock: Builds and runs Stratus with block-time flag, then validates average block generation time
e2e-clock-stratus:
    #!/bin/bash
    just build
    just _log "Starting Stratus"
    just run --block-mode 1s -a 0.0.0.0:3000 > stratus.log &

    just _wait_for_stratus

    just _log "Validating block time"
    ./utils/block-time-check.sh
    result_code=$?

    just _log "Killing Stratus"
    killport 3000 -s sigterm
    exit $result_code

# E2E Clock: Builds and runs Stratus Rocks with block-time flag, then validates average block generation time
e2e-clock-stratus-rocks:
    #!/bin/bash
    just build

    just _log "Starting Stratus"
    just run --block-mode 1s --perm-storage=rocks -a 0.0.0.0:3000 > stratus.log &

    just _wait_for_stratus

    just _log "Validating block time"
    ./utils/block-time-check.sh
    result_code=$?

    just _log "Killing Stratus"
    killport 3000 -s sigterm
    exit $result_code

# E2E: Lint and format code
e2e-lint mode="--write":
    #!/bin/bash
    if [ -d e2e ]; then
        cd e2e
    fi
    node_modules/.bin/prettier . {{ mode }} --ignore-unknown

# E2E: Lint and format shell scripts for cloudwalk contracts
shell-lint mode="--write":
    @command -v shfmt > /dev/null 2>&1 && command -v shellcheck > /dev/null 2>&1 || echo "Please, install shfmt and shellcheck" && exit 0
    @shfmt {{ mode }} --indent 4 e2e/cloudwalk-contracts/*.sh
    @shellcheck e2e/cloudwalk-contracts/*.sh --severity=warning --shell=bash

# E2E: profiles RPC sync and generates a flamegraph
e2e-flamegraph:
    #!/bin/bash

    # Start RPC mock server
    just _log "Starting RPC mock server"
    killport 3003 -s sigterm

    cd e2e/rpc-mock-server
    if [ ! -d node_modules ]; then
        npm install
    fi
    cd ../..
    node ./e2e/rpc-mock-server/index.js &
    sleep 1

    # Wait for RPC mock server
    just _log "Waiting for RPC mock server to start for 60 seconds"
    wait-service --tcp 0.0.0.0:3003 -t 60 -- echo "RPC mock server started"

    # Run cargo flamegraph with necessary environment variables
    just _log "Running cargo flamegraph"
    cargo flamegraph --bin importer-online --deterministic --features dev -- --external-rpc=http://localhost:3003/rpc --chain-id=2009

e2e-leader:
    #!/bin/bash
    RUST_BACKTRACE=1 RUST_LOG=info cargo ${CARGO_COMMAND} run {{release_flag}} --bin stratus --features dev -- --leader --block-mode 1s --perm-storage=rocks --rocks-path-prefix=temp_3000 -a 0.0.0.0:3000 > e2e_logs/stratus.log &
    just _wait_for_stratus 3000

e2e-follower test="brlc":
    #!/bin/bash
    if [ "{{test}}" = "kafka" ]; then
    # Start Kafka using Docker Compose
        just _log "Starting Kafka"
        docker-compose up kafka >> e2e_logs/kafka.log &
        just _log "Waiting Kafka start"
        wait-service --tcp 0.0.0.0:29092 -- echo
        docker exec kafka kafka-topics --create --topic stratus-events --bootstrap-server localhost:29092 --partitions 1 --replication-factor 1
        RUST_BACKTRACE=1 RUST_LOG=info cargo ${CARGO_COMMAND} run {{release_flag}} --bin stratus --features dev -- --follower --perm-storage=rocks --rocks-path-prefix=temp_3001 -a 0.0.0.0:3001 -r http://0.0.0.0:3000/ -w ws://0.0.0.0:3000/ --kafka-bootstrap-servers localhost:29092 --kafka-topic stratus-events --kafka-client-id stratus-producer --kafka-security-protocol none > e2e_logs/importer.log &
    else
        RUST_BACKTRACE=1 RUST_LOG=info cargo ${CARGO_COMMAND} run {{release_flag}} --bin stratus --features dev -- --follower --perm-storage=rocks --rocks-path-prefix=temp_3001 -a 0.0.0.0:3001 -r http://0.0.0.0:3000/ -w ws://0.0.0.0:3000/ > e2e_logs/importer.log &
    fi
    # Wait for Stratus with follower flag to start
    just _wait_for_stratus 3001


_e2e-leader-follower-up-impl test="brlc" release_flag="--release":
    #!/bin/bash
    just build

    mkdir e2e_logs

    # Start Stratus with leader flag
    just e2e-leader

    # Start Stratus with follower flag
    just e2e-follower {{test}}

    if [ "{{test}}" = "deploy" ]; then
        just _log "Running deploy script"
        cd utils/deploy
        poetry install --no-root

        for i in {1..5}; do
            poetry run python3 ./deploy.py --current-leader 0.0.0.0:3000 --current-follower 0.0.0.0:3001 --auto-approve --log-file deploy_01.log
            if [ $? -ne 0 ]; then
                just _log "Deploy script failed"
                exit 1
            fi

            just _log "Switching back roles..."
            sleep 5

            poetry run python3 ./deploy.py --current-leader 0.0.0.0:3001 --current-follower 0.0.0.0:3000 --auto-approve --log-file deploy_02.log
            if [ $? -ne 0 ]; then
                just _log "Deploy script failed"
                exit 1
            fi

            sleep 5
        done

        just _log "Deploy script ran successfully"
        exit 0
    elif [ -d e2e/cloudwalk-contracts ]; then
    (
        cd e2e/cloudwalk-contracts/integration
        npm install
        npx hardhat test test/leader-follower-{{test}}.test.ts --bail --network stratus --show-stack-traces
        if [ $? -ne 0 ]; then
            just _log "Tests failed"
            exit 1
        else
            just _log "Tests passed successfully"
            exit 0
        fi
    )
    fi

# E2E: Leader & Follower Up
e2e-leader-follower-up test="brlc" release_flag="--release":
    just _e2e-leader-follower-up-impl {{test}} {{release_flag}}
    killport 3000 -s sigterm
    killport 3001 -s sigterm

# E2E: Leader & Follower Down
e2e-leader-follower-down:
    #!/bin/bash

    # Kill Stratus
    killport 3001 -s sigterm
    killport 3000 -s sigterm
    stratus_pid=$(pgrep -f 'stratus')
    kill $stratus_pid

    # Kill Kafka
    docker-compose down

    # Delete data contents
    rm -rf ./temp_*

    # Delete zeppelin directory
    rm -rf ./e2e/cloudwalk-contracts/integration/.openzeppelin

# E2E: RPC Downloader test
e2e-rpc-downloader:
    #!/bin/bash
    mkdir e2e_logs

    just build

    just _log "Starting Stratus"
    just run -a 0.0.0.0:3000 > e2e_logs/e2e-rpc-downloader-stratus.log &
    just _wait_for_stratus

    just _log "Starting PostgreSQL"
    docker-compose up -d postgres

    just _log "Running TestContractBalances tests"
    just e2e stratus automine
    
    just _log "Running RPC Downloader test"
    just rpc-downloader --external-rpc http://localhost:3000/ --external-rpc-storage postgres://postgres:123@localhost:5432/stratus --metrics-exporter-address 0.0.0.0:9001

    just rpc-downloader --external-rpc http://localhost:3000/ --external-rpc-storage postgres://postgres:123@localhost:5432/stratus --metrics-exporter-address 0.0.0.0:9001

    just _log "Checking content of postgres"
    pip install -r utils/check_rpc_downloader/requirements.txt
    POSTGRES_DB=stratus POSTGRES_PASSWORD=123 ETH_RPC_URL=http://localhost:3000/ python utils/check_rpc_downloader/main.py --start 0

    just _log "Killing Stratus"
    killport 3000 -s sigterm

    just _log "Killing PostgreSQL"
    docker-compose down postgres

# E2E Importer Offline
e2e-importer-offline:
    mkdir -p e2e_logs

    rm -rf data/importer-offline-database-rocksdb

    just build

    just _log "Starting Stratus"
    just stratus -a 0.0.0.0:3000 > e2e_logs/e2e-importer-offline-stratus.log &
    just _wait_for_stratus

    just _log "Running TestContractBalances tests"
    just e2e stratus automine

    just _log "Starting PostgreSQL"
    docker-compose up -d postgres
    
    just _log "Running rpc downloader"
    just rpc-downloader --external-rpc http://localhost:3000/ --external-rpc-storage postgres://postgres:123@localhost:5432/stratus --metrics-exporter-address 0.0.0.0:9001 --initial-accounts 0x70997970c51812dc3a010c7d01b50e0d17dc79c8,0xf39fd6e51aad88f6f4ce6ab8827279cfffb92266

    just _log "Run importer-offline"
    just importer-offline --external-rpc-storage postgres://postgres:123@localhost:5432/stratus --rocks-path-prefix=data/importer-offline-database --metrics-exporter-address 0.0.0.0:9002

    just _log "Stratus for importer-offline"
    cargo run --release --bin stratus -- --leader -a 0.0.0.0:3001 --perm-storage=rocks --rocks-path-prefix=data/importer-offline-database --metrics-exporter-address 0.0.0.0:9002 > e2e_logs/e2e-importer-offline-stratus-3001.log &
    just _wait_for_stratus 3001

    just _log "Compare blocks of stratus and importer-offline"
    pip install -r utils/compare_block/requirements.txt
    python utils/compare_block/main.py http://localhost:3000 http://localhost:3001 1 --ignore timestamp
    
    just _log "Killing Stratus"
    killport 3000 -s sigterm

    just _log "Killing importer-offline"
    killport 3001 -s sigterm
    
    just _log "Killing PostgreSQL"
    docker-compose down postgres

# ------------------------------------------------------------------------------
# Hive tests
# ------------------------------------------------------------------------------

# Hive: Build Stratus image for hive task
hive-build-client:
    docker build -f hive/clients/stratus/Dockerfile_base -t stratus_base .

# Hive: Execute test pipeline
hive:
    if ! docker images | grep -q stratus_base; then \
        just _log "Building Docker image..."; \
        docker build -f hive/clients/stratus/Dockerfile_base -t stratus_base .; \
    else \
        just _log "Docker image already built."; \
    fi
    cd hive && go build .
    cd hive && ./hive --client stratus --sim stratus/rpc --sim.parallelism 10
#    cd hive && sudo ./hive --client stratus --sim stratus/rpc --sim.parallelism 10 --loglevel 5 --docker.output

# Hive: View test pipeline results in Hiveview
hiveview:
    cd hive && go build ./cmd/hiveview
    ./hive/hiveview --serve --addr 0.0.0.0:8080 --logdir ./hive/workspace/logs/


# ------------------------------------------------------------------------------
# Contracts tasks
# ------------------------------------------------------------------------------

# Contracts: Clone Solidity repositories
contracts-clone *args="":
    cd e2e/cloudwalk-contracts && ./contracts-clone.sh {{args}}

# Contracts: Compile selected Solidity contracts
contracts-compile:
    cd e2e/cloudwalk-contracts && ./contracts-compile.sh

# Contracts: Flatten solidity contracts for integration test
contracts-flatten *args="":
    cd e2e/cloudwalk-contracts && ./contracts-flatten.sh {{args}}

# Contracts: Test selected Solidity contracts on Stratus
contracts-test *args="":
    cd e2e/cloudwalk-contracts && ./contracts-test.sh {{args}}
alias e2e-contracts := contracts-test

# Contracts: Remove all the cloned repositories
contracts-remove *args="":
    cd e2e/cloudwalk-contracts && ./contracts-remove.sh {{args}}

# Contracts: Start Stratus and run contracts tests with InMemory storage
contracts-test-stratus *args="":
    #!/bin/bash
    just build

    just _log "Starting Stratus"
    just run -a 0.0.0.0:3000 &

    just _wait_for_stratus

    just _log "Running E2E Contracts tests"
    just e2e-contracts {{args}}
    result_code=$?

    just _log "Killing Stratus"
    killport 3000 -s sigterm
    exit $result_code

# Contracts: Start Stratus and run contracts tests with RocksDB storage
contracts-test-stratus-rocks *args="":
    #!/bin/bash
    just build

    just _log "Starting Stratus"
    just run -a 0.0.0.0:3000 --perm-storage=rocks > stratus.log &

    just _wait_for_stratus

    just _log "Running E2E tests"
    just e2e-contracts {{args}}
    result_code=$?

    just _log "Killing Stratus"
    killport 3000 -s sigterm

    exit $result_code

# Contracts: Run tests and generate coverage info. Use --html to open in browser.
contracts-coverage *args="":
    cd e2e/cloudwalk-contracts && ./contracts-coverage.sh {{args}}

# Contracts: Erase coverage info
contracts-coverage-erase:
    #!/bin/bash
    cd e2e/cloudwalk-contracts/repos || exit 1
    just _log "Erasing coverage info..."
    rm -rf ./*/coverage && echo "Coverage info erased."


_e2e-leader-follower-up-coverage test="":
    -rm -r temp_3000-rocksdb
    -rm -r temp_3001-rocksdb
    just _coverage-run-stratus-recipe e2e-leader-follower-up {{test}} " "
    sleep 10
    -rm -r e2e_logs
    -rm utils/deploy/deploy_01.log
    -rm utils/deploy/deploy_02.log

_coverage-run-stratus-recipe *recipe="":
    just {{recipe}}
    sleep 10
    -rm -r e2e_logs

stratus-test-coverage *args="":
    #!/bin/bash
    # setup
    cargo llvm-cov clean --workspace
    just build
    source <(cargo llvm-cov show-env --export-prefix)
    export RUST_LOG=error
    export TRACING_LOG_FORMAT=json
    just contracts-clone
    just contracts-flatten

    # cargo test
    cargo llvm-cov --no-report
    sleep 10

    # inmemory
    for test in "automine" "external"; do
        just _coverage-run-stratus-recipe e2e-stratus $test
    done

    just _coverage-run-stratus-recipe e2e-clock-stratus

    just _coverage-run-stratus-recipe contracts-test-stratus
    just _coverage-run-stratus-recipe e2e-eof

    # rocksdb
    for test in "automine" "external"; do
        -rm -r data/rocksdb
        just _coverage-run-stratus-recipe e2e-stratus-rocks $test
    done

    -rm -r data/rocksdb
    just _coverage-run-stratus-recipe e2e-eof rocks

    -rm -r data/rocksdb
    just _coverage-run-stratus-recipe e2e-clock-stratus-rocks

    -rm -r data/rocksdb
    just _coverage-run-stratus-recipe contracts-test-stratus-rocks

    # other
    for test in kafka deploy brlc change miner importer health; do
        just _e2e-leader-follower-up-coverage $test
    done

    just _coverage-run-stratus-recipe e2e-admin-password

<<<<<<< HEAD
    cargo llvm-cov report {{args}}


# E2E: Create RocksDB checkpoint and start follower with it
e2e-rocksdb-checkpoint:
    #!/bin/bash
    just build

    mkdir -p e2e_logs

    # Start Stratus with leader flag
    just _log "Starting leader node"
    RUST_BACKTRACE=1 RUST_LOG=info cargo ${CARGO_COMMAND} run {{release_flag}} --bin stratus --features dev -- --leader --block-mode 1s --perm-storage=rocks --rocks-path-prefix=temp_3000 -a 0.0.0.0:3000 > e2e_logs/stratus.log &
    just _wait_for_stratus 3000
    
    # Create a RocksDB checkpoint for the follower
    just _log "Creating RocksDB checkpoint for follower"
    curl -X POST \
      http://localhost:3000 \
      -H "Content-Type: application/json" \
      -d '{
        "jsonrpc": "2.0",
        "method": "rocksdb_createCheckpoint",
        "params": ["temp_3001_checkpoint-rocksdb"],
        "id": 1
      }'
    
    # Start follower with the checkpoint
    just _log "Starting follower node with checkpoint"
    RUST_BACKTRACE=1 RUST_LOG=info cargo ${CARGO_COMMAND} run {{release_flag}} --bin stratus --features dev -- --follower --perm-storage=rocks --rocks-path-prefix=temp_3001_checkpoint -a 0.0.0.0:3001 -r http://0.0.0.0:3000/ -w ws://0.0.0.0:3000/ --use-rocksdb-replication > e2e_logs/follower.log &
    just _wait_for_stratus 3001
    
    just _log "Both nodes are running. Press Ctrl+C to stop them."
    
    # Wait for user to press Ctrl+C
    trap "killport 3000 -s sigterm; killport 3001 -s sigterm; rm -rf temp_300*; rm -rf e2e_logs; exit 0" INT
    while true; do sleep 1; done
=======
    just _coverage-run-stratus-recipe e2e-rpc-downloader

    just _coverage-run-stratus-recipe e2e-importer-offline

    -rm -r data/importer-offline-database-rocksdb

    cargo llvm-cov report {{args}}
>>>>>>> 08644bf9
<|MERGE_RESOLUTION|>--- conflicted
+++ resolved
@@ -665,7 +665,12 @@
 
     just _coverage-run-stratus-recipe e2e-admin-password
 
-<<<<<<< HEAD
+    just _coverage-run-stratus-recipe e2e-rpc-downloader
+
+    just _coverage-run-stratus-recipe e2e-importer-offline
+
+    -rm -r data/importer-offline-database-rocksdb
+
     cargo llvm-cov report {{args}}
 
 
@@ -702,13 +707,4 @@
     
     # Wait for user to press Ctrl+C
     trap "killport 3000 -s sigterm; killport 3001 -s sigterm; rm -rf temp_300*; rm -rf e2e_logs; exit 0" INT
-    while true; do sleep 1; done
-=======
-    just _coverage-run-stratus-recipe e2e-rpc-downloader
-
-    just _coverage-run-stratus-recipe e2e-importer-offline
-
-    -rm -r data/importer-offline-database-rocksdb
-
-    cargo llvm-cov report {{args}}
->>>>>>> 08644bf9
+    while true; do sleep 1; done