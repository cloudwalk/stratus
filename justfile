import '.justfile_helpers' # _lint, _outdated

# Environment variables automatically passed to executed commands.
export CARGO_PROFILE_RELEASE_DEBUG := env("CARGO_PROFILE_RELEASE_DEBUG", "1")
export RUST_BACKTRACE := "0"

# Global arguments that can be passed to receipts.
feature_flags := "dev," + env("FEATURES", "")
nightly_flag := if env("NIGHTLY", "") =~ "(true|1)" { "+nightly" } else { "" }
release_flag := if env("RELEASE", "") =~ "(true|1)" { "--release" } else { "" }
database_url := env("DATABASE_URL", "postgres://postgres:123@0.0.0.0:5432/stratus")
wait_service_timeout := env("WAIT_SERVICE_TIMEOUT", "60")

# Cargo flags.
build_flags := nightly_flag + " " + release_flag + " --bin stratus --features " + feature_flags
run_flags := "--enable-genesis --enable-test-accounts"

# Project: Show available tasks
default:
    just --list --unsorted

# Project: Run project setup
setup:
    @echo "* Installing Cargo killport"
    cargo install killport

    @echo "* Installing Cargo wait-service"
    cargo install wait-service

    @echo "* Installing Cargo flamegraph"
    cargo install flamegraph

    @echo "* Cloning Solidity repositories"
    just contracts-clone

# ------------------------------------------------------------------------------
# Stratus tasks
# ------------------------------------------------------------------------------

# Stratus: Run main service
run *args="":
    cargo run {{ build_flags }} -- {{ run_flags }} {{args}}

# Stratus: Compile with debug options
build:
    cargo build {{ build_flags }}

# Stratus: Check, or compile without generating code
check:
    cargo check

# Stratus: Check all features individually using cargo hack
check-features *args="":
    command -v cargo-hack >/dev/null 2>&1 || { cargo install cargo-hack; }
    cargo hack check --each-feature --keep-going {{args}}

# Stratus: Clean build artifacts
clean:
    cargo clean

# Stratus: Build documentation
doc nightly-version="":
    @just _doc "{{nightly-version}}"

# Stratus: Lint and format code
lint:
    @just _lint

# Stratus: Lint and check code formatting
lint-check nightly-version="":
    @just _lint "{{nightly-version}}" --check "-D warnings"

# Stratus: Check for dependencies major updates
outdated:
    @just _outdated

# Stratus: Update only the project dependencies
update:
    cargo update stratus

# ------------------------------------------------------------------------------
# Database tasks
# ------------------------------------------------------------------------------

# Database: Compile SQLx queries
db-compile:
    SQLX_OFFLINE=true cargo sqlx prepare --database-url {{ database_url }} -- --all-targets
alias sqlx := db-compile

# Database: Load CSV data produced by importer-offline
db-load-csv:
    echo "" > data/psql.txt

    echo "truncate accounts;"            >> data/psql.txt
    echo "truncate historical_nonces;"   >> data/psql.txt
    echo "truncate historical_balances;" >> data/psql.txt
    echo "truncate historical_slots;"    >> data/psql.txt
    echo "truncate blocks;"              >> data/psql.txt
    echo "truncate transactions;"        >> data/psql.txt
    echo "truncate logs;"                >> data/psql.txt

    ls -tr1 data/accounts-*.csv            | xargs -I{} printf "\\\\copy accounts            from '$(pwd)/%s' delimiter E'\\\\t' csv header;\n" "{}" >> data/psql.txt
    ls -tr1 data/historical_nonces-*.csv   | xargs -I{} printf "\\\\copy historical_nonces   from '$(pwd)/%s' delimiter E'\\\\t' csv header;\n" "{}" >> data/psql.txt
    ls -tr1 data/historical_balances-*.csv | xargs -I{} printf "\\\\copy historical_balances from '$(pwd)/%s' delimiter E'\\\\t' csv header;\n" "{}" >> data/psql.txt
    ls -tr1 data/historical_slots-*.csv    | xargs -I{} printf "\\\\copy historical_slots    from '$(pwd)/%s' delimiter E'\\\\t' csv header;\n" "{}" >> data/psql.txt
    ls -tr1 data/blocks-*.csv              | xargs -I{} printf "\\\\copy blocks              from '$(pwd)/%s' delimiter E'\\\\t' csv header;\n" "{}" >> data/psql.txt
    ls -tr1 data/transactions-*.csv        | xargs -I{} printf "\\\\copy transactions        from '$(pwd)/%s' delimiter E'\\\\t' csv header;\n" "{}" >> data/psql.txt
    ls -tr1 data/logs-*.csv                | xargs -I{} printf "\\\\copy logs                from '$(pwd)/%s' delimiter E'\\\\t' csv header;\n" "{}" >> data/psql.txt

    cat data/psql.txt | pgcli -h localhost -u postgres -d stratus --less-chatty

# ------------------------------------------------------------------------------
# Additional binaries
# ------------------------------------------------------------------------------

# Bin: Download external RPC blocks and receipts to temporary storage
rpc-downloader *args="":
    cargo run --bin rpc-downloader {{release_flag}} --features {{feature_flags}} -- {{args}}

# Bin: Import external RPC blocks from temporary storage to Stratus storage
importer-offline *args="":
    cargo run --bin importer-offline {{release_flag}} --features {{feature_flags}} -- {{args}}

# Bin: Import external RPC blocks from temporary storage to Stratus storage - with rocksdb
importer-offline-rocks *args="":
    cargo run --bin importer-offline {{release_flag}} --features rocks -- {{args}}

# Bin: Import external RPC blocks from external RPC endpoint to Stratus storage
importer-online *args="":
    cargo run --bin importer-online {{release_flag}} --features dev -- {{args}}

# Bin: Validate Stratus storage slots matches reference slots
state-validator *args="":
    cargo run --bin state-validator {{release_flag}} --features dev -- {{args}}

# Bin: `stratus` and `importer-online` in a single binary
run-with-importer *args="":
    cargo run --bin run-with-importer {{release_flag}} --features dev -- {{args}}

# ------------------------------------------------------------------------------
# Test tasks
# ------------------------------------------------------------------------------

# Test: Execute all Rust tests
test name="":
    @just test-doc {{name}}
    @just test-unit {{name}}
    @just test-int {{name}}

# Test: Execute Rust doc tests
test-doc name="":
    cargo test {{name}} --doc

# Test: Execute Rust unit tests
test-unit name="":
    cargo test --lib {{name}} --features {{feature_flags}} -- --nocapture

# Test: Execute Rust integration tests
test-int name="'*'":
    cargo test --test {{name}} {{release_flag}} --features {{feature_flags}},metrics,rocks -- --nocapture

# ------------------------------------------------------------------------------
# E2E tasks
# ------------------------------------------------------------------------------

# E2E: Execute Hardhat tests in the specified network
e2e network="stratus" block-mode="automine" test="":
    #!/bin/bash
    if [ -d e2e ]; then
        cd e2e
    fi
    if [ ! -d node_modules ]; then
        npm install
    fi

    if [ -z "{{test}}" ]; then
        npx hardhat test test/{{block-mode}}/*.test.ts --network {{network}}
    else
        npx hardhat test test/{{block-mode}}/*.test.ts --network {{network}} --grep "{{test}}"
    fi

# E2E: Starts and execute Hardhat tests in Hardhat
e2e-hardhat block-mode="automine" test="":
    #!/bin/bash
    if [ -d e2e ]; then
        cd e2e
    fi

    echo "-> Starting Hardhat"
    BLOCK_MODE={{block-mode}} npx hardhat node &

    echo "-> Waiting Hardhat to start"
    wait-service --tcp localhost:8545 -- echo

    echo "-> Running E2E tests"
    just e2e hardhat {{block-mode}} {{test}}

    echo "-> Killing Hardhat"
    killport 8545

# E2E: Starts and execute Hardhat tests in Stratus
e2e-stratus block-mode="automine" test="":
    #!/bin/bash
    if [ -d e2e ]; then
        cd e2e
    fi

    echo "-> Starting Stratus"
    just build || exit 1
    just run -a 0.0.0.0:3000 --block-mode {{block-mode}} > stratus.log &

    echo "-> Waiting Stratus to start"
    wait-service --tcp 0.0.0.0:3000 -t {{ wait_service_timeout }} -- echo

    echo "-> Running E2E tests"
    just e2e stratus {{block-mode}} {{test}}
    result_code=$?

    echo "-> Killing Stratus"
    killport 3000
    exit $result_code

# E2E: Starts and execute Hardhat tests in Stratus
e2e-stratus-rocks block-mode="automine" test="":
    #!/bin/bash
    if [ -d e2e ]; then
        cd e2e
    fi

    echo "-> Starting Stratus"
    just build || exit 1
    just run -a 0.0.0.0:3000 --block-mode {{block-mode}} --perm-storage=rocks > stratus.log &

    echo "-> Waiting Stratus to start"
    wait-service --tcp 0.0.0.0:3000 -t {{ wait_service_timeout }} -- echo

    echo "-> Running E2E tests"
    just e2e stratus {{block-mode}} {{test}}
    result_code=$?

    echo "-> Killing Stratus"
    killport 3000
    exit $result_code

# E2E: Starts and execute Hardhat tests in Stratus
e2e-stratus-postgres block-mode="automine" test="":
    #!/bin/bash
    if [ -d e2e ]; then
        cd e2e
    fi

    echo "-> Starting Postgres"
    docker compose down
    docker compose up -d || exit 1

    echo "-> Waiting Postgres to start"
    wait-service --tcp 0.0.0.0:5432 -t {{ wait_service_timeout }} -- echo

    echo "-> Starting Stratus"
    just build || exit 1
    just run -a 0.0.0.0:3000 --block-mode {{block-mode}} --perm-storage {{ database_url }} > stratus.log &

    echo "-> Waiting Stratus to start"
    wait-service --tcp 0.0.0.0:3000 -t {{ wait_service_timeout }} -- echo

    echo "-> Running E2E tests"
    just e2e stratus {{block-mode}} {{test}}
    result_code=$?

    echo "-> Killing Stratus"
    killport 3000

    echo "-> Killing Postgres"
    docker compose down

    echo "** -> Stratus log accessible in ./stratus.log **"
    exit $result_code

# E2E Clock: Builds and runs Stratus with block-time flag, then validates average block generation time
e2e-clock-stratus:
    #!/bin/bash
    echo "-> Starting Stratus"
    just build || exit 1
    cargo run  --release --bin stratus --features dev, -- --block-mode 1s -a 0.0.0.0:3000 > stratus.log &

    echo "-> Waiting Stratus to start"
    wait-service --tcp 0.0.0.0:3000 -t {{ wait_service_timeout }} -- echo

    echo "-> Validating block time"
    ./utils/block-time-check.sh
    result_code=$?

    echo "-> Killing Stratus"
    killport 3000
    exit $result_code

# E2E Clock: Builds and runs Stratus Rocks with block-time flag, then validates average block generation time
e2e-clock-stratus-rocks:
    #!/bin/bash
    echo "-> Starting Stratus"
    just build || exit 1
    cargo run  --release --bin stratus --features dev, -- --block-mode 1s --perm-storage=rocks -a 0.0.0.0:3000 > stratus.log &

    echo "-> Waiting Stratus to start"
    wait-service --tcp 0.0.0.0:3000 -t {{ wait_service_timeout }} -- echo

    echo "-> Validating block time"
    ./utils/block-time-check.sh
    result_code=$?

    echo "-> Killing Stratus"
    killport 3000
    exit $result_code

# E2E: Lint and format code
e2e-lint:
    #!/bin/bash
    if [ -d e2e ]; then
        cd e2e
    fi
    node_modules/.bin/prettier . --write

# E2E: profiles rpc sync and generates a flamegraph
e2e-flamegraph:
    #!/bin/bash

    # Start PostgreSQL
    echo "Starting PostgreSQL"
    docker compose down -v
    docker compose up -d --force-recreate

    # Wait for PostgreSQL
    echo "Waiting for PostgreSQL to be ready"
    wait-service --tcp 0.0.0.0:5432 -t {{ wait_service_timeout }} -- echo
    sleep 1

    # Start RPC mock server
    echo "Starting RPC mock server"
    killport 3003

    cd e2e/rpc-mock-server
    if [ ! -d node_modules ]; then
        npm install
    fi
    cd ../..
    node ./e2e/rpc-mock-server/index.js &
    sleep 1

    # Wait for RPC mock server
    echo "Waiting for RPC mock server to be ready..."
    wait-service --tcp 0.0.0.0:3003 -t {{ wait_service_timeout }} -- echo

    # Run cargo flamegraph with necessary environment variables
    echo "Running cargo flamegraph"
    cargo flamegraph --bin importer-online --deterministic --features dev,perf -- --external-rpc=http://localhost:3003/rpc --chain-id=2009

e2e-relayer:
    #!/bin/bash

    just e2e-relayer-external-up

    just e2e-relayer-external-down

# E2E: External Relayer job
e2e-relayer-external-up:
    #!/bin/bash

    mkdir e2e_logs

    # Start Postgres
    docker-compose up -V -d

    # Wait for Postgres to start
    wait-service --tcp 0.0.0.0:5432 -t {{ wait_service_timeout }} -- echo

    # Start Stratus binary
<<<<<<< HEAD
    cargo run --release --bin --features dev -- --block-mode 1s --perm-storage=rocks --relayer-db-url "postgres://postgres:123@localhost:5432/stratus" --relayer-db-connections 5 --relayer-db-timeout 1s -a 0.0.0.0:3000 > e2e_logs/stratus.log &
=======
    cargo run --release --bin stratus --features dev -- --block-mode 1s --perm-storage=rocks --relayer-db-url "postgres://postgres:123@localhost:5432/stratus" --relayer-db-connections 5 --relayer-db-timeout 1s -a 0.0.0.0:3000 > e2e_logs/stratus.log &

>>>>>>> e26d3264

    # Wait for Stratus to start
    wait-service --tcp 0.0.0.0:3000 -t {{ wait_service_timeout }} -- echo

    # Install npm and start hardhat node in the e2e directory
    if [ -d e2e-contracts ]; then
        (
            cd e2e-contracts/integration
            npm install
            BLOCK_MODE=1s npx hardhat node > ../../e2e_logs/hardhat.log &
        )
    fi

    # Wait for hardhat node to start
    wait-service --tcp 0.0.0.0:8545 {{ wait_service_timeout }} -- echo
    sleep 5

    # Start Relayer External binary
    cargo run --release --bin relayer --features dev -- --db-url postgres://postgres:123@localhost:5432/stratus --db-connections 5 --db-timeout 1s --forward-to http://localhost:8545 --backoff 10ms --tokio-console-address 0.0.0.0:6979 --metrics-exporter-address 0.0.0.0:9001 > e2e_logs/relayer.log &
<<<<<<< HEAD
    
=======

>>>>>>> e26d3264
    if [ -d e2e-contracts ]; then
        (
          cd e2e-contracts/integration
          npx hardhat test test/*.test.ts --network stratus > ../../e2e_logs/test.log 
        )
    fi

# E2E: External Relayer job
e2e-relayer-external-down:
    #!/bin/bash

    # Kill relayer
    relayer_pid=$(pgrep -f 'relayer')
    kill $relayer_pid

    # Kill hardhat
    killport 8545

    # Kill Stratus
    killport 3000
    stratus_pid=$(pgrep -f 'stratus')
    kill $stratus_pid

    # Stop Postgres
    docker-compose down -v
    docker volume prune -f

    # Delete the data directory
    rm -rf ./data

    # Delete zeppelin directory
    rm -rf ./e2e-contracts/integration/.openzeppelin

# ------------------------------------------------------------------------------
# Contracts tasks
# ------------------------------------------------------------------------------

# Contracts: Clone Solidity repositories
contracts-clone *args="":
    cd e2e-contracts && ./clone-contracts.sh {{ args }}

# Contracts: Compile selected Solidity contracts
contracts-compile:
    cd e2e-contracts && ./compile-contracts.sh

# Contracts: Flatten solidity contracts for integration test
contracts-flatten:
    cd e2e-contracts && ./flatten-contracts.sh

# Contracts: Test selected Solidity contracts on Stratus
contracts-test *args="":
    cd e2e-contracts && ./test-contracts.sh {{ args }}
alias e2e-contracts := contracts-test

# Contracts: Run BRLCToken contract tests
contracts-test-brlc-token:
    cd e2e-contracts && ./test-contracts.sh -t

# Contracts: Run BRLCPeriphery contract tests
contracts-test-brlc-periphery:
    cd e2e-contracts && ./test-contracts.sh -p

# Contracts: Run BRLCMultisig contract tests
contracts-test-brlc-multisig:
    cd e2e-contracts && ./test-contracts.sh -m

# Contracts: Run CompoundPeriphery contract tests
contracts-test-brlc-compound:
    cd e2e-contracts && ./test-contracts.sh -c

# Contracts: Remove all the cloned repositories
contracts-remove:
    cd e2e-contracts && ./remove-contracts.sh

# Contracts: Start Stratus and run contracts test
contracts-test-stratus *args="":
    #!/bin/bash
    echo "-> Starting Stratus"
    just build || exit 1
    just run -a 0.0.0.0:3000 > stratus.log &

    echo "-> Waiting Stratus to start"
    wait-service --tcp 0.0.0.0:3000 -t {{ wait_service_timeout }} -- echo

    echo "-> Running E2E Contracts tests"
    just e2e-contracts {{ args }}
    result_code=$?

    echo "-> Killing Stratus"
    killport 3000
    exit $result_code

# Contracts: Start Stratus with Postgres and run contracts test
contracts-test-stratus-postgres *args="":
    #!/bin/bash
    echo "-> Starting Postgres"
    docker compose down
    docker compose up -d || exit 1

    echo "-> Waiting Postgres to start"
    wait-service --tcp 0.0.0.0:5432 -t {{ wait_service_timeout }} -- echo

    echo "-> Starting Stratus"
    just build || exit 1
    just run -a 0.0.0.0:3000 --perm-storage {{ database_url }} > stratus.log &

    echo "-> Waiting Stratus to start"
    wait-service --tcp 0.0.0.0:3000 -t {{ wait_service_timeout }} -- echo

    echo "-> Running E2E tests"
    just e2e-contracts {{ args }}
    result_code=$?

    echo "-> Killing Stratus"
    killport 3000

    echo "-> Killing Postgres"
    docker compose down

    exit $result_code

contracts-test-stratus-rocks *args="":
    #!/bin/bash
    echo "-> Starting Stratus"
    just build || exit 1
    just run -a 0.0.0.0:3000 --perm-storage=rocks > stratus.log &

    echo "-> Waiting Stratus to start"
    wait-service --tcp 0.0.0.0:3000 -t {{ wait_service_timeout }} -- echo

    echo "-> Running E2E tests"
    just e2e-contracts {{ args }}
    result_code=$?

    echo "-> Killing Stratus"
    killport 3000

    exit $result_code

# Contracts: run contract integration tests
contracts-test-int:
    #!/bin/bash
    cd e2e-contracts && ./flatten-contracts.sh
    [ -d integration ] && cd integration
    [ ! -f hardhat.config.ts ] && { cp ../../e2e/hardhat.config.ts .; }
    [ ! -f tsconfig.json ] && { cp ../../e2e/tsconfig.json .; }
    if [ ! -d node_modules ]; then
        echo "Installing node modules"
        npm --silent install hardhat@2.21.0 ethers@6.11.1 @openzeppelin/hardhat-upgrades @openzeppelin/contracts-upgradeable @nomicfoundation/hardhat-ethers @nomicfoundation/hardhat-toolbox @nomicfoundation/hardhat-ethers
        command -v ts-node >/dev/null 2>&1 || { npm install --silent -g ts-node; }
    fi
    npx hardhat test
    exit $?

# Contracts: Run tests and generate coverage info. Use --html to open in browser.
contracts-coverage *args="":
    cd e2e-contracts && ./coverage-contracts.sh {{args}}

# Contracts: Erase coverage info
contracts-coverage-erase:
    #!/bin/bash
    cd e2e-contracts/repos
    rm -rf */coverage

# Chaos Testing: Set up and run local Kubernetes cluster and deploy locally the application
local-chaos-setup:
    @echo $(pwd)
    @echo "Installing dependencies..."
    ./chaos/install-dependencies.sh
    @echo "Checking if Kind cluster exists..."
    if ! kind get clusters | grep -q local-testing; then \
        echo "Setting up Kind cluster..."; \
        kind create cluster --name local-testing; \
        kind get kubeconfig --name local-testing > kubeconfig.yaml; \
    else \
        echo "Kind cluster already exists."; \
    fi
    @echo "Configuring kubectl to use Kind cluster..."
    export KUBECONFIG=$(pwd)/kubeconfig.yaml
    @echo "Checking if Docker image is already built..."
    if ! docker images | grep -q local/run_with_importer; then \
        echo "Building Docker image..."; \
        docker build -t local/run_with_importer -f ./docker/Dockerfile.run_with_importer .; \
    else \
        echo "Docker image already built."; \
    fi
    @echo "Loading Docker image into Kind..."
    kind load docker-image local/run_with_importer --name local-testing
    @echo "Deploying application..."
    kubectl apply -f chaos/local-deployment.yaml
    kubectl apply -f chaos/local-service.yaml
    @echo "Waiting for pods to be ready..."
    kubectl wait --for=condition=ready pod -l app=stratus-api --timeout=180s
    @echo "Deployment complete. Checking pod status..."
    kubectl get pods -o wide

# Chaos Testing: Clean up local Kubernetes cluster
local-chaos-cleanup:
    @echo "Deleting Kind cluster..."
    kind delete cluster --name local-testing
    @echo "Cleanup complete."

# Chaos Testing: Run chaos test
local-chaos-test:
    just local-chaos-setup
    @echo "Simulating leader polling and followers syncing for 60 seconds..."
    @for pod in $(kubectl get pods -l app=stratus-api -o jsonpath='{.items[*].metadata.name}'); do
    @    kubectl exec -it $$pod -- /bin/sh -c 'for i in {1..60}; do curl -s http://staging-endpoint/eth_getBlockByNumber?params=[latest,true]; sleep 1; done' &
    @done
    wait
    @echo "Leader polling and followers syncing simulated."
    @echo "Cleaning up..."
    just local-chaos-cleanup<|MERGE_RESOLUTION|>--- conflicted
+++ resolved
@@ -374,12 +374,7 @@
     wait-service --tcp 0.0.0.0:5432 -t {{ wait_service_timeout }} -- echo
 
     # Start Stratus binary
-<<<<<<< HEAD
-    cargo run --release --bin --features dev -- --block-mode 1s --perm-storage=rocks --relayer-db-url "postgres://postgres:123@localhost:5432/stratus" --relayer-db-connections 5 --relayer-db-timeout 1s -a 0.0.0.0:3000 > e2e_logs/stratus.log &
-=======
     cargo run --release --bin stratus --features dev -- --block-mode 1s --perm-storage=rocks --relayer-db-url "postgres://postgres:123@localhost:5432/stratus" --relayer-db-connections 5 --relayer-db-timeout 1s -a 0.0.0.0:3000 > e2e_logs/stratus.log &
-
->>>>>>> e26d3264
 
     # Wait for Stratus to start
     wait-service --tcp 0.0.0.0:3000 -t {{ wait_service_timeout }} -- echo
@@ -399,11 +394,7 @@
 
     # Start Relayer External binary
     cargo run --release --bin relayer --features dev -- --db-url postgres://postgres:123@localhost:5432/stratus --db-connections 5 --db-timeout 1s --forward-to http://localhost:8545 --backoff 10ms --tokio-console-address 0.0.0.0:6979 --metrics-exporter-address 0.0.0.0:9001 > e2e_logs/relayer.log &
-<<<<<<< HEAD
     
-=======
-
->>>>>>> e26d3264
     if [ -d e2e-contracts ]; then
         (
           cd e2e-contracts/integration
