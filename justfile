import "justfile_helpers"

# Environment variables automatically passed to executed commands.
export CARGO_PROFILE_RELEASE_DEBUG := env("CARGO_PROFILE_RELEASE_DEBUG", "1")
export RUST_BACKTRACE := env("RUST_BACKTRACE", "0")
export CARGO_COMMAND := env("CARGO_COMMAND", "")

# Global arguments that can be passed to receipts.
nightly_flag := if env("NIGHTLY", "") =~ "(true|1)" { "+nightly" } else { "" }
release_flag := if env("RELEASE", "") =~ "(true|1)" { "--release" } else { "" }
database_url := env("DATABASE_URL", "postgres://postgres:123@0.0.0.0:5432/stratus")

# Project: Show available tasks
default:
    just --list --unsorted

# Project: Run project setup
setup:
    @just _log "Installing Cargo killport"
    cargo install killport

    @just _log "Installing Cargo wait-service"
    cargo install wait-service

    @just _log "Installing Cargo flamegraph"
    cargo install flamegraph

    @just _log "Cloning Solidity repositories"
    just contracts-clone

# ------------------------------------------------------------------------------
# Stratus tasks
# ------------------------------------------------------------------------------

alias run          := stratus
alias run-leader   := stratus
alias run-follower := stratus-follower
alias run-importer := stratus-follower

# Stratus: Compile with debug options
build binary="stratus" features="dev":
    cargo {{nightly_flag}} build {{release_flag}} --bin {{binary}} --features {{features}}

# Stratus: Check, or compile without generating code
check:
    cargo {{nightly_flag}} check

# Stratus: Check all features individually using cargo hack
check-features *args="":
    command -v cargo-hack >/dev/null 2>&1 || { cargo install cargo-hack; }
    cargo hack check --each-feature --keep-going {{args}}

# Stratus: Clean build artifacts
clean:
    cargo clean

# Stratus: Build documentation
doc nightly-version="":
    @just _doc "{{nightly-version}}"

# Stratus: Lint and format code
lint:
    @just _lint

# Stratus: Lint and check code formatting
lint-check nightly-version="" clippy-flags="-D warnings -A clippy::unwrap_used -A clippy::expect_used -A clippy::panic":
    @just _lint "{{nightly-version}}" --check "{{ clippy-flags }}"

# Stratus: Check for dependencies major updates
outdated:
    #!/bin/bash
    command -v cargo-outdated >/dev/null 2>&1 || { cargo install cargo-outdated; }
    cargo outdated --root-deps-only --ignore-external-rel

# Stratus: Update only the project dependencies
update:
    cargo update stratus

# ------------------------------------------------------------------------------
# Database tasks
# ------------------------------------------------------------------------------

# Database: Compile SQLx queries
db-compile:
    SQLX_OFFLINE=true cargo sqlx prepare --database-url {{database_url}} -- --all-targets
alias sqlx := db-compile

# ------------------------------------------------------------------------------
# Additional binaries
# ------------------------------------------------------------------------------

# Bin: Stratus main service as leader
stratus *args="":
    cargo {{nightly_flag}} run --bin stratus {{release_flag}} --features dev -- --leader {{args}}

# Bin: Stratus main service as leader while performing memory-profiling, producing a heap dump every 2^32 allocated bytes (~4gb)
# To produce a flamegraph of the memory usage use jeprof:
#   * Diferential flamegraph: jeprof <binary> --base=./jeprof.<...>.i0.heap ./jeprof.<...>.i<n>.heap --collapsed | flamegraph.pl > mem_prof.svg
#   * Point in time flamegraph: jeprof <binary> ./jeprof.<...>.i<n>.heap --collapsed | flamegraph.pl > mem_prof.svg
stratus-memory-profiling *args="":
    _RJEM_MALLOC_CONF=prof:true,prof_final:true,prof_leak:true,prof_gdump:true,lg_prof_interval:32 cargo {{nightly_flag}} run --bin stratus {{release_flag}} --features dev,jeprof -- --leader {{args}}

# Bin: Stratus main service as follower
stratus-follower *args="":
    LOCAL_ENV_PATH=config/stratus-follower.env.local cargo {{nightly_flag}} run --bin stratus {{release_flag}} --features dev -- --follower {{args}}

# Bin: Download external RPC blocks and receipts to temporary storage
rpc-downloader *args="":
    cargo {{nightly_flag}} run --bin rpc-downloader {{release_flag}} -- {{args}}

# Bin: Import external RPC blocks from temporary storage to Stratus storage
importer-offline *args="":
    cargo {{nightly_flag}} run --bin importer-offline {{release_flag}} -- {{args}}

# ------------------------------------------------------------------------------
# Test tasks
# ------------------------------------------------------------------------------

# Test: Execute all Rust tests
test name="":
    @just test-doc {{name}}
    @just test-unit {{name}}
    @just test-int {{name}}

# Test: Execute Rust doc tests
test-doc name="":
    cargo test {{name}} --doc

# Test: Execute Rust unit tests
test-unit name="":
    cargo test --lib {{name}} -- --nocapture --test-threads=1

# Test: Execute Rust integration tests
test-int name="'*'":
    cargo test --test {{name}} {{release_flag}} -- --nocapture

# Test: Execute coverage for a specific group
stratus-test-coverage-group group="unit" *args="":
    #!/bin/bash

    cargo llvm-cov clean --workspace
    
    rm -rf temp_*
    rm -rf data/rocksdb
    rm -rf data/importer-offline-database-rocksdb
    rm -rf e2e_logs
    
    source <(cargo llvm-cov show-env --export-prefix)
    export RUST_LOG=error
    export TRACING_LOG_FORMAT=json
    
    case "{{group}}" in
        "unit")
            cargo llvm-cov --no-report
            ;;
        "inmemory")
            just contracts-clone
            just contracts-flatten
            
            for test in "automine" "external"; do
                just _coverage-run-stratus-recipe e2e-stratus $test
                rm -rf e2e_logs
                rm -rf temp_*
            done
            
            just _coverage-run-stratus-recipe e2e-clock-stratus
            rm -rf e2e_logs
            rm -rf temp_*
            
            just _coverage-run-stratus-recipe contracts-test-stratus
            rm -rf e2e_logs
            rm -rf temp_*
            
            just _coverage-run-stratus-recipe e2e-eof
            rm -rf e2e_logs
            rm -rf temp_*
            ;;
        "rocksdb")
            just contracts-clone
            just contracts-flatten
            
            for test in "automine" "external"; do
                rm -rf data/rocksdb
                just _coverage-run-stratus-recipe e2e-stratus-rocks $test
                rm -rf e2e_logs
                rm -rf temp_*
                rm -rf data/rocksdb
            done
            
            rm -rf data/rocksdb
            just _coverage-run-stratus-recipe e2e-clock-stratus-rocks
            rm -rf e2e_logs
            rm -rf temp_*
            rm -rf data/rocksdb
            
            rm -rf data/rocksdb
            just _coverage-run-stratus-recipe contracts-test-stratus-rocks
            rm -rf e2e_logs
            rm -rf temp_*
            rm -rf data/rocksdb

            rm -rf data/rocksdb
            just _coverage-run-stratus-recipe e2e-eof rocks
            rm -rf e2e_logs
            rm -rf temp_*
            rm -rf data/rocksdb
            ;;
        "leader-follower")
            just contracts-clone
            just contracts-flatten
            
            for test in kafka deploy brlc change miner importer health; do
                just _e2e-leader-follower-up-coverage $test
                rm -rf e2e_logs
                rm -rf temp_*
                rm -rf utils/deploy/deploy_*.log
            done
            ;;
        "admin-password")
            just _coverage-run-stratus-recipe e2e-admin-password
            rm -rf e2e_logs
            rm -rf temp_*
            ;;
        "rpc-downloader")
            just _coverage-run-stratus-recipe e2e-rpc-downloader
            rm -rf e2e_logs
            rm -rf temp_*
            ;;
        "importer-offline")
            just _coverage-run-stratus-recipe e2e-importer-offline
            rm -rf e2e_logs
            rm -rf temp_*
            rm -rf data/importer-offline-database-rocksdb
            ;;
        *)
            echo "Unknown group: {{group}}"
            exit 1
            ;;
    esac
    
    # Ensure the output directory exists
    mkdir -p target/llvm-cov/codecov
    
    # Generate the report with the specified arguments
    # If --output-path is provided in args, use it, otherwise use the default path
    if [[ "{{args}}" == *"--output-path"* ]]; then
        cargo llvm-cov report {{args}}
    else
        # Default output path for codecov
        cargo llvm-cov report --codecov --output-path target/llvm-cov/codecov/{{group}}.json {{args}}
    fi

# ------------------------------------------------------------------------------
# E2E tasks
# ------------------------------------------------------------------------------

# E2E: Execute Hardhat tests in the specified network
e2e network="stratus" block_modes="automine" test="":
    #!/bin/bash
    if [ -d e2e ]; then
        cd e2e
    fi
    if [ ! -d node_modules ]; then
        npm install
    fi

    block_modes_split=$(echo {{block_modes}} | sed "s/,/ /g")
    for block_mode in $block_modes_split
    do
        just _log "Executing: $block_mode"
        if [ -z "{{test}}" ]; then
            BLOCK_MODE=$block_mode npx hardhat test test/$block_mode/*.test.ts --network {{network}}
        else
            BLOCK_MODE=$block_mode npx hardhat test test/$block_mode/*.test.ts --network {{network}} --grep "{{test}}"
        fi
    done

# E2E: Execute admin password tests
e2e-admin-password:
    #!/bin/bash

    mkdir -p e2e_logs
    cd e2e
    
    npm install

    for test in "enabled|test123" "disabled|"; do
        IFS="|" read -r type pass <<< "$test"
        just _log "Running admin password tests with password $type"
        ADMIN_PASSWORD=$pass just run -a 0.0.0.0:3000 > /dev/null &
        just _wait_for_stratus
        
        npx hardhat test test/admin/e2e-admin-password-$type.test.ts --network stratus
        
        killport 3000 -s sigterm
    done

# E2E: Execute EOF (EVM Object Format) tests
e2e-eof perm-storage="inmemory":
    #!/bin/bash
    cd e2e/eof

    forge install

    # Start Stratus
    just build
    just run -a 0.0.0.0:3000 --executor-evm-spec Osaka --perm-storage={{perm-storage}} > stratus.log &
    just _wait_for_stratus

    # Run tests using alice pk
    forge script test/TestEof.s.sol:TestEof --rpc-url http://0.0.0.0:3000/ --broadcast -vvvv --legacy --private-key 0xac0974bec39a17e36ba4a6b4d238ff944bacb478cbed5efcae784d7bf4f2ff80 --sig "deploy()" --slow
    forge script test/TestEof.s.sol:TestEof --rpc-url http://0.0.0.0:3000/ --broadcast -vvvv --legacy --private-key 0xac0974bec39a17e36ba4a6b4d238ff944bacb478cbed5efcae784d7bf4f2ff80 --sig "run()" --slow

# E2E: Starts and execute Hardhat tests in Hardhat
e2e-hardhat block-mode="automine" test="":
    #!/bin/bash
    if [ -d e2e ]; then
        cd e2e
    fi

    echo "-> Starting Hardhat"
    BLOCK_MODE={{block-mode}} npx hardhat node &

    echo "-> Waiting Hardhat to start"
    wait-service --tcp localhost:8545 -- echo

    echo "-> Running E2E tests"
    just e2e hardhat {{block-mode}} {{test}}

    echo "-> Killing Hardhat"
    killport 8545

# E2E: Starts and execute Hardhat tests in Stratus
e2e-stratus block-mode="automine" test="":
    #!/bin/bash
    if [ -d e2e ]; then
        cd e2e
    fi
    just build

    just _log "Starting Stratus"
    RUST_LOG=debug just run -a 0.0.0.0:3000 --block-mode {{block-mode}} > stratus.log &

    just _wait_for_stratus

    just _log "Running E2E tests"
    if [[ {{block-mode}} =~ ^[0-9]+(ms|s)$ ]]; then
        just e2e stratus interval "{{test}}"
    else
        just e2e stratus {{block-mode}} "{{test}}"
    fi
    result_code=$?

    just _log "Killing Stratus"
    killport 3000 -s sigterm
    exit $result_code

# E2E: Starts and execute Hardhat tests in Stratus
e2e-stratus-rocks block-mode="automine" test="":
    #!/bin/bash
    if [ -d e2e ]; then
        cd e2e
    fi
    just build

    just _log "Starting Stratus"
    just run -a 0.0.0.0:3000 --block-mode {{block-mode}} --perm-storage=rocks > stratus.log &

    just _wait_for_stratus

    just _log "Running E2E tests"
    if [[ {{block-mode}} =~ ^[0-9]+(ms|s)$ ]]; then
        just e2e stratus interval "{{test}}"
    else
        just e2e stratus {{block-mode}} "{{test}}"
    fi
    result_code=$?

    just _log "Killing Stratus"
    killport 3000 -s sigterm
    exit $result_code

# E2E Clock: Builds and runs Stratus with block-time flag, then validates average block generation time
e2e-clock-stratus:
    #!/bin/bash
    just build
    just _log "Starting Stratus"
    just run --block-mode 1s -a 0.0.0.0:3000 > stratus.log &

    just _wait_for_stratus

    just _log "Validating block time"
    ./utils/block-time-check.sh
    result_code=$?

    just _log "Killing Stratus"
    killport 3000 -s sigterm
    exit $result_code

# E2E Clock: Builds and runs Stratus Rocks with block-time flag, then validates average block generation time
e2e-clock-stratus-rocks:
    #!/bin/bash
    just build

    just _log "Starting Stratus"
    just run --block-mode 1s --perm-storage=rocks -a 0.0.0.0:3000 > stratus.log &

    just _wait_for_stratus

    just _log "Validating block time"
    ./utils/block-time-check.sh
    result_code=$?

    just _log "Killing Stratus"
    killport 3000 -s sigterm
    exit $result_code

# E2E: Lint and format code
e2e-lint mode="--write":
    #!/bin/bash
    if [ -d e2e ]; then
        cd e2e
    fi
    node_modules/.bin/prettier . {{ mode }} --ignore-unknown

# E2E: Lint and format shell scripts for cloudwalk contracts
shell-lint mode="--write":
    @command -v shfmt > /dev/null 2>&1 && command -v shellcheck > /dev/null 2>&1 || echo "Please, install shfmt and shellcheck" && exit 0
    @shfmt {{ mode }} --indent 4 e2e/cloudwalk-contracts/*.sh
    @shellcheck e2e/cloudwalk-contracts/*.sh --severity=warning --shell=bash

# E2E: profiles RPC sync and generates a flamegraph
e2e-flamegraph:
    #!/bin/bash

    # Start RPC mock server
    just _log "Starting RPC mock server"
    killport 3003 -s sigterm

    cd e2e/rpc-mock-server
    if [ ! -d node_modules ]; then
        npm install
    fi
    cd ../..
    node ./e2e/rpc-mock-server/index.js &
    sleep 1

    # Wait for RPC mock server
    just _log "Waiting for RPC mock server to start for 60 seconds"
    wait-service --tcp 0.0.0.0:3003 -t 60 -- echo "RPC mock server started"

    # Run cargo flamegraph with necessary environment variables
    just _log "Running cargo flamegraph"
    cargo flamegraph --bin importer-online --deterministic --features dev -- --external-rpc=http://localhost:3003/rpc --chain-id=2009

e2e-leader:
    #!/bin/bash
    RUST_BACKTRACE=1 RUST_LOG=info cargo ${CARGO_COMMAND} run {{release_flag}} --bin stratus --features dev -- --leader --block-mode 1s --perm-storage=rocks --rocks-path-prefix=temp_3000 -a 0.0.0.0:3000 > e2e_logs/stratus.log &
    just _wait_for_stratus 3000

e2e-follower test="brlc":
    #!/bin/bash
    if [ "{{test}}" = "kafka" ]; then
    # Start Kafka using Docker Compose
        just _log "Starting Kafka"
        docker-compose up kafka >> e2e_logs/kafka.log &
        just _log "Waiting Kafka start"
        wait-service --tcp 0.0.0.0:29092 -- echo
        docker exec kafka kafka-topics --create --topic stratus-events --bootstrap-server localhost:29092 --partitions 1 --replication-factor 1
        RUST_BACKTRACE=1 RUST_LOG=info cargo ${CARGO_COMMAND} run {{release_flag}} --bin stratus --features dev -- --follower --perm-storage=rocks --rocks-path-prefix=temp_3001 -a 0.0.0.0:3001 -r http://0.0.0.0:3000/ -w ws://0.0.0.0:3000/ --kafka-bootstrap-servers localhost:29092 --kafka-topic stratus-events --kafka-client-id stratus-producer --kafka-security-protocol none > e2e_logs/importer.log &
    else
        RUST_BACKTRACE=1 RUST_LOG=info cargo ${CARGO_COMMAND} run {{release_flag}} --bin stratus --features dev -- --follower --perm-storage=rocks --rocks-path-prefix=temp_3001 -a 0.0.0.0:3001 -r http://0.0.0.0:3000/ -w ws://0.0.0.0:3000/ > e2e_logs/importer.log &
    fi
    # Wait for Stratus with follower flag to start
    just _wait_for_stratus 3001


_e2e-leader-follower-up-impl test="brlc" release_flag="--release":
    #!/bin/bash
    just build

    mkdir e2e_logs

    # Start Stratus with leader flag
    just e2e-leader

    # Start Stratus with follower flag
    just e2e-follower {{test}}

    if [ "{{test}}" = "deploy" ]; then
        just _log "Running deploy script"
        cd utils/deploy
        poetry install --no-root

        for i in {1..5}; do
            poetry run python3 ./deploy.py --current-leader 0.0.0.0:3000 --current-follower 0.0.0.0:3001 --auto-approve --log-file deploy_01.log
            if [ $? -ne 0 ]; then
                just _log "Deploy script failed"
                exit 1
            fi

            just _log "Switching back roles..."
            sleep 5

            poetry run python3 ./deploy.py --current-leader 0.0.0.0:3001 --current-follower 0.0.0.0:3000 --auto-approve --log-file deploy_02.log
            if [ $? -ne 0 ]; then
                just _log "Deploy script failed"
                exit 1
            fi

            sleep 5
        done

        just _log "Deploy script ran successfully"
        exit 0
    elif [ -d e2e/cloudwalk-contracts ]; then
    (
        cd e2e/cloudwalk-contracts/integration
        npm install
        npx hardhat test test/leader-follower-{{test}}.test.ts --bail --network stratus --show-stack-traces
        if [ $? -ne 0 ]; then
            just _log "Tests failed"
            exit 1
        else
            just _log "Tests passed successfully"
            exit 0
        fi
    )
    fi

# E2E: Leader & Follower Up
e2e-leader-follower-up test="brlc" release_flag="--release":
    just _e2e-leader-follower-up-impl {{test}} {{release_flag}}
    killport 3000 -s sigterm
    killport 3001 -s sigterm

# E2E: Leader & Follower Down
e2e-leader-follower-down:
    #!/bin/bash

    # Kill Stratus
    killport 3001 -s sigterm
    killport 3000 -s sigterm
    stratus_pid=$(pgrep -f 'stratus')
    kill $stratus_pid

    # Kill Kafka
    docker-compose down

    # Delete data contents
    rm -rf ./temp_*

    # Delete zeppelin directory
    rm -rf ./e2e/cloudwalk-contracts/integration/.openzeppelin

# E2E: RPC Downloader test
e2e-rpc-downloader:
    #!/bin/bash
    mkdir e2e_logs

    just build

    just _log "Starting Stratus"
    just run -a 0.0.0.0:3000 > e2e_logs/e2e-rpc-downloader-stratus.log &
    just _wait_for_stratus

    just _log "Starting PostgreSQL"
    docker-compose up -d postgres

    just _log "Running TestContractBalances tests"
    just e2e stratus automine
    
    just _log "Running RPC Downloader test"
    just rpc-downloader --external-rpc http://localhost:3000/ --external-rpc-storage postgres://postgres:123@localhost:5432/stratus --metrics-exporter-address 0.0.0.0:9001

    just rpc-downloader --external-rpc http://localhost:3000/ --external-rpc-storage postgres://postgres:123@localhost:5432/stratus --metrics-exporter-address 0.0.0.0:9001

    just _log "Checking content of postgres"
    pip install -r utils/check_rpc_downloader/requirements.txt
    POSTGRES_DB=stratus POSTGRES_PASSWORD=123 ETH_RPC_URL=http://localhost:3000/ python utils/check_rpc_downloader/main.py --start 0

    just _log "Killing Stratus"
    killport 3000 -s sigterm

    just _log "Killing PostgreSQL"
    docker-compose down postgres

# E2E Importer Offline
e2e-importer-offline:
    mkdir -p e2e_logs

    rm -rf data/importer-offline-database-rocksdb

    just build

    just _log "Starting Stratus"
    just stratus -a 0.0.0.0:3000 > e2e_logs/e2e-importer-offline-stratus.log &
    just _wait_for_stratus

    just _log "Running TestContractBalances tests"
    just e2e stratus automine

    just _log "Starting PostgreSQL"
    docker-compose up -d postgres
    
    just _log "Running rpc downloader"
    just rpc-downloader --external-rpc http://localhost:3000/ --external-rpc-storage postgres://postgres:123@localhost:5432/stratus --metrics-exporter-address 0.0.0.0:9001 --initial-accounts 0x70997970c51812dc3a010c7d01b50e0d17dc79c8,0xf39fd6e51aad88f6f4ce6ab8827279cfffb92266

    just _log "Run importer-offline"
    just importer-offline --external-rpc-storage postgres://postgres:123@localhost:5432/stratus --rocks-path-prefix=data/importer-offline-database --metrics-exporter-address 0.0.0.0:9002

    just _log "Stratus for importer-offline"
    cargo run --release --bin stratus -- --leader -a 0.0.0.0:3001 --perm-storage=rocks --rocks-path-prefix=data/importer-offline-database --metrics-exporter-address 0.0.0.0:9002 > e2e_logs/e2e-importer-offline-stratus-3001.log &
    just _wait_for_stratus 3001

    just _log "Compare blocks of stratus and importer-offline"
    pip install -r utils/compare_block/requirements.txt
    python utils/compare_block/main.py http://localhost:3000 http://localhost:3001 1 --ignore timestamp
    
    just _log "Killing Stratus"
    killport 3000 -s sigterm

    just _log "Killing importer-offline"
    killport 3001 -s sigterm
    
    just _log "Killing PostgreSQL"
    docker-compose down postgres

# ------------------------------------------------------------------------------
# Hive tests
# ------------------------------------------------------------------------------

# Hive: Build Stratus image for hive task
hive-build-client:
    docker build -f hive/clients/stratus/Dockerfile_base -t stratus_base .

# Hive: Execute test pipeline
hive:
    if ! docker images | grep -q stratus_base; then \
        just _log "Building Docker image..."; \
        docker build -f hive/clients/stratus/Dockerfile_base -t stratus_base .; \
    else \
        just _log "Docker image already built."; \
    fi
    cd hive && go build .
    cd hive && ./hive --client stratus --sim stratus/rpc --sim.parallelism 10
#    cd hive && sudo ./hive --client stratus --sim stratus/rpc --sim.parallelism 10 --loglevel 5 --docker.output

# Hive: View test pipeline results in Hiveview
hiveview:
    cd hive && go build ./cmd/hiveview
    ./hive/hiveview --serve --addr 0.0.0.0:8080 --logdir ./hive/workspace/logs/


# ------------------------------------------------------------------------------
# Contracts tasks
# ------------------------------------------------------------------------------

# Contracts: Clone Solidity repositories
contracts-clone *args="":
    cd e2e/cloudwalk-contracts && ./contracts-clone.sh {{args}}

# Contracts: Compile selected Solidity contracts
contracts-compile:
    cd e2e/cloudwalk-contracts && ./contracts-compile.sh

# Contracts: Flatten solidity contracts for integration test
contracts-flatten *args="":
    cd e2e/cloudwalk-contracts && ./contracts-flatten.sh {{args}}

# Contracts: Test selected Solidity contracts on Stratus
contracts-test *args="":
    cd e2e/cloudwalk-contracts && ./contracts-test.sh {{args}}
alias e2e-contracts := contracts-test

# Contracts: Remove all the cloned repositories
contracts-remove *args="":
    cd e2e/cloudwalk-contracts && ./contracts-remove.sh {{args}}

# Contracts: Start Stratus and run contracts tests with InMemory storage
contracts-test-stratus *args="":
    #!/bin/bash
    just build

    just _log "Starting Stratus"
    just run -a 0.0.0.0:3000 &

    just _wait_for_stratus

    just _log "Running E2E Contracts tests"
    just e2e-contracts {{args}}
    result_code=$?

    just _log "Killing Stratus"
    killport 3000 -s sigterm
    exit $result_code

# Contracts: Start Stratus and run contracts tests with RocksDB storage
contracts-test-stratus-rocks *args="":
    #!/bin/bash
    just build

    just _log "Starting Stratus"
    just run -a 0.0.0.0:3000 --perm-storage=rocks > stratus.log &

    just _wait_for_stratus

    just _log "Running E2E tests"
    just e2e-contracts {{args}}
    result_code=$?

    just _log "Killing Stratus"
    killport 3000 -s sigterm

    exit $result_code

# Contracts: Run tests and generate coverage info. Use --html to open in browser.
contracts-coverage *args="":
    cd e2e/cloudwalk-contracts && ./contracts-coverage.sh {{args}}

# Contracts: Erase coverage info
contracts-coverage-erase:
    #!/bin/bash
    cd e2e/cloudwalk-contracts/repos || exit 1
    just _log "Erasing coverage info..."
    rm -rf ./*/coverage && echo "Coverage info erased."


_e2e-leader-follower-up-coverage test="":
    -rm -r temp_3000-rocksdb
    -rm -r temp_3001-rocksdb
    just _coverage-run-stratus-recipe e2e-leader-follower-up {{test}} " "
    sleep 10
    -rm -r e2e_logs
    -rm utils/deploy/deploy_01.log
    -rm utils/deploy/deploy_02.log

_coverage-run-stratus-recipe *recipe="":
    #!/bin/bash
    # Create logs directory if it doesn't exist
    mkdir -p e2e_logs
    
    # Run the recipe and capture the exit code
    just {{recipe}}
    result=$?
    
    # Wait for processes to finish
    sleep 10
    
    # Return the original exit code
    exit $result

stratus-test-coverage *args="":
    #!/bin/bash

<<<<<<< HEAD
    cargo llvm-cov report {{args}}


# E2E: Create RocksDB checkpoint and start follower with it
e2e-rocksdb-checkpoint:
    #!/bin/bash
    just build

    mkdir -p e2e_logs

    # Start Stratus with leader flag
    just _log "Starting leader node"
    RUST_BACKTRACE=1 RUST_LOG=info cargo ${CARGO_COMMAND} run {{release_flag}} --bin stratus --features dev -- --leader --block-mode 1s --perm-storage=rocks --rocks-path-prefix=temp_3000 -a 0.0.0.0:3000 > e2e_logs/stratus.log &
    just _wait_for_stratus 3000
    
    # Create a RocksDB checkpoint for the follower
    just _log "Creating RocksDB checkpoint for follower"
    curl -X POST \
      http://localhost:3000 \
      -H "Content-Type: application/json" \
      -d '{
        "jsonrpc": "2.0",
        "method": "rocksdb_createCheckpoint",
        "params": ["temp_3001_checkpoint-rocksdb"],
        "id": 1
      }'
    
    # Start follower with the checkpoint
    just _log "Starting follower node with checkpoint"
    RUST_BACKTRACE=1 RUST_LOG=info cargo ${CARGO_COMMAND} run {{release_flag}} --bin stratus --features dev -- --follower --perm-storage=rocks --rocks-path-prefix=temp_3001_checkpoint -a 0.0.0.0:3001 -r http://0.0.0.0:3000/ -w ws://0.0.0.0:3000/ --use-rocksdb-replication > e2e_logs/follower.log &
    just _wait_for_stratus 3001
    
    just _log "Both nodes are running. Press Ctrl+C to stop them."
    
    # Wait for user to press Ctrl+C
    trap "killport 3000 -s sigterm; killport 3001 -s sigterm; rm -rf temp_300*; rm -rf e2e_logs; exit 0" INT
    while true; do sleep 1; done
=======
    for group in unit inmemory rocksdb leader-follower admin-password rpc-downloader importer-offline; do
        just stratus-test-coverage-group $group {{args}}
    done
>>>>>>> 0c7b8ace
<|MERGE_RESOLUTION|>--- conflicted
+++ resolved
@@ -753,7 +753,43 @@
 stratus-test-coverage *args="":
     #!/bin/bash
 
-<<<<<<< HEAD
+    for group in unit inmemory rocksdb leader-follower admin-password rpc-downloader importer-offline; do
+        just stratus-test-coverage-group $group {{args}}
+    done
+
+    just _coverage-run-stratus-recipe e2e-clock-stratus
+
+    just _coverage-run-stratus-recipe contracts-test-stratus
+    just _coverage-run-stratus-recipe e2e-eof
+
+    # rocksdb
+    for test in "automine" "external"; do
+        -rm -r data/rocksdb
+        just _coverage-run-stratus-recipe e2e-stratus-rocks $test
+    done
+
+    -rm -r data/rocksdb
+    just _coverage-run-stratus-recipe e2e-eof rocks
+
+    -rm -r data/rocksdb
+    just _coverage-run-stratus-recipe e2e-clock-stratus-rocks
+
+    -rm -r data/rocksdb
+    just _coverage-run-stratus-recipe contracts-test-stratus-rocks
+
+    # other
+    for test in kafka deploy brlc change miner importer health; do
+        just _e2e-leader-follower-up-coverage $test
+    done
+
+    just _coverage-run-stratus-recipe e2e-admin-password
+
+    just _coverage-run-stratus-recipe e2e-rpc-downloader
+
+    just _coverage-run-stratus-recipe e2e-importer-offline
+
+    -rm -r data/importer-offline-database-rocksdb
+
     cargo llvm-cov report {{args}}
 
 
@@ -790,9 +826,4 @@
     
     # Wait for user to press Ctrl+C
     trap "killport 3000 -s sigterm; killport 3001 -s sigterm; rm -rf temp_300*; rm -rf e2e_logs; exit 0" INT
-    while true; do sleep 1; done
-=======
-    for group in unit inmemory rocksdb leader-follower admin-password rpc-downloader importer-offline; do
-        just stratus-test-coverage-group $group {{args}}
-    done
->>>>>>> 0c7b8ace
+    while true; do sleep 1; done