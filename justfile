import "justfile_helpers"

# Environment variables automatically passed to executed commands.
export CARGO_PROFILE_RELEASE_DEBUG := env("CARGO_PROFILE_RELEASE_DEBUG", "1")
export RUST_BACKTRACE := env("RUST_BACKTRACE", "0")
export CARGO_COMMAND := env("CARGO_COMMAND", "")

# Global arguments that can be passed to receipts.
nightly_flag := if env("NIGHTLY", "") =~ "(true|1)" { "+nightly" } else { "" }
release_flag := if env("RELEASE", "") =~ "(true|1)" { "--release" } else { "" }
database_url := env("DATABASE_URL", "postgres://postgres:123@0.0.0.0:5432/stratus")

# Project: Show available tasks
default:
    just --list --unsorted

# Project: Run project setup
setup:
    @just _log "Installing Cargo killport"
    cargo install killport

    @just _log "Installing Cargo wait-service"
    cargo install wait-service

    @just _log "Installing Cargo flamegraph"
    cargo install flamegraph

    @just _log "Cloning Solidity repositories"
    just contracts-clone

# ------------------------------------------------------------------------------
# Stratus tasks
# ------------------------------------------------------------------------------

alias run          := stratus
alias run-leader   := stratus
alias run-follower := stratus-follower
alias run-importer := stratus-follower

# Stratus: Compile with debug options
build binary="stratus" features="dev":
    cargo {{nightly_flag}} build {{release_flag}} --bin {{binary}} --features {{features}}

# Stratus: Check, or compile without generating code
check:
    cargo {{nightly_flag}} check

# Stratus: Check all features individually using cargo hack
check-features *args="":
    command -v cargo-hack >/dev/null 2>&1 || { cargo install cargo-hack; }
    cargo hack check --each-feature --keep-going {{args}}

# Stratus: Clean build artifacts
clean:
    cargo clean

# Stratus: Build documentation
doc nightly-version="":
    @just _doc "{{nightly-version}}"

# Stratus: Lint and format code
lint:
    @just _lint

# Stratus: Lint and check code formatting
lint-check nightly-version="" clippy-flags="-D warnings -A clippy::unwrap_used -A clippy::expect_used -A clippy::panic":
    @just _lint "{{nightly-version}}" --check "{{ clippy-flags }}"

# Stratus: Check for dependencies major updates
outdated:
    #!/bin/bash
    command -v cargo-outdated >/dev/null 2>&1 || { cargo install cargo-outdated; }
    cargo outdated --root-deps-only --ignore-external-rel

# Stratus: Update only the project dependencies
update:
    cargo update stratus

# ------------------------------------------------------------------------------
# Database tasks
# ------------------------------------------------------------------------------

# Database: Compile SQLx queries
db-compile:
    SQLX_OFFLINE=true cargo sqlx prepare --database-url {{database_url}} -- --all-targets
alias sqlx := db-compile

# ------------------------------------------------------------------------------
# Additional binaries
# ------------------------------------------------------------------------------

# Bin: Stratus main service as leader
stratus *args="":
    cargo {{nightly_flag}} run --bin stratus {{release_flag}} --features dev -- --leader {{args}}

# Bin: Stratus main service as leader while performing memory-profiling, producing a heap dump every 2^32 allocated bytes (~4gb)
# To produce a flamegraph of the memory usage use jeprof:
#   * Diferential flamegraph: jeprof <binary> --base=./jeprof.<...>.i0.heap ./jeprof.<...>.i<n>.heap --collapsed | flamegraph.pl > mem_prof.svg
#   * Point in time flamegraph: jeprof <binary> ./jeprof.<...>.i<n>.heap --collapsed | flamegraph.pl > mem_prof.svg
stratus-memory-profiling *args="":
    _RJEM_MALLOC_CONF=prof:true,prof_final:true,prof_leak:true,prof_gdump:true,lg_prof_interval:32 cargo {{nightly_flag}} run --bin stratus {{release_flag}} --features dev,jeprof -- --leader {{args}}

# Bin: Stratus main service as follower
stratus-follower *args="":
    LOCAL_ENV_PATH=config/stratus-follower.env.local cargo {{nightly_flag}} run --bin stratus {{release_flag}} --features dev -- --follower {{args}}

# Bin: Download external RPC blocks and receipts to temporary storage
rpc-downloader *args="":
    cargo {{nightly_flag}} run --bin rpc-downloader {{release_flag}} -- {{args}}

# Bin: Import external RPC blocks from temporary storage to Stratus storage
importer-offline *args="":
    cargo {{nightly_flag}} run --bin importer-offline {{release_flag}} -- {{args}}

# ------------------------------------------------------------------------------
# Test tasks
# ------------------------------------------------------------------------------

# Test: Execute all Rust tests
test name="":
    @just test-doc {{name}}
    @just test-unit {{name}}
    @just test-int {{name}}

# Test: Execute Rust doc tests
test-doc name="":
    cargo test {{name}} --doc

# Test: Execute Rust unit tests
test-unit name="":
    cargo test --lib {{name}} -- --nocapture --test-threads=1

# Test: Execute Rust integration tests
test-int name="'*'":
    cargo test --test {{name}} {{release_flag}} -- --nocapture

# ------------------------------------------------------------------------------
# E2E tasks
# ------------------------------------------------------------------------------

# E2E: Execute Hardhat tests in the specified network
e2e network="stratus" block_modes="automine" test="":
    #!/bin/bash
    if [ -d e2e ]; then
        cd e2e
    fi
    if [ ! -d node_modules ]; then
        npm install
    fi

    block_modes_split=$(echo {{block_modes}} | sed "s/,/ /g")
    for block_mode in $block_modes_split
    do
        just _log "Executing: $block_mode"
        if [ -z "{{test}}" ]; then
            BLOCK_MODE=$block_mode npx hardhat test test/$block_mode/*.test.ts --network {{network}}
        else
            BLOCK_MODE=$block_mode npx hardhat test test/$block_mode/*.test.ts --network {{network}} --grep "{{test}}"
        fi
    done

# E2E: Execute admin password tests
e2e-admin-password:
    #!/bin/bash
    cd e2e

    for test in "enabled|test123" "disabled|"; do
        IFS="|" read -r type pass <<< "$test"
        just _log "Running admin password tests with password $type"
        ADMIN_PASSWORD=$pass just run -a 0.0.0.0:3000 > /dev/null &
        just _wait_for_stratus
        npx hardhat test test/admin/e2e-admin-password-$type.test.ts --network stratus
        killport 3000 -s sigterm
    done

# E2E: Execute EOF (EVM Object Format) tests
e2e-eof perm-storage="inmemory":
    #!/bin/bash
    cd e2e/eof

    forge install

    # Start Stratus
    just build
    just run -a 0.0.0.0:3000 --executor-evm-spec Osaka --perm-storage={{perm-storage}} > stratus.log &
    just _wait_for_stratus

    # Run tests using alice pk
    forge script test/TestEof.s.sol:TestEof --rpc-url http://0.0.0.0:3000/ --broadcast -vvvv --legacy --private-key 0xac0974bec39a17e36ba4a6b4d238ff944bacb478cbed5efcae784d7bf4f2ff80 --sig "deploy()" --slow
    forge script test/TestEof.s.sol:TestEof --rpc-url http://0.0.0.0:3000/ --broadcast -vvvv --legacy --private-key 0xac0974bec39a17e36ba4a6b4d238ff944bacb478cbed5efcae784d7bf4f2ff80 --sig "run()" --slow

# E2E: Starts and execute Hardhat tests in Hardhat
e2e-hardhat block-mode="automine" test="":
    #!/bin/bash
    if [ -d e2e ]; then
        cd e2e
    fi

    echo "-> Starting Hardhat"
    BLOCK_MODE={{block-mode}} npx hardhat node &

    echo "-> Waiting Hardhat to start"
    wait-service --tcp localhost:8545 -- echo

    echo "-> Running E2E tests"
    just e2e hardhat {{block-mode}} {{test}}

    echo "-> Killing Hardhat"
    killport 8545

# E2E: Starts and execute Hardhat tests in Stratus
e2e-stratus block-mode="automine" test="":
    #!/bin/bash
    if [ -d e2e ]; then
        cd e2e
    fi
    just build

    just _log "Starting Stratus"
    RUST_LOG=debug just run -a 0.0.0.0:3000 --block-mode {{block-mode}} > stratus.log &

    just _wait_for_stratus

    just _log "Running E2E tests"
    if [[ {{block-mode}} =~ ^[0-9]+(ms|s)$ ]]; then
        just e2e stratus interval "{{test}}"
    else
        just e2e stratus {{block-mode}} "{{test}}"
    fi
    result_code=$?

    just _log "Killing Stratus"
    killport 3000 -s sigterm
    exit $result_code

# E2E: Starts and execute Hardhat tests in Stratus
e2e-stratus-rocks block-mode="automine" test="":
    #!/bin/bash
    if [ -d e2e ]; then
        cd e2e
    fi
    just build

    just _log "Starting Stratus"
    just run -a 0.0.0.0:3000 --block-mode {{block-mode}} --perm-storage=rocks > stratus.log &

    just _wait_for_stratus

    just _log "Running E2E tests"
    if [[ {{block-mode}} =~ ^[0-9]+(ms|s)$ ]]; then
        just e2e stratus interval "{{test}}"
    else
        just e2e stratus {{block-mode}} "{{test}}"
    fi
    result_code=$?

    just _log "Killing Stratus"
    killport 3000 -s sigterm
    exit $result_code

# E2E Clock: Builds and runs Stratus with block-time flag, then validates average block generation time
e2e-clock-stratus:
    #!/bin/bash
    just build
    just _log "Starting Stratus"
    just run --block-mode 1s -a 0.0.0.0:3000 > stratus.log &

    just _wait_for_stratus

    just _log "Validating block time"
    ./utils/block-time-check.sh
    result_code=$?

    just _log "Killing Stratus"
    killport 3000 -s sigterm
    exit $result_code

# E2E Clock: Builds and runs Stratus Rocks with block-time flag, then validates average block generation time
e2e-clock-stratus-rocks:
    #!/bin/bash
    just build

    just _log "Starting Stratus"
    just run --block-mode 1s --perm-storage=rocks -a 0.0.0.0:3000 > stratus.log &

    just _wait_for_stratus

    just _log "Validating block time"
    ./utils/block-time-check.sh
    result_code=$?

    just _log "Killing Stratus"
    killport 3000 -s sigterm
    exit $result_code

# E2E: Lint and format code
e2e-lint mode="--write":
    #!/bin/bash
    if [ -d e2e ]; then
        cd e2e
    fi
    node_modules/.bin/prettier . {{ mode }} --ignore-unknown

# E2E: Lint and format shell scripts for cloudwalk contracts
shell-lint mode="--write":
    @command -v shfmt > /dev/null 2>&1 && command -v shellcheck > /dev/null 2>&1 || echo "Please, install shfmt and shellcheck" && exit 0
    @shfmt {{ mode }} --indent 4 e2e/cloudwalk-contracts/*.sh
    @shellcheck e2e/cloudwalk-contracts/*.sh --severity=warning --shell=bash

# E2E: profiles RPC sync and generates a flamegraph
e2e-flamegraph:
    #!/bin/bash

    # Start RPC mock server
    just _log "Starting RPC mock server"
    killport 3003 -s sigterm

    cd e2e/rpc-mock-server
    if [ ! -d node_modules ]; then
        npm install
    fi
    cd ../..
    node ./e2e/rpc-mock-server/index.js &
    sleep 1

    # Wait for RPC mock server
    just _log "Waiting for RPC mock server to start for 60 seconds"
    wait-service --tcp 0.0.0.0:3003 -t 60 -- echo "RPC mock server started"

    # Run cargo flamegraph with necessary environment variables
    just _log "Running cargo flamegraph"
    cargo flamegraph --bin importer-online --deterministic --features dev -- --external-rpc=http://localhost:3003/rpc --chain-id=2009

e2e-leader:
    #!/bin/bash
    RUST_BACKTRACE=1 RUST_LOG=info cargo ${CARGO_COMMAND} run {{release_flag}} --bin stratus --features dev -- --leader --block-mode 1s --perm-storage=rocks --rocks-path-prefix=temp_3000 -a 0.0.0.0:3000 > e2e_logs/stratus.log &
    just _wait_for_stratus 3000

e2e-follower test="brlc":
    #!/bin/bash
    if [ "{{test}}" = "kafka" ]; then
    # Start Kafka using Docker Compose
        just _log "Starting Kafka"
        docker-compose up kafka >> e2e_logs/kafka.log &
        just _log "Waiting Kafka start"
        wait-service --tcp 0.0.0.0:29092 -- echo
        docker exec kafka kafka-topics --create --topic stratus-events --bootstrap-server localhost:29092 --partitions 1 --replication-factor 1
        RUST_BACKTRACE=1 RUST_LOG=info cargo ${CARGO_COMMAND} run {{release_flag}} --bin stratus --features dev -- --follower --perm-storage=rocks --rocks-path-prefix=temp_3001 -a 0.0.0.0:3001 -r http://0.0.0.0:3000/ -w ws://0.0.0.0:3000/ --kafka-bootstrap-servers localhost:29092 --kafka-topic stratus-events --kafka-client-id stratus-producer --kafka-security-protocol none > e2e_logs/importer.log &
    else
        RUST_BACKTRACE=1 RUST_LOG=info cargo ${CARGO_COMMAND} run {{release_flag}} --bin stratus --features dev -- --follower --perm-storage=rocks --rocks-path-prefix=temp_3001 -a 0.0.0.0:3001 -r http://0.0.0.0:3000/ -w ws://0.0.0.0:3000/ > e2e_logs/importer.log &
    fi
    # Wait for Stratus with follower flag to start
    just _wait_for_stratus 3001


_e2e-leader-follower-up-impl test="brlc" release_flag="--release":
    #!/bin/bash
    just build

    mkdir e2e_logs

    # Start Stratus with leader flag
    just e2e-leader

    # Start Stratus with follower flag
    just e2e-follower {{test}}

    if [ "{{test}}" = "deploy" ]; then
        just _log "Running deploy script"
        cd utils/deploy
        poetry install --no-root

        for i in {1..5}; do
            poetry run python3 ./deploy.py --current-leader 0.0.0.0:3000 --current-follower 0.0.0.0:3001 --auto-approve --log-file deploy_01.log
            if [ $? -ne 0 ]; then
                just _log "Deploy script failed"
                exit 1
            fi

            just _log "Switching back roles..."
            sleep 5

            poetry run python3 ./deploy.py --current-leader 0.0.0.0:3001 --current-follower 0.0.0.0:3000 --auto-approve --log-file deploy_02.log
            if [ $? -ne 0 ]; then
                just _log "Deploy script failed"
                exit 1
            fi

            sleep 5
        done

        just _log "Deploy script ran successfully"
        exit 0
    elif [ -d e2e/cloudwalk-contracts ]; then
    (
        cd e2e/cloudwalk-contracts/integration
        npm install
        npx hardhat test test/leader-follower-{{test}}.test.ts --bail --network stratus --show-stack-traces
        if [ $? -ne 0 ]; then
            just _log "Tests failed"
            exit 1
        else
            just _log "Tests passed successfully"
            exit 0
        fi
    )
    fi

# E2E: Leader & Follower Up
e2e-leader-follower-up test="brlc" release_flag="--release":
    just _e2e-leader-follower-up-impl {{test}} {{release_flag}}
    killport 3000 -s sigterm
    killport 3001 -s sigterm

# E2E: Leader & Follower Down
e2e-leader-follower-down:
    #!/bin/bash

    # Kill Stratus
    killport 3001 -s sigterm
    killport 3000 -s sigterm
    stratus_pid=$(pgrep -f 'stratus')
    kill $stratus_pid

    # Kill Kafka
    docker-compose down

    # Delete data contents
    rm -rf ./temp_*

    # Delete zeppelin directory
    rm -rf ./e2e/cloudwalk-contracts/integration/.openzeppelin

<<<<<<< HEAD
e2e-importer-offline:
    #!/bin/bash
    just build

    mkdir e2e_logs

    rm -rf tests/importer-offline-database

    just _log "Starting Stratus"
    just stratus -a 0.0.0.0:3000 > e2e_logs/e2e-importer-offline-stratus.log &
    just _wait_for_stratus

    just _log "Running TestContractBalances tests"
    just e2e stratus automine

    just _log "Starting PostgreSQL"
    docker-compose up -d postgres
    
    just _log "Running rpc downloader"
    just rpc-downloader --external-rpc http://localhost:3000/ --external-rpc-storage postgres://postgres:123@localhost:5432/stratus --metrics-exporter-address 0.0.0.0:9001 --initial-accounts 0x70997970c51812dc3a010c7d01b50e0d17dc79c8,0xf39fd6e51aad88f6f4ce6ab8827279cfffb92266

    just _log "Run importer-offline"
    just importer-offline --external-rpc-storage postgres://postgres:123@localhost:5432/stratus --rocks-path-prefix=tests/importer-offline-database --metrics-exporter-address 0.0.0.0:9002

    just _log "Stratus for importer-offline"
    just stratus -a 0.0.0.0:3001 --perm-storage=rocks --rocks-path-prefix=tests/importer-offline-database > e2e_logs/e2e-importer-offline-stratus-3001.log &

    just _log "Compare blocks of stratus and importer-offline"
    sleep 3
    python utils/compare_block/main.py http://localhost:3000 http://localhost:3001 1 --ignore timestamp --ignore type
=======
# E2E: RPC Downloader test
e2e-rpc-downloader:
    #!/bin/bash
    just build rpc-downloader dev

    mkdir e2e_logs

    just _log "Starting Stratus"
    just run -a 0.0.0.0:3000 > e2e_logs/e2e-rpc-downloader-stratus.log &
    just _wait_for_stratus

    just _log "Starting PostgreSQL"
    docker-compose up -d postgres

    just _log "Running TestContractBalances tests"
    just e2e stratus automine
    
    just _log "Running RPC Downloader test"
    cargo run --bin rpc-downloader -- --external-rpc http://localhost:3000/ --external-rpc-storage postgres://postgres:123@localhost:5432/stratus --metrics-exporter-address 0.0.0.0:9001

    cargo run --bin rpc-downloader -- --external-rpc http://localhost:3000/ --external-rpc-storage postgres://postgres:123@localhost:5432/stratus --metrics-exporter-address 0.0.0.0:9001

    just _log "Checking content of postgres"
    POSTGRES_DB=stratus POSTGRES_PASSWORD=123 ETH_RPC_URL=http://localhost:3000/ python utils/check_rpc_downloader/main.py --start 0
>>>>>>> 9b4e5c32

    just _log "Killing Stratus"
    killport 3000 -s sigterm

<<<<<<< HEAD
    just _log "Killing importer-offline"
    killport 3001 -s sigterm

=======
>>>>>>> 9b4e5c32
    just _log "Killing PostgreSQL"
    docker-compose down postgres

# ------------------------------------------------------------------------------
# Hive tests
# ------------------------------------------------------------------------------

# Hive: Build Stratus image for hive task
hive-build-client:
    docker build -f hive/clients/stratus/Dockerfile_base -t stratus_base .

# Hive: Execute test pipeline
hive:
    if ! docker images | grep -q stratus_base; then \
        just _log "Building Docker image..."; \
        docker build -f hive/clients/stratus/Dockerfile_base -t stratus_base .; \
    else \
        just _log "Docker image already built."; \
    fi
    cd hive && go build .
    cd hive && ./hive --client stratus --sim stratus/rpc --sim.parallelism 10
#    cd hive && sudo ./hive --client stratus --sim stratus/rpc --sim.parallelism 10 --loglevel 5 --docker.output

# Hive: View test pipeline results in Hiveview
hiveview:
    cd hive && go build ./cmd/hiveview
    ./hive/hiveview --serve --addr 0.0.0.0:8080 --logdir ./hive/workspace/logs/


# ------------------------------------------------------------------------------
# Contracts tasks
# ------------------------------------------------------------------------------

# Contracts: Clone Solidity repositories
contracts-clone *args="":
    cd e2e/cloudwalk-contracts && ./contracts-clone.sh {{args}}

# Contracts: Compile selected Solidity contracts
contracts-compile:
    cd e2e/cloudwalk-contracts && ./contracts-compile.sh

# Contracts: Flatten solidity contracts for integration test
contracts-flatten *args="":
    cd e2e/cloudwalk-contracts && ./contracts-flatten.sh {{args}}

# Contracts: Test selected Solidity contracts on Stratus
contracts-test *args="":
    cd e2e/cloudwalk-contracts && ./contracts-test.sh {{args}}
alias e2e-contracts := contracts-test

# Contracts: Remove all the cloned repositories
contracts-remove *args="":
    cd e2e/cloudwalk-contracts && ./contracts-remove.sh {{args}}

# Contracts: Start Stratus and run contracts tests with InMemory storage
contracts-test-stratus *args="":
    #!/bin/bash
    just build

    just _log "Starting Stratus"
    just run -a 0.0.0.0:3000 &

    just _wait_for_stratus

    just _log "Running E2E Contracts tests"
    just e2e-contracts {{args}}
    result_code=$?

    just _log "Killing Stratus"
    killport 3000 -s sigterm
    exit $result_code

# Contracts: Start Stratus and run contracts tests with RocksDB storage
contracts-test-stratus-rocks *args="":
    #!/bin/bash
    just build

    just _log "Starting Stratus"
    just run -a 0.0.0.0:3000 --perm-storage=rocks > stratus.log &

    just _wait_for_stratus

    just _log "Running E2E tests"
    just e2e-contracts {{args}}
    result_code=$?

    just _log "Killing Stratus"
    killport 3000 -s sigterm

    exit $result_code

# Contracts: Run tests and generate coverage info. Use --html to open in browser.
contracts-coverage *args="":
    cd e2e/cloudwalk-contracts && ./contracts-coverage.sh {{args}}

# Contracts: Erase coverage info
contracts-coverage-erase:
    #!/bin/bash
    cd e2e/cloudwalk-contracts/repos || exit 1
    just _log "Erasing coverage info..."
    rm -rf ./*/coverage && echo "Coverage info erased."


_e2e-leader-follower-up-coverage test="":
    -rm -r temp_3000-rocksdb
    -rm -r temp_3001-rocksdb
    just _coverage-run-stratus-recipe e2e-leader-follower-up {{test}} " "
    sleep 10
    -rm -r e2e_logs
    -rm utils/deploy/deploy_01.log
    -rm utils/deploy/deploy_02.log

_coverage-run-stratus-recipe *recipe="":
    just {{recipe}}
    sleep 10
    -rm -r e2e_logs

stratus-test-coverage *args="":
    #!/bin/bash
    # setup
    cargo llvm-cov clean --workspace
    just build
    source <(cargo llvm-cov show-env --export-prefix)
    export RUST_LOG=error
    export TRACING_LOG_FORMAT=json
    just contracts-clone
    just contracts-flatten

    # cargo test
    cargo llvm-cov --no-report
    sleep 10

    # inmemory
    for test in "automine" "external"; do
        just _coverage-run-stratus-recipe e2e-stratus $test
    done

    just _coverage-run-stratus-recipe e2e-clock-stratus

    just _coverage-run-stratus-recipe contracts-test-stratus
    just _coverage-run-stratus-recipe e2e-eof

    # rocksdb
    for test in "automine" "external"; do
        -rm -r data/rocksdb
        just _coverage-run-stratus-recipe e2e-stratus-rocks $test
    done

    -rm -r data/rocksdb
    just _coverage-run-stratus-recipe e2e-eof rocks

    -rm -r data/rocksdb
    just _coverage-run-stratus-recipe e2e-clock-stratus-rocks

    -rm -r data/rocksdb
    just _coverage-run-stratus-recipe contracts-test-stratus-rocks

    # other
    for test in kafka deploy brlc change miner importer health; do
        just _e2e-leader-follower-up-coverage $test
    done

    just _coverage-run-stratus-recipe e2e-admin-password

    cargo llvm-cov report {{args}}<|MERGE_RESOLUTION|>--- conflicted
+++ resolved
@@ -431,7 +431,38 @@
     # Delete zeppelin directory
     rm -rf ./e2e/cloudwalk-contracts/integration/.openzeppelin
 
-<<<<<<< HEAD
+# E2E: RPC Downloader test
+e2e-rpc-downloader:
+    #!/bin/bash
+    just build rpc-downloader dev
+
+    mkdir e2e_logs
+
+    just _log "Starting Stratus"
+    just run -a 0.0.0.0:3000 > e2e_logs/e2e-rpc-downloader-stratus.log &
+    just _wait_for_stratus
+
+    just _log "Starting PostgreSQL"
+    docker-compose up -d postgres
+
+    just _log "Running TestContractBalances tests"
+    just e2e stratus automine
+    
+    just _log "Running RPC Downloader test"
+    cargo run --bin rpc-downloader -- --external-rpc http://localhost:3000/ --external-rpc-storage postgres://postgres:123@localhost:5432/stratus --metrics-exporter-address 0.0.0.0:9001
+
+    cargo run --bin rpc-downloader -- --external-rpc http://localhost:3000/ --external-rpc-storage postgres://postgres:123@localhost:5432/stratus --metrics-exporter-address 0.0.0.0:9001
+
+    just _log "Checking content of postgres"
+    POSTGRES_DB=stratus POSTGRES_PASSWORD=123 ETH_RPC_URL=http://localhost:3000/ python utils/check_rpc_downloader/main.py --start 0
+
+    just _log "Killing Stratus"
+    killport 3000 -s sigterm
+
+    just _log "Killing PostgreSQL"
+    docker-compose down postgres
+
+# E2E Importer Offline
 e2e-importer-offline:
     #!/bin/bash
     just build
@@ -462,42 +493,13 @@
     just _log "Compare blocks of stratus and importer-offline"
     sleep 3
     python utils/compare_block/main.py http://localhost:3000 http://localhost:3001 1 --ignore timestamp --ignore type
-=======
-# E2E: RPC Downloader test
-e2e-rpc-downloader:
-    #!/bin/bash
-    just build rpc-downloader dev
-
-    mkdir e2e_logs
-
-    just _log "Starting Stratus"
-    just run -a 0.0.0.0:3000 > e2e_logs/e2e-rpc-downloader-stratus.log &
-    just _wait_for_stratus
-
-    just _log "Starting PostgreSQL"
-    docker-compose up -d postgres
-
-    just _log "Running TestContractBalances tests"
-    just e2e stratus automine
     
-    just _log "Running RPC Downloader test"
-    cargo run --bin rpc-downloader -- --external-rpc http://localhost:3000/ --external-rpc-storage postgres://postgres:123@localhost:5432/stratus --metrics-exporter-address 0.0.0.0:9001
-
-    cargo run --bin rpc-downloader -- --external-rpc http://localhost:3000/ --external-rpc-storage postgres://postgres:123@localhost:5432/stratus --metrics-exporter-address 0.0.0.0:9001
-
-    just _log "Checking content of postgres"
-    POSTGRES_DB=stratus POSTGRES_PASSWORD=123 ETH_RPC_URL=http://localhost:3000/ python utils/check_rpc_downloader/main.py --start 0
->>>>>>> 9b4e5c32
-
-    just _log "Killing Stratus"
-    killport 3000 -s sigterm
-
-<<<<<<< HEAD
+    just _log "Killing Stratus"
+    killport 3000 -s sigterm
+
     just _log "Killing importer-offline"
     killport 3001 -s sigterm
-
-=======
->>>>>>> 9b4e5c32
+    
     just _log "Killing PostgreSQL"
     docker-compose down postgres
 
