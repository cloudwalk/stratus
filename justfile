import "justfile_helpers"

# Environment variables automatically passed to executed commands.
export CARGO_PROFILE_RELEASE_DEBUG := env("CARGO_PROFILE_RELEASE_DEBUG", "1")
export RUST_BACKTRACE := env("RUST_BACKTRACE", "0")

# Global arguments that can be passed to receipts.
nightly_flag := if env("NIGHTLY", "") =~ "(true|1)" { "+nightly" } else { "" }
release_flag := if env("RELEASE", "") =~ "(true|1)" { "--release" } else { "" }
database_url := env("DATABASE_URL", "postgres://postgres:123@0.0.0.0:5432/stratus")

# Cargo flags.
<<<<<<< HEAD
build_flags := nightly_flag + " " + release_flag + " --bin stratus --features " + feature_flags
run_flags := ""
=======
build_flags := nightly_flag + " " + release_flag + " "
>>>>>>> e158ea66

# Project: Show available tasks
default:
    just --list --unsorted

# Project: Run project setup
setup:
    @just _log "Installing Cargo killport"
    cargo install killport

    @just _log "Installing Cargo wait-service"
    cargo install wait-service

    @just _log "Installing Cargo flamegraph"
    cargo install flamegraph

    @just _log "Cloning Solidity repositories"
    just contracts-clone

# ------------------------------------------------------------------------------
# Stratus tasks
# ------------------------------------------------------------------------------

alias run := stratus

# Stratus: Compile with debug options
build features="":
    #!/bin/bash
    if [ -z "{{features}}" ]; then
        just _log "Compiling Stratus without additional features"
        cargo build {{build_flags}}
    else
        just _log "Compiling Stratus with additional features: {{features}}"
        cargo build {{build_flags}} --features {{features}}
    fi

# Stratus: Check, or compile without generating code
check:
    cargo check

# Stratus: Check all features individually using cargo hack
check-features *args="":
    command -v cargo-hack >/dev/null 2>&1 || { cargo install cargo-hack; }
    cargo hack check --each-feature --keep-going {{args}}

# Stratus: Clean build artifacts
clean:
    cargo clean

# Stratus: Build documentation
doc nightly-version="":
    @just _doc "{{nightly-version}}"

# Stratus: Lint and format code
lint:
    @just _lint

# Stratus: Lint and check code formatting
lint-check nightly-version="":
    @just _lint "{{nightly-version}}" --check "-D warnings"

# Stratus: Check for dependencies major updates
outdated:
    #!/bin/bash
    command -v cargo-outdated >/dev/null 2>&1 || { cargo install cargo-outdated; }
    cargo outdated --root-deps-only --ignore-external-rel

# Stratus: Update only the project dependencies
update:
    cargo update stratus

# ------------------------------------------------------------------------------
# Database tasks
# ------------------------------------------------------------------------------

# Database: Compile SQLx queries
db-compile:
    SQLX_OFFLINE=true cargo sqlx prepare --database-url {{database_url}} -- --all-targets
alias sqlx := db-compile

# ------------------------------------------------------------------------------
# Additional binaries
# ------------------------------------------------------------------------------

# Bin: Stratus main service
stratus *args="":
    cargo run --bin stratus {{build_flags}} --features dev -- --enable-genesis {{args}}

# Bin: Download external RPC blocks and receipts to temporary storage
rpc-downloader *args="":
    cargo run --bin rpc-downloader {{build_flags}} -- {{args}}

# Bin: Import external RPC blocks from temporary storage to Stratus storage
importer-offline *args="":
    cargo run --bin importer-offline {{build_flags}} -- {{args}}

# Bin: Import external RPC blocks from external RPC endpoint to Stratus storage
importer-online *args="":
    cargo run --bin importer-online {{build_flags}} -- {{args}}

# Bin: Validate Stratus storage slots matches reference slots
state-validator *args="":
    cargo run --bin state-validator {{build_flags}} -- {{args}}

# Bin: `stratus` and `importer-online` in a single binary
run-with-importer *args="":
    cargo run --bin run-with-importer {{build_flags}} -- {{args}}

# ------------------------------------------------------------------------------
# Test tasks
# ------------------------------------------------------------------------------

# Test: Execute all Rust tests
test name="":
    @just test-doc {{name}}
    @just test-unit {{name}}
    @just test-int {{name}}

# Test: Execute Rust doc tests
test-doc name="":
    cargo test {{name}} --doc

# Test: Execute Rust unit tests
test-unit name="":
    cargo test --lib {{name}} -- --nocapture --test-threads=1

# Test: Execute Rust integration tests
test-int name="'*'":
    cargo test --test {{name}} {{release_flag}} -- --nocapture

# ------------------------------------------------------------------------------
# E2E tasks
# ------------------------------------------------------------------------------

# E2E: Execute Hardhat tests in the specified network
e2e network="stratus" block-mode="automine" test="":
    #!/bin/bash
    if [ -d e2e ]; then
        cd e2e
    fi
    if [ ! -d node_modules ]; then
        npm install
    fi

    if [ -z "{{test}}" ]; then
        BLOCK_MODE={{block-mode}} npx hardhat test test/{{block-mode}}/*.test.ts --network {{network}}
    else
        BLOCK_MODE={{block-mode}} npx hardhat test test/{{block-mode}}/*.test.ts --network {{network}} --grep "{{test}}"
    fi

# E2E: Starts and execute Hardhat tests in Stratus
e2e-stratus block-mode="automine" test="":
    #!/bin/bash
    if [ -d e2e ]; then
        cd e2e
    fi

    just _log "Starting Stratus"
    just build "dev" || exit 1
    just run -a 0.0.0.0:3000 --block-mode {{block-mode}} > stratus.log &

    just _wait_for_stratus

    just _log "Running E2E tests"
    just e2e stratus {{block-mode}} {{test}}
    result_code=$?

    just _log "Killing Stratus"
    killport 3000
    exit $result_code

# E2E: Starts and execute Hardhat tests in Stratus
e2e-stratus-rocks block-mode="automine" test="":
    #!/bin/bash
    if [ -d e2e ]; then
        cd e2e
    fi

    just _log "Starting Stratus"
    just build "dev" || exit 1
    just run -a 0.0.0.0:3000 --block-mode {{block-mode}} --perm-storage=rocks > stratus.log &

    just _wait_for_stratus

    just _log "Running E2E tests"
    just e2e stratus {{block-mode}} {{test}}
    result_code=$?

    just _log "Killing Stratus"
    killport 3000
    exit $result_code

# E2E Clock: Builds and runs Stratus with block-time flag, then validates average block generation time
e2e-clock-stratus:
    #!/bin/bash
    just _log "Starting Stratus"
    just build "dev" || exit 1
    cargo run  --release --bin stratus --features dev -- --block-mode 1s -a 0.0.0.0:3000 > stratus.log &

    just _wait_for_stratus

    just _log "Validating block time"
    ./utils/block-time-check.sh
    result_code=$?

    just _log "Killing Stratus"
    killport 3000
    exit $result_code

# E2E Clock: Builds and runs Stratus Rocks with block-time flag, then validates average block generation time
e2e-clock-stratus-rocks:
    #!/bin/bash
    just _log "Starting Stratus"
    just build "dev" || exit 1
    cargo run  --release --bin stratus --features dev -- --block-mode 1s --perm-storage=rocks -a 0.0.0.0:3000 > stratus.log &

    just _wait_for_stratus

    just _log "Validating block time"
    ./utils/block-time-check.sh
    result_code=$?

    just _log "Killing Stratus"
    killport 3000
    exit $result_code

# E2E: Lint and format code
e2e-lint mode="--write":
    #!/bin/bash
    if [ -d e2e ]; then
        cd e2e
    fi
    node_modules/.bin/prettier . {{ mode }} --ignore-unknown

# E2E: profiles RPC sync and generates a flamegraph
e2e-flamegraph:
    #!/bin/bash

    # Start RPC mock server
    just _log "Starting RPC mock server"
    killport 3003

    cd e2e/rpc-mock-server
    if [ ! -d node_modules ]; then
        npm install
    fi
    cd ../..
    node ./e2e/rpc-mock-server/index.js &
    sleep 1

    # Wait for RPC mock server
    just _log "Waiting for RPC mock server to start for 60 seconds"
    wait-service --tcp 0.0.0.0:3003 -t 60 -- echo "RPC mock server started"

    # Run cargo flamegraph with necessary environment variables
    just _log "Running cargo flamegraph"
    cargo flamegraph --bin importer-online --deterministic --features dev -- --external-rpc=http://localhost:3003/rpc --chain-id=2009

e2e-importer-online:
    #!/bin/bash

    just e2e-importer-online-up
    result_code=$?

    just e2e-importer-online-down

    exit $result_code

# E2E: Importer Online
e2e-importer-online-up:
    #!/bin/bash

    # Build Stratus and Run With Importer binaries
    just _log "Building Stratus and Run With Importer binaries"
    cargo build --release --bin stratus --bin run-with-importer --features dev

    mkdir e2e_logs

    # Start Stratus binary
    RUST_LOG=info cargo run --release --bin stratus --features dev -- --block-mode 1s --perm-storage=rocks --rocks-path-prefix=temp_3000 --tokio-console-address=0.0.0.0:6668 --metrics-exporter-address=0.0.0.0:9000 -a 0.0.0.0:3000 > e2e_logs/stratus.log &

    # Wait for Stratus to start
    just _wait_for_stratus 3000

    # Start Run With Importer binary
    RUST_LOG=info cargo run --release --bin run-with-importer --features dev -- --block-mode 1s --perm-storage=rocks --rocks-path-prefix=temp_3001 --tokio-console-address=0.0.0.0:6669 --metrics-exporter-address=0.0.0.0:9001 -a 0.0.0.0:3001 -r http://0.0.0.0:3000/ -w ws://0.0.0.0:3000/ > e2e_logs/run_with_importer.log &

    # Wait for Run With Importer to start
    just _wait_for_stratus 3001

    if [ -d e2e/cloudwalk-contracts ]; then
    (
        cd e2e/cloudwalk-contracts/integration
        npm install
        npx hardhat test test/importer.test.ts --network stratus --bail
        if [ $? -ne 0 ]; then
            just _log "Tests failed"
            exit 1
        else
            just _log "Tests passed successfully"
            exit 0
        fi
    )
    fi

# E2E: Importer Online
e2e-importer-online-down:
    #!/bin/bash

    # Kill run-with-importer
    killport 3001
    run_with_importer_pid=$(pgrep -f 'run-with-importer')
    kill $run_with_importer_pid

    # Kill Stratus
    killport 3000
    stratus_pid=$(pgrep -f 'stratus')
    kill $stratus_pid

    # Delete data contents
    rm -rf ./temp_*

    # Delete zeppelin directory
    rm -rf ./e2e/cloudwalk-contracts/integration/.openzeppelin

# ------------------------------------------------------------------------------
# Chaos tests
# ------------------------------------------------------------------------------

# Chaos: Run chaos testing experiment
run-chaos-experiment bin="" instances="" iterations="" enable-leader-restart="" experiment="":
    #!/bin/bash

    just _log "Building Stratus"
    cargo build --release --bin {{ bin }} --features dev

    cd e2e/cloudwalk-contracts/integration
    if [ ! -d node_modules ]; then
        npm install
    fi
    cd ../../..

    just _log "Executing experiment {{ experiment }} {{ iterations }}x on {{ bin }} binary with {{ instances }} instance(s)"
    ./chaos/experiments/{{ experiment }}.sh --bin {{ bin }} --instances {{ instances }} --iterations {{ iterations }} --enable-leader-restart {{ enable-leader-restart }}

# ------------------------------------------------------------------------------
# Hive tests
# ------------------------------------------------------------------------------

# Hive: Build Stratus image for hive task
hive-build-client:
    docker build -f hive/clients/stratus/Dockerfile_base -t stratus_base .

# Hive: Execute test pipeline
hive:
    if ! docker images | grep -q stratus_base; then \
        just _log "Building Docker image..."; \
        docker build -f hive/clients/stratus/Dockerfile_base -t stratus_base .; \
    else \
        just _log "Docker image already built."; \
    fi
    cd hive && go build .
    cd hive && ./hive --client stratus --sim stratus/rpc --sim.parallelism 10
#    cd hive && sudo ./hive --client stratus --sim stratus/rpc --sim.parallelism 10 --loglevel 5 --docker.output

# Hive: View test pipeline results in Hiveview
hiveview:
    cd hive && go build ./cmd/hiveview
    ./hive/hiveview --serve --addr 0.0.0.0:8080 --logdir ./hive/workspace/logs/


# ------------------------------------------------------------------------------
# Contracts tasks
# ------------------------------------------------------------------------------

# Contracts: Clone Solidity repositories
contracts-clone *args="":
    cd e2e/cloudwalk-contracts && ./contracts-clone.sh {{args}}

# Contracts: Compile selected Solidity contracts
contracts-compile:
    cd e2e/cloudwalk-contracts && ./contracts-compile.sh

# Contracts: Flatten solidity contracts for integration test
contracts-flatten *args="":
    cd e2e/cloudwalk-contracts && ./contracts-flatten.sh {{args}}

# Contracts: Test selected Solidity contracts on Stratus
contracts-test *args="":
    cd e2e/cloudwalk-contracts && ./contracts-test.sh {{args}}
alias e2e-contracts := contracts-test

# Contracts: Remove all the cloned repositories
contracts-remove *args="":
    cd e2e/cloudwalk-contracts && ./contracts-remove.sh {{args}}

# Contracts: Start Stratus and run contracts tests with InMemory storage
contracts-test-stratus *args="":
    #!/bin/bash
    just _log "Starting Stratus"
    just build "dev" || exit 1
    just run -a 0.0.0.0:3000 &

    just _wait_for_stratus

    just _log "Running E2E Contracts tests"
    just e2e-contracts {{args}}
    result_code=$?

    just _log "Killing Stratus"
    killport 3000
    exit $result_code

# Contracts: Start Stratus and run contracts tests with RocksDB storage
contracts-test-stratus-rocks *args="":
    #!/bin/bash
    just _log "Starting Stratus"
    just build "dev" || exit 1
    just run -a 0.0.0.0:3000 --perm-storage=rocks > stratus.log &

    just _wait_for_stratus

    just _log "Running E2E tests"
    just e2e-contracts {{args}}
    result_code=$?

    just _log "Killing Stratus"
    killport 3000

    exit $result_code

# Contracts: Run tests and generate coverage info. Use --html to open in browser.
contracts-coverage *args="":
    cd e2e/cloudwalk-contracts && ./contracts-coverage.sh {{args}}

# Contracts: Erase coverage info
contracts-coverage-erase:
    #!/bin/bash
    cd e2e/cloudwalk-contracts/repos || exit 1
    just _log "Erasing coverage info..."
    rm -rf ./*/coverage && echo "Coverage info erased."
<|MERGE_RESOLUTION|>--- conflicted
+++ resolved
@@ -10,12 +10,7 @@
 database_url := env("DATABASE_URL", "postgres://postgres:123@0.0.0.0:5432/stratus")
 
 # Cargo flags.
-<<<<<<< HEAD
-build_flags := nightly_flag + " " + release_flag + " --bin stratus --features " + feature_flags
-run_flags := ""
-=======
 build_flags := nightly_flag + " " + release_flag + " "
->>>>>>> e158ea66
 
 # Project: Show available tasks
 default:
