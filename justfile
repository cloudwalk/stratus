--- conflicted
+++ resolved
@@ -300,44 +300,13 @@
     @shfmt {{ mode }} --indent 4 e2e/cloudwalk-contracts/*.sh
     @shellcheck e2e/cloudwalk-contracts/*.sh --severity=warning --shell=bash
 
-<<<<<<< HEAD
-# E2E: profiles RPC sync and generates a flamegraph
-e2e-flamegraph:
-    #!/bin/bash
-
-    # Start RPC mock server
-    just _log "Starting RPC mock server"
-    killport 3003 -s sigterm
-
-    cd e2e/rpc-mock-server
-    if [ ! -d node_modules ]; then
-        npm install
-    fi
-    cd ../..
-    node ./e2e/rpc-mock-server/index.js &
-    sleep 1
-
-    # Wait for RPC mock server
-    just _log "Waiting for RPC mock server to start for 60 seconds"
-    wait-service --tcp 0.0.0.0:3003 -t 60 -- echo "RPC mock server started"
-
-    # Run cargo flamegraph with necessary environment variables
-    just _log "Running cargo flamegraph"
-    cargo flamegraph --bin importer-online --deterministic --features dev -- --external-rpc=http://localhost:3003/rpc --chain-id=2009
-
 e2e-leader use_rocksdb_replication="false":
     #!/bin/bash
     REPLICATION_FLAG=""
     if [ "{{use_rocksdb_replication}}" = "true" ]; then
         REPLICATION_FLAG="--use-rocksdb-replication"
-    
-    fi
-    RUST_BACKTRACE=1 RUST_LOG=info cargo ${CARGO_COMMAND} run {{release_flag}} --bin stratus --features dev -- --leader --block-mode 1s --perm-storage=rocks --rocks-path-prefix=temp_3000 -a 0.0.0.0:3000 ${REPLICATION_FLAG} > e2e_logs/stratus.log &
-    just _wait_for_stratus 3000
-=======
-e2e-leader:
-    RUST_BACKTRACE=1 RUST_LOG=info just stratus-test --block-mode 1s --perm-storage=rocks --rocks-path-prefix=temp_3000
->>>>>>> 2c577cb7
+    fi
+    RUST_BACKTRACE=1 RUST_LOG=info just stratus-test --block-mode 1s --perm-storage=rocks --rocks-path-prefix=temp_3000 ${REPLICATION_FLAG}
 
 e2e-follower test="brlc" use_rocksdb_replication="false":
     #!/bin/bash
@@ -352,29 +321,15 @@
         just _log "Waiting Kafka start"
         wait-service --tcp 0.0.0.0:29092 -- echo
         docker exec kafka kafka-topics --create --topic stratus-events --bootstrap-server localhost:29092 --partitions 1 --replication-factor 1
-<<<<<<< HEAD
-        RUST_BACKTRACE=1 RUST_LOG=info cargo ${CARGO_COMMAND} run {{release_flag}} --bin stratus --features dev -- --follower --perm-storage=rocks --rocks-path-prefix=temp_3001 -a 0.0.0.0:3001 -r http://0.0.0.0:3000/ -w ws://0.0.0.0:3000/ --kafka-bootstrap-servers localhost:29092 --kafka-topic stratus-events --kafka-client-id stratus-producer --kafka-security-protocol none ${REPLICATION_FLAG} > e2e_logs/importer.log &
+        RUST_BACKTRACE=1 RUST_LOG=info just stratus-follower-test --perm-storage=rocks --rocks-path-prefix=temp_3001 ${REPLICATION_FLAG} -r http://0.0.0.0:3000/ -w ws://0.0.0.0:3000/ --kafka-bootstrap-servers localhost:29092 --kafka-topic stratus-events --kafka-client-id stratus-producer --kafka-security-protocol none
     else
-        RUST_BACKTRACE=1 RUST_LOG=info cargo ${CARGO_COMMAND} run {{release_flag}} --bin stratus --features dev -- --follower --perm-storage=rocks --rocks-path-prefix=temp_3001 -a 0.0.0.0:3001 -r http://0.0.0.0:3000/ -w ws://0.0.0.0:3000/ ${REPLICATION_FLAG} > e2e_logs/importer.log &
-=======
-        RUST_BACKTRACE=1 RUST_LOG=info just stratus-follower-test --perm-storage=rocks --rocks-path-prefix=temp_3001 -r http://0.0.0.0:3000/ -w ws://0.0.0.0:3000/ --kafka-bootstrap-servers localhost:29092 --kafka-topic stratus-events --kafka-client-id stratus-producer --kafka-security-protocol none
-    else
-        RUST_BACKTRACE=1 RUST_LOG=info just stratus-follower-test --perm-storage=rocks --rocks-path-prefix=temp_3001 -r http://0.0.0.0:3000/ -w ws://0.0.0.0:3000/
->>>>>>> 2c577cb7
-    fi
-
-<<<<<<< HEAD
-_e2e-leader-follower-up-impl test="brlc" use_rocksdb_replication="false" release_flag="--release":
-    #!/bin/bash
-    just build
-
-    mkdir -p e2e_logs
-=======
-
-_e2e-leader-follower-up-impl test="brlc":
+        RUST_BACKTRACE=1 RUST_LOG=info just stratus-follower-test --perm-storage=rocks --rocks-path-prefix=temp_3001 ${REPLICATION_FLAG} -r http://0.0.0.0:3000/ -w ws://0.0.0.0:3000/
+    fi
+
+
+_e2e-leader-follower-up-impl test="brlc" use_rocksdb_replication="false":
     #!/bin/bash
     mkdir e2e_logs
->>>>>>> 2c577cb7
 
     # Start Stratus with leader flag
     just e2e-leader {{use_rocksdb_replication}}
@@ -424,16 +379,9 @@
     fi
 
 # E2E: Leader & Follower Up
-<<<<<<< HEAD
-e2e-leader-follower-up test="brlc" use_rocksdb_replication="false" release_flag="--release":
-    just _e2e-leader-follower-up-impl {{test}} {{use_rocksdb_replication}} {{release_flag}}
-    killport 3000 -s sigterm
-    killport 3001 -s sigterm
-=======
-e2e-leader-follower-up test="brlc":
-    just _e2e-leader-follower-up-impl {{test}}
+e2e-leader-follower-up test="brlc" use_rocksdb_replication="false":
+    just _e2e-leader-follower-up-impl {{test}} {{use_rocksdb_replication}}
     just e2e-leader-follower-down
->>>>>>> 2c577cb7
 
 # E2E: Leader & Follower Down
 e2e-leader-follower-down:
