--- conflicted
+++ resolved
@@ -94,25 +94,19 @@
     echo "truncate historical_nonces;"   >> data/psql.txt
     echo "truncate historical_balances;" >> data/psql.txt
     echo "truncate historical_slots;"    >> data/psql.txt
+    echo "truncate blocks;"              >> data/psql.txt
     echo "truncate transactions;"        >> data/psql.txt
-    echo "truncate logs;"                >> data/psql.txt
-<<<<<<< HEAD
-    echo "truncate blocks;"              >> data/psql.txt
-=======
-    echo "truncate topics" >> data/psql.txt
->>>>>>> bbfda205
+    echo "truncate logs;"                >> data/psql.txt    
+    echo "truncate topics"               >> data/psql.txt
 
     ls -tr1 data/historical_nonces-*.csv   | xargs -I{} printf "\\\\copy historical_nonces   from '$(pwd)/%s' delimiter E'\\\\t' csv header;\n" "{}" >> data/psql.txt
     ls -tr1 data/historical_balances-*.csv | xargs -I{} printf "\\\\copy historical_balances from '$(pwd)/%s' delimiter E'\\\\t' csv header;\n" "{}" >> data/psql.txt
     ls -tr1 data/historical_slots-*.csv    | xargs -I{} printf "\\\\copy historical_slots    from '$(pwd)/%s' delimiter E'\\\\t' csv header;\n" "{}" >> data/psql.txt
+    ls -tr1 data/blocks-*.csv              | xargs -I{} printf "\\\\copy blocks              from '$(pwd)/%s' delimiter E'\\\\t' csv header;\n" "{}" >> data/psql.txt
     ls -tr1 data/transactions-*.csv        | xargs -I{} printf "\\\\copy transactions        from '$(pwd)/%s' delimiter E'\\\\t' csv header;\n" "{}" >> data/psql.txt
+    ls -tr1 data/topics-*.csv              | xargs -I{} printf "\\\\copy topics              from '$(pwd)/%s' delimiter E'\\\\t' csv header;\n" "{}" >> data/psql.txt
     ls -tr1 data/logs-*.csv                | xargs -I{} printf "\\\\copy logs                from '$(pwd)/%s' delimiter E'\\\\t' csv header;\n" "{}" >> data/psql.txt
-<<<<<<< HEAD
-    ls -tr1 data/blocks-*.csv              | xargs -I{} printf "\\\\copy blocks              from '$(pwd)/%s' delimiter E'\\\\t' csv header;\n" "{}" >> data/psql.txt
-=======
-    ls -tr1 data/topics-*.csv              | xargs -I{} printf "\\\\copy topics              from '$(pwd)/%s' delimiter E'\\\\t' csv header;\n" "{}" >> data/psql.txt
->>>>>>> bbfda205
-
+    
     cat data/psql.txt | pgcli -h localhost -u postgres -d stratus --less-chatty
 
 # ------------------------------------------------------------------------------
