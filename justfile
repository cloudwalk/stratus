--- conflicted
+++ resolved
@@ -397,13 +397,8 @@
 
     if [ -d e2e-contracts ]; then
         (
-<<<<<<< HEAD
-            cd e2e-contracts/integration
-            npx hardhat test test/*.test.ts --network stratus > ../../e2e_logs/test.log 
-=======
-            cd e2e
-            npx hardhat test test/relayer/*.test.ts --network stratus > ../e2e_logs/test.log
->>>>>>> 3ff7a124
+          cd e2e-contracts/integration
+          npx hardhat test test/*.test.ts --network stratus > ../../e2e_logs/test.log 
         )
     fi
 
