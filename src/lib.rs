--- conflicted
+++ resolved
@@ -2,8 +2,5 @@
 pub mod eth;
 pub mod ext;
 pub mod infra;
-<<<<<<< HEAD
-=======
 #[cfg(feature = "p2p-substrate")]
->>>>>>> a0c34772
 pub mod p2p;