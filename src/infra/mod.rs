--- conflicted
+++ resolved
@@ -5,8 +5,5 @@
 pub use metrics::init_metrics;
 pub use tracing::init_tracing;
 
-<<<<<<< HEAD
 pub mod redis;
-=======
-pub mod postgres;
->>>>>>> 05c87d0a
+pub mod postgres;