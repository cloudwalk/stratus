--- conflicted
+++ resolved
@@ -18,13 +18,8 @@
 use crate::ext::spawn_named;
 
 /// Init application global tracing.
-<<<<<<< HEAD
 pub async fn init_tracing(url: Option<&String>, enable_console: bool) {
-    println!("starting tracing");
-=======
-pub async fn init_tracing(url: Option<&String>) {
     println!("creating tracing registry");
->>>>>>> 1a861cf2
 
     // configure stdout layer
     let format_as_json = env::var_os("JSON_LOGS").is_some_and(|var| not(var.is_empty()));
@@ -47,13 +42,6 @@
             .boxed()
     };
 
-<<<<<<< HEAD
-=======
-    // configure tokio console layer
-    println!("tracing registry enabling tokio console");
-    let (console_layer, console_server) = ConsoleLayer::builder().with_default_env().build();
-
->>>>>>> 1a861cf2
     // configure opentelemetry layer
     let opentelemetry_layer = match url {
         Some(url) => {
@@ -75,29 +63,20 @@
 
     if enable_console {
         // configure tokio console layer
-        println!("tracing enabling tokio console");
+        println!("tracing registry enabling tokio console");
         let (console_layer, console_server) = ConsoleLayer::builder().with_default_env().build();
         registry.with(console_layer).init();
 
-<<<<<<< HEAD
         // init tokio console server
         spawn_named("console::grpc-server", async move {
             if let Err(e) = console_server.serve().await {
-                tracing::error!(reason = ?e, "failed to start tokio-console server");
+                tracing::error!(reason = ?e, "failed to create tokio-console server");
             };
         });
     } else {
         registry.init();
     }
-=======
-    // init tokio console server
-    spawn_named("console::grpc-server", async move {
-        if let Err(e) = console_server.serve().await {
-            tracing::error!(reason = ?e, "failed to create tokio-console server");
-        };
-    });
 }
->>>>>>> 1a861cf2
 
 /// Emits an info message that a task was spawned to backgroud.
 #[track_caller]
