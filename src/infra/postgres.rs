//! PostgreSQL client.

use std::collections::HashMap;
use std::sync::Arc;
use std::time::Duration;

use anyhow::anyhow;
use serde_json::Value;
use sqlx::postgres::PgListener;
use sqlx::postgres::PgPoolOptions;
use sqlx::types::BigDecimal;
use sqlx::PgPool;
use tokio::sync::RwLock;
use tracing::info;

use crate::eth::primitives::Address;
use crate::eth::primitives::BlockNumber;
use crate::eth::primitives::SlotIndex;
use crate::eth::primitives::SlotValue;
use crate::log_and_err;

type SloadKey = (Address, SlotIndex);
type SloadValue = (SlotValue, BlockNumber);
type SloadCacheMap = HashMap<SloadKey, SloadValue>;
type SloadCache = Arc<RwLock<SloadCacheMap>>;

#[derive(Debug, Clone)]
pub struct Postgres {
    pub connection_pool: PgPool,
    pub sload_cache: SloadCache,
}

#[derive(Debug)]
pub struct PostgresClientConfig {
    pub url: String,
    pub connections: u32,
    pub acquire_timeout: Duration,
}

impl Postgres {
    pub async fn new(config: PostgresClientConfig) -> anyhow::Result<Self> {
        tracing::info!(?config, "starting postgres client");

        let connection_pool = PgPoolOptions::new()
            .min_connections(config.connections)
            .max_connections(config.connections)
            .acquire_timeout(config.acquire_timeout)
            .connect(&config.url)
            .await
            .map_err(|e| {
                tracing::error!(reason = ?e, ?config, "failed to start postgres client");
                anyhow!("failed to start postgres client")
            })?;

        let postgres = Self {
            connection_pool: connection_pool.clone(),
            sload_cache: Arc::new(RwLock::new(Self::new_sload_cache(connection_pool).await?)),
        };

        postgres.start_listening().await;

        Ok(postgres)
    }

    pub async fn start_listening(&self) {
        let pool = self.connection_pool.clone();
        let sload_cache = Arc::clone(&self.sload_cache);

        tokio::spawn(async move {
            let mut listener = PgListener::connect_with(&pool).await.expect("Failed to connect listener");
            listener.listen("sload_cache_channel").await.expect("Failed to listen on channel");

            loop {
                match listener.recv().await {
                    Ok(notification) => {
                        let _ = Self::handle_notification(&notification, &sload_cache).await;
                    }
                    Err(e) => {
                        tracing::error!("Listener error: {:?}", e);
                        //XXX Optionally implement a reconnect or retry logic
                    }
                }
            }
        });
    }

    async fn new_sload_cache(connection_pool: PgPool) -> anyhow::Result<HashMap<(Address, SlotIndex), (SlotValue, BlockNumber)>> {
<<<<<<< HEAD
        tracing::info!("loading sload cache");

=======
        info!("loading sload cache");
>>>>>>> d01b589d
        let raw_sload = sqlx::query_file_as!(SlotCache, "src/eth/storage/postgres/queries/select_slot_cache.sql", BigDecimal::from(0))
            .fetch_all(&connection_pool)
            .await?;
        let mut sload_cache = HashMap::new();

        raw_sload.into_iter().for_each(|s| {
            sload_cache.insert((s.address, s.index), (s.value, s.block));
        });

        info!("finished loading sload cache");
        Ok(sload_cache)
    }

    /// Starts a new database transaction.
    pub async fn start_transaction(&self) -> anyhow::Result<sqlx::Transaction<'_, sqlx::Postgres>> {
        tracing::debug!("starting postgres transaction");

        match self.connection_pool.begin().await {
            Ok(tx) => Ok(tx),
            Err(e) => log_and_err!(reason = e, "failed to start postgres transaction"),
        }
    }

    /// Commits an running database transaction.
    pub async fn commit_transaction(&self, tx: sqlx::Transaction<'_, sqlx::Postgres>) -> anyhow::Result<()> {
        match tx.commit().await {
            Ok(_) => Ok(()),
            Err(e) => log_and_err!(reason = e, "failed to commit postgres transaction"),
        }
    }

    async fn handle_notification(notification: &sqlx::postgres::PgNotification, sload_cache: &SloadCache) -> anyhow::Result<()> {
        let payload: Value = serde_json::from_str(notification.payload())?;

        let address_str = payload.get("address").and_then(Value::as_str).ok_or_else(|| anyhow!("missing address"))?;
        let address: Address = address_str.parse()?;

        let index_str = payload.get("index").and_then(Value::as_str).ok_or_else(|| anyhow!("missing index"))?;
        let index: SlotIndex = index_str.parse()?;

        let value_str = payload.get("value").and_then(Value::as_str).ok_or_else(|| anyhow!("missing value"))?;
        let value: SlotValue = value_str.parse()?;

        let block_u64 = payload.get("block").and_then(Value::as_u64).ok_or_else(|| anyhow!("missing block"))?;
        let block = BlockNumber::from(block_u64);

        let mut cache = sload_cache.write().await;
        cache.insert((address, index), (value, block));

        Ok(())
    }
}

struct SlotCache {
    pub index: SlotIndex,
    pub value: SlotValue,
    pub address: Address,
    pub block: BlockNumber,
}<|MERGE_RESOLUTION|>--- conflicted
+++ resolved
@@ -85,12 +85,6 @@
     }
 
     async fn new_sload_cache(connection_pool: PgPool) -> anyhow::Result<HashMap<(Address, SlotIndex), (SlotValue, BlockNumber)>> {
-<<<<<<< HEAD
-        tracing::info!("loading sload cache");
-
-=======
-        info!("loading sload cache");
->>>>>>> d01b589d
         let raw_sload = sqlx::query_file_as!(SlotCache, "src/eth/storage/postgres/queries/select_slot_cache.sql", BigDecimal::from(0))
             .fetch_all(&connection_pool)
             .await?;
