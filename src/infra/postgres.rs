//! PostgreSQL client.

use std::collections::HashMap;
use std::sync::Arc;
use std::time::Duration;

use anyhow::anyhow;
use sqlx::postgres::PgPoolOptions;
use sqlx::types::BigDecimal;
use sqlx::PgPool;
use tokio::sync::RwLock;

use crate::eth::primitives::Address;
use crate::eth::primitives::BlockNumber;
<<<<<<< HEAD

=======
>>>>>>> a64e1004
use crate::eth::primitives::SlotIndex;
use crate::eth::primitives::SlotValue;
use crate::log_and_err;

type SloadKey = (Address, SlotIndex);
type SloadValue = (SlotValue, BlockNumber);
type SloadCacheMap = HashMap<SloadKey, SloadValue>;
type SloadCache = Arc<RwLock<SloadCacheMap>>;

#[derive(Debug, Clone)]
pub struct Postgres {
    pub connection_pool: PgPool,
    pub sload_cache: SloadCache,
}

impl Postgres {
    pub async fn new(url: &str) -> anyhow::Result<Self> {
        tracing::info!(%url, "starting postgres client");

        let connection_pool = PgPoolOptions::new()
            .min_connections(1)
            .max_connections(100)
            .acquire_timeout(Duration::from_secs(2))
            .connect(url)
            .await
            .map_err(|e| {
                tracing::error!(reason = ?e, %url, "failed to start postgres client");
                anyhow!("failed to start postgres client")
            })?;

        let postgres = Self {
<<<<<<< HEAD
            connection_pool: connection_pool.clone(),
            sload_cache: Arc::new(RwLock::new(Self::new_sload_cache(connection_pool).await?))
=======
            connection_pool,
            sload_cache: Arc::new(RwLock::new(HashMap::new())),
>>>>>>> a64e1004
        };

        Ok(postgres)
    }

    async fn new_sload_cache(connection_pool: PgPool) -> anyhow::Result<HashMap<(Address, SlotIndex), (SlotValue, BlockNumber)>> {
        let raw_sload = sqlx::query_file_as!(SlotCache, "src/eth/storage/postgres/queries/select_slot_cache.sql", BigDecimal::from(0))
            .fetch_optional(&connection_pool)
            .await?;
        let mut sload_cache = HashMap::new();

        raw_sload.into_iter().for_each(|s| {
            sload_cache.insert((s.address, s.index), (s.value, s.block));
        });

        Ok(sload_cache)
    }

    /// Starts a new database transaction.
    pub async fn start_transaction(&self) -> anyhow::Result<sqlx::Transaction<'_, sqlx::Postgres>> {
        tracing::debug!("starting postgres transaction");

        match self.connection_pool.begin().await {
            Ok(tx) => Ok(tx),
            Err(e) => log_and_err!(reason = e, "failed to start postgres transaction"),
        }
    }

    /// Commits an running database transaction.
    pub async fn commit_transaction(&self, tx: sqlx::Transaction<'_, sqlx::Postgres>) -> anyhow::Result<()> {
        match tx.commit().await {
            Ok(_) => Ok(()),
            Err(e) => log_and_err!(reason = e, "failed to commit postgres transaction"),
        }
    }
}

struct SlotCache {
    pub index: SlotIndex,
    pub value: SlotValue,
    pub address: Address,
    pub block: BlockNumber,
}<|MERGE_RESOLUTION|>--- conflicted
+++ resolved
@@ -12,10 +12,6 @@
 
 use crate::eth::primitives::Address;
 use crate::eth::primitives::BlockNumber;
-<<<<<<< HEAD
-
-=======
->>>>>>> a64e1004
 use crate::eth::primitives::SlotIndex;
 use crate::eth::primitives::SlotValue;
 use crate::log_and_err;
@@ -47,13 +43,8 @@
             })?;
 
         let postgres = Self {
-<<<<<<< HEAD
             connection_pool: connection_pool.clone(),
             sload_cache: Arc::new(RwLock::new(Self::new_sload_cache(connection_pool).await?))
-=======
-            connection_pool,
-            sload_cache: Arc::new(RwLock::new(HashMap::new())),
->>>>>>> a64e1004
         };
 
         Ok(postgres)
