use std::collections::HashMap;
use std::io::IsTerminal;
use std::io::stdout;
use std::str::FromStr;

use anyhow::anyhow;
use clap::Parser;
use display_json::DebugAsJson;
use itertools::Itertools;
use opentelemetry::KeyValue;
use opentelemetry_otlp::Protocol;
use opentelemetry_otlp::SpanExporterBuilder;
use opentelemetry_otlp::WithExportConfig;
use opentelemetry_sdk::Resource as SdkResource;
use opentelemetry_sdk::runtime;
use opentelemetry_sdk::trace;
use opentelemetry_sdk::trace::BatchConfigBuilder;
use opentelemetry_sdk::trace::Tracer as SdkTracer;
use tonic::metadata::MetadataKey;
use tonic::metadata::MetadataMap;
use tracing_subscriber::EnvFilter;
use tracing_subscriber::Layer;
use tracing_subscriber::fmt;
use tracing_subscriber::layer::SubscriberExt;
use tracing_subscriber::util::SubscriberInitExt;

<<<<<<< HEAD
use crate::ext::spawn;
=======
>>>>>>> 0e259e7c
use crate::infra::build_info;
use crate::infra::sentry::SentryConfig;
use crate::infra::tracing::TracingContextLayer;
use crate::infra::tracing::TracingJsonFormatter;
use crate::infra::tracing::TracingMinimalTimer;

// -----------------------------------------------------------------------------
// Config
// -----------------------------------------------------------------------------

#[derive(DebugAsJson, Clone, Parser, serde::Serialize)]
pub struct TracingConfig {
    /// OpenTelemetry server URL.
    #[arg(long = "tracing-url", alias = "tracing-collector-url", env = "TRACING_URL")]
    pub tracing_url: Option<String>,

    /// OpenTelemetry server communication protocol.
    #[arg(long = "tracing-protocol", env = "TRACING_PROTOCOL", default_value = "grpc")]
    pub tracing_protocol: TracingProtocol,

    /// OpenTelemetry additional HTTP headers or GRPC metadata.
    #[arg(long = "tracing-headers", env = "TRACING_HEADERS", value_delimiter = ',')]
    pub tracing_headers: Vec<String>,

    /// How tracing events will be formatted when displayed in stdout.
    #[arg(long = "tracing-log-format", env = "TRACING_LOG_FORMAT", default_value = "normal")]
    pub tracing_log_format: TracingLogFormat,
}

impl TracingConfig {
    /// Inits application global tracing registry.
    ///
    /// Uses println! to have information available in stdout before tracing is initialized.
    pub fn init(&self, sentry_config: &Option<SentryConfig>) -> anyhow::Result<()> {
        match self.create_subscriber(sentry_config).try_init() {
            Ok(()) => Ok(()),
            Err(e) => {
                println!("failed to create tracing registry | reason={e:?}");
                Err(e.into())
            }
        }
    }
    pub fn create_subscriber(&self, sentry_config: &Option<SentryConfig>) -> impl SubscriberInitExt {
        println!("creating tracing registry");

        // configure tracing context layer
        println!("tracing registry: enabling tracing context recorder");
        let tracing_context_layer = TracingContextLayer.with_filter(EnvFilter::from_default_env());

        // configure stdout log layer
        let enable_ansi = stdout().is_terminal();
        println!(
            "tracing registry: enabling console logs | format={} ansi={}",
            self.tracing_log_format, enable_ansi
        );
        let stdout_layer = match self.tracing_log_format {
            TracingLogFormat::Json => fmt::Layer::default()
                .event_format(TracingJsonFormatter)
                .with_filter(EnvFilter::from_default_env())
                .boxed(),
            TracingLogFormat::Minimal => fmt::Layer::default()
                .with_thread_ids(false)
                .with_thread_names(false)
                .with_target(false)
                .with_ansi(enable_ansi)
                .with_timer(TracingMinimalTimer)
                .with_filter(EnvFilter::from_default_env())
                .boxed(),
            TracingLogFormat::Normal => fmt::Layer::default().with_ansi(enable_ansi).with_filter(EnvFilter::from_default_env()).boxed(),
            TracingLogFormat::Verbose => fmt::Layer::default()
                .with_ansi(enable_ansi)
                .with_target(true)
                .with_thread_ids(true)
                .with_thread_names(true)
                .with_filter(EnvFilter::from_default_env())
                .boxed(),
        };

        // configure opentelemetry layer
        let opentelemetry_layer = match &self.tracing_url {
            Some(url) => {
                let tracer = opentelemetry_tracer(url, self.tracing_protocol, &self.tracing_headers);
                let layer = tracing_opentelemetry::layer()
                    .with_tracked_inactivity(false)
                    .with_tracer(tracer)
                    .with_filter(EnvFilter::from_default_env());
                Some(layer)
            }
            None => {
                println!("tracing registry: skipping opentelemetry exporter");
                None
            }
        };

        // configure sentry layer
        let sentry_layer = match &sentry_config {
            Some(sentry_config) => {
                println!("tracing registry: enabling sentry exporter | url={}", sentry_config.sentry_url);
                let layer = sentry_tracing::layer().with_filter(EnvFilter::from_default_env());
                Some(layer)
            }
            None => {
                println!("tracing registry: skipping sentry exporter");
                None
            }
        };

<<<<<<< HEAD
        // configure tokio-console layer
        let tokio_console_layer = match self.tracing_tokio_console_address {
            Some(tokio_console_address) => {
                println!("tracing registry: enabling tokio console exporter | address={tokio_console_address}");

                let (console_layer, console_server) = ConsoleLayer::builder().with_default_env().server_addr(tokio_console_address).build();
                spawn("console::grpc-server", async move {
                    if let Err(e) = console_server.serve().await {
                        tracing::error!(reason = ?e, address = %tokio_console_address, "failed to create tokio-console server");
                    };
                });
                Some(console_layer)
            }
            None => {
                println!("tracing registry: skipping tokio-console exporter");
                None
            }
        };

=======
>>>>>>> 0e259e7c
        tracing_subscriber::registry()
            .with(tracing_context_layer)
            .with(stdout_layer)
            .with(opentelemetry_layer)
            .with(sentry_layer)
    }
}

fn opentelemetry_tracer(url: &str, protocol: TracingProtocol, headers: &[String]) -> SdkTracer {
    println!(
        "tracing registry: enabling opentelemetry exporter | url={} protocol={} headers={} service={}",
        url,
        protocol,
        headers.len(),
        build_info::service_name()
    );

    // configure headers
    let headers = headers
        .iter()
        .map(|header| {
            let mut parts = header.splitn(2, '=');
            let key = parts.next().unwrap();
            let value = parts.next().unwrap_or_default();
            (key, value)
        })
        .collect_vec();

    // configure tracer
    let tracer_exporter: SpanExporterBuilder = match protocol {
        TracingProtocol::Grpc => {
            let mut protocol_metadata = MetadataMap::new();
            for (key, value) in headers {
                protocol_metadata.insert(MetadataKey::from_str(key).unwrap(), value.parse().unwrap());
            }

            opentelemetry_otlp::new_exporter()
                .tonic()
                .with_protocol(Protocol::Grpc)
                .with_endpoint(url)
                .with_metadata(protocol_metadata)
                .into()
        }
        TracingProtocol::HttpBinary | TracingProtocol::HttpJson => {
            let mut protocol_headers = HashMap::new();
            for (key, value) in headers {
                protocol_headers.insert(key.to_owned(), value.to_owned());
            }

            opentelemetry_otlp::new_exporter()
                .http()
                .with_protocol(protocol.into())
                .with_endpoint(url)
                .with_headers(protocol_headers)
                .into()
        }
    };

    let tracer_config = trace::config().with_resource(SdkResource::new(vec![KeyValue::new("service.name", build_info::service_name())]));

    // configure pipeline
    let batch_config = BatchConfigBuilder::default().with_max_queue_size(u16::MAX as usize).build();
    opentelemetry_otlp::new_pipeline()
        .tracing()
        .with_exporter(tracer_exporter)
        .with_trace_config(tracer_config)
        .with_batch_config(batch_config)
        .install_batch(runtime::Tokio)
        .unwrap()
}

// -----------------------------------------------------------------------------
// Protocol
// -----------------------------------------------------------------------------

#[derive(DebugAsJson, strum::Display, Clone, Copy, Eq, PartialEq, serde::Serialize)]
pub enum TracingProtocol {
    #[serde(rename = "grpc")]
    #[strum(to_string = "grpc")]
    Grpc,

    #[serde(rename = "http-binary")]
    #[strum(to_string = "http-binary")]
    HttpBinary,

    #[serde(rename = "http-json")]
    #[strum(to_string = "http-json")]
    HttpJson,
}

impl FromStr for TracingProtocol {
    type Err = anyhow::Error;

    fn from_str(s: &str) -> anyhow::Result<Self, Self::Err> {
        match s.to_lowercase().trim() {
            "grpc" => Ok(Self::Grpc),
            "http-binary" => Ok(Self::HttpBinary),
            "http-json" => Ok(Self::HttpJson),
            s => Err(anyhow!("unknown tracing protocol: {}", s)),
        }
    }
}

impl From<TracingProtocol> for Protocol {
    fn from(value: TracingProtocol) -> Self {
        match value {
            TracingProtocol::Grpc => Self::Grpc,
            TracingProtocol::HttpBinary => Self::HttpBinary,
            TracingProtocol::HttpJson => Self::HttpJson,
        }
    }
}

// -----------------------------------------------------------------------------
// LogFormat
// -----------------------------------------------------------------------------

/// Tracing event log format.
#[derive(DebugAsJson, strum::Display, Clone, Copy, Eq, PartialEq, serde::Serialize)]
pub enum TracingLogFormat {
    /// Minimal format: Time (no date), level, and message.
    #[serde(rename = "minimal")]
    #[strum(to_string = "minimal")]
    Minimal,

    /// Normal format: Default `tracing` crate configuration.
    #[serde(rename = "normal")]
    #[strum(to_string = "normal")]
    Normal,

    /// Verbose format: Full datetime, level, thread, target, and message.
    #[serde(rename = "verbose")]
    #[strum(to_string = "verbose")]
    Verbose,

    /// JSON format: Verbose information formatted as JSON.
    #[serde(rename = "json")]
    #[strum(to_string = "json")]
    Json,
}

impl FromStr for TracingLogFormat {
    type Err = anyhow::Error;

    fn from_str(s: &str) -> anyhow::Result<Self, Self::Err> {
        match s.to_lowercase().trim() {
            "json" => Ok(Self::Json),
            "minimal" => Ok(Self::Minimal),
            "normal" => Ok(Self::Normal),
            "verbose" | "full" => Ok(Self::Verbose),
            s => Err(anyhow!("unknown log format: {}", s)),
        }
    }
}

#[cfg(test)]
mod tests {
    use super::*;

    #[test]
    fn test_tracing_config_with_json_format() {
        let config = TracingConfig {
            tracing_url: None,
            tracing_protocol: TracingProtocol::Grpc,
            tracing_headers: vec![],
            tracing_log_format: TracingLogFormat::Json,
        };
        config.create_subscriber(&None);
    }

    #[test]
    fn test_tracing_config_with_minimal_format() {
        let config = TracingConfig {
            tracing_url: None,
            tracing_protocol: TracingProtocol::Grpc,
            tracing_headers: vec![],
            tracing_log_format: TracingLogFormat::Minimal,
        };
        config.create_subscriber(&None);
    }

    #[test]
    fn test_tracing_config_with_normal_format() {
        let config = TracingConfig {
            tracing_url: None,
            tracing_protocol: TracingProtocol::Grpc,
            tracing_headers: vec![],
            tracing_log_format: TracingLogFormat::Normal,
        };
        config.create_subscriber(&None);
    }

    #[test]
    fn test_tracing_config_with_verbose_format() {
        let config = TracingConfig {
            tracing_url: None,
            tracing_protocol: TracingProtocol::Grpc,
            tracing_headers: vec![],
            tracing_log_format: TracingLogFormat::Verbose,
        };
        config.create_subscriber(&None);
    }

    #[tokio::test]
    async fn test_tracing_config_with_opentelemetry() {
        let config = TracingConfig {
            tracing_url: Some("http://localhost:4317".to_string()),
            tracing_protocol: TracingProtocol::Grpc,
            tracing_headers: vec![],
            tracing_log_format: TracingLogFormat::Normal,
        };
        config.create_subscriber(&None);
    }

    #[test]
    fn test_tracing_config_with_sentry() {
        let sentry_config = SentryConfig {
            sentry_url: "http://localhost:1234".to_string(),
        };
        let config = TracingConfig {
            tracing_url: None,
            tracing_protocol: TracingProtocol::Grpc,
            tracing_headers: vec![],
            tracing_log_format: TracingLogFormat::Normal,
        };
        config.create_subscriber(&Some(sentry_config));
    }

    #[tokio::test]
    async fn test_tracing_config_with_tokio_console() {
        let config = TracingConfig {
            tracing_url: None,
            tracing_protocol: TracingProtocol::Grpc,
            tracing_headers: vec![],
            tracing_log_format: TracingLogFormat::Normal,
        };
        config.create_subscriber(&None);
    }

    #[test]
    fn test_tracing_protocol_from_str() {
        assert_eq!(TracingProtocol::from_str("grpc").unwrap(), TracingProtocol::Grpc);
        assert_eq!(TracingProtocol::from_str("http-binary").unwrap(), TracingProtocol::HttpBinary);
        assert_eq!(TracingProtocol::from_str("http-json").unwrap(), TracingProtocol::HttpJson);
        assert!(TracingProtocol::from_str("invalid").is_err());
    }

    #[test]
    fn test_tracing_protocol_display() {
        assert_eq!(TracingProtocol::Grpc.to_string(), "grpc");
        assert_eq!(TracingProtocol::HttpBinary.to_string(), "http-binary");
        assert_eq!(TracingProtocol::HttpJson.to_string(), "http-json");
    }

    #[test]
    fn test_tracing_protocol_into_protocol() {
        assert_eq!(Protocol::from(TracingProtocol::Grpc), Protocol::Grpc);
        assert_eq!(Protocol::from(TracingProtocol::HttpBinary), Protocol::HttpBinary);
        assert_eq!(Protocol::from(TracingProtocol::HttpJson), Protocol::HttpJson);
    }
}<|MERGE_RESOLUTION|>--- conflicted
+++ resolved
@@ -24,10 +24,6 @@
 use tracing_subscriber::layer::SubscriberExt;
 use tracing_subscriber::util::SubscriberInitExt;
 
-<<<<<<< HEAD
-use crate::ext::spawn;
-=======
->>>>>>> 0e259e7c
 use crate::infra::build_info;
 use crate::infra::sentry::SentryConfig;
 use crate::infra::tracing::TracingContextLayer;
@@ -135,28 +131,6 @@
             }
         };
 
-<<<<<<< HEAD
-        // configure tokio-console layer
-        let tokio_console_layer = match self.tracing_tokio_console_address {
-            Some(tokio_console_address) => {
-                println!("tracing registry: enabling tokio console exporter | address={tokio_console_address}");
-
-                let (console_layer, console_server) = ConsoleLayer::builder().with_default_env().server_addr(tokio_console_address).build();
-                spawn("console::grpc-server", async move {
-                    if let Err(e) = console_server.serve().await {
-                        tracing::error!(reason = ?e, address = %tokio_console_address, "failed to create tokio-console server");
-                    };
-                });
-                Some(console_layer)
-            }
-            None => {
-                println!("tracing registry: skipping tokio-console exporter");
-                None
-            }
-        };
-
-=======
->>>>>>> 0e259e7c
         tracing_subscriber::registry()
             .with(tracing_context_layer)
             .with(stdout_layer)
