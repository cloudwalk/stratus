--- conflicted
+++ resolved
@@ -237,10 +237,6 @@
     T: Send + 'static,
 {
     info_task_spawn(name);
-<<<<<<< HEAD
-
-=======
->>>>>>> 0e259e7c
     tokio::task::spawn(task)
 }
 
