--- conflicted
+++ resolved
@@ -59,13 +59,8 @@
     /// processing itself. This method encapsulates the execution, block mining, and state mutation,
     /// concluding with broadcasting necessary notifications for the newly created block and associated transaction logs.
     ///
-<<<<<<< HEAD
     /// TODO: too much cloning that can be optimized here.
     pub async fn transact(&self, transaction: TransactionInput) -> anyhow::Result<TransactionExecution> {
-=======
-    /// TODO: Optimize the cloning operations to enhance performance.
-    pub fn transact(&self, transaction: TransactionInput) -> anyhow::Result<TransactionExecution> {
->>>>>>> 2c81ad8a
         tracing::info!(
             hash = %transaction.hash,
             nonce = %transaction.nonce,
