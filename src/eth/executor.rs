--- conflicted
+++ resolved
@@ -286,7 +286,6 @@
             return Err(anyhow!("transaction sent from zero address is not allowed."));
         }
 
-<<<<<<< HEAD
         // executes transaction until no more conflicts
         // TODO: must have a stop condition like timeout or max number of retries
         let tx_execution = loop {
@@ -304,32 +303,6 @@
                     #[cfg(feature = "metrics")]
                     metrics::inc_executor_transact(start.elapsed(), false, function);
                     return Err(e);
-=======
-        let tx_execution = match &self.relayer {
-            // relayer not present
-            None => {
-                // executes transaction until no more conflicts
-                // TODO: must have a stop condition like timeout or max number of retries
-                loop {
-                    // execute transaction
-                    let evm_input = EvmInput::from_eth_transaction(tx_input.clone());
-                    let evm_result = self.execute_in_evm(evm_input).await?;
-
-                    // save execution to temporary storage
-                    let tx_execution = TransactionExecution::new_local(tx_input.clone(), evm_result.clone());
-                    if let Err(e) = self.miner.save_execution(tx_execution.clone()).await {
-                        if let Some(StorageError::Conflict(conflicts)) = e.downcast_ref::<StorageError>() {
-                            tracing::warn!(?conflicts, "temporary storage conflict detected when saving execution");
-                            continue;
-                        } else {
-                            #[cfg(feature = "metrics")]
-                            metrics::inc_executor_transact(start.elapsed(), false, function);
-                            return Err(e);
-                        }
-                    }
-
-                    break tx_execution;
->>>>>>> 04117a2d
                 }
             }
 
