--- conflicted
+++ resolved
@@ -72,27 +72,6 @@
     }
 
     /// Imports an external block using the offline flow.
-<<<<<<< HEAD
-    pub async fn import_offline(&self, external_block: ExternalBlock, external_receipts: &[&ExternalReceipt]) -> anyhow::Result<()> {
-        tracing::info!(number = %external_block.number(), "importing offline block");
-
-        // index receipts
-        let mut receipts_by_hash: HashMap<H256, &ExternalReceipt> = HashMap::with_capacity(external_receipts.len());
-        for receipt in external_receipts {
-            receipts_by_hash.insert(receipt.transaction_hash, receipt);
-        }
-
-        // re-execute transactions
-        for transaction in external_block.transactions.clone() {
-            let tx_receipt = receipts_by_hash
-                .get(&transaction.hash)
-                .ok_or(anyhow!("receipt not found for transaction {}", transaction.hash))?;
-
-            let input = transaction.clone().into();
-            let execution = self.execute_in_evm(input).await?;
-
-            execution.cmp_with_receipt(tx_receipt);
-=======
     pub async fn import_offline(&self, block: ExternalBlock, receipts: &HashMap<Hash, ExternalReceipt>) -> anyhow::Result<()> {
         tracing::info!(number = %block.number(), "importing offline block");
 
@@ -108,6 +87,7 @@
             let execution = self.execute_in_evm(tx.clone().into()).await;
             match execution {
                 Ok(execution) => {
+                    execution.cmp_with_receipt(tx_receipt);
                     self.eth_storage.save_account_changes(block.number(), execution).await?;
                 }
                 Err(e) => {
@@ -119,7 +99,6 @@
                     return Err(e);
                 }
             }
->>>>>>> 5606a100
         }
 
         Ok(())
