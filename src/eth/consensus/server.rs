--- conflicted
+++ resolved
@@ -104,16 +104,6 @@
             }
         }
 
-<<<<<<< HEAD
-        //TODO send the executions to the Storage
-        tracing::info!(executions = executions.len(), "appending executions");
-
-        consensus.reset_heartbeat_signal.notify_waiters();
-        consensus.prev_log_index.store(index, Ordering::SeqCst);
-=======
-        if let Ok(leader_peer_address) = PeerAddress::from_string(request_inner.leader_id) {
-            consensus.update_leader(leader_peer_address).await;
-        }
         consensus.reset_heartbeat_signal.notify_waiters();
 
         tracing::info!(executions = executions.len(), "appending executions");
@@ -138,7 +128,7 @@
                 }
             }
         }
->>>>>>> ac4ff41d
+        consensus.prev_log_index.store(index, Ordering::SeqCst);
 
         #[cfg(feature = "metrics")]
         metrics::inc_consensus_grpc_requests_finished(start.elapsed(), label::APPEND_TRANSACTION_EXECUTIONS);
@@ -233,8 +223,6 @@
         //TODO FIXME move this code back when we have propagation: #[cfg(feature = "metrics")]
         //TODO FIXME move this code back when we have propagation: metrics::set_append_entries_block_number_diff(diff);
 
-<<<<<<< HEAD
-=======
         let block_result = Block::from_append_entry_block(block_entry.clone());
         match block_result {
             Ok(block) => match consensus.storage.save_block(block) {
@@ -252,10 +240,6 @@
             }
         }
 
-        if let Ok(leader_peer_address) = PeerAddress::from_string(request_inner.leader_id) {
-            consensus.update_leader(leader_peer_address).await;
-        }
->>>>>>> ac4ff41d
         consensus.reset_heartbeat_signal.notify_waiters();
         consensus.prev_log_index.store(index, Ordering::SeqCst);
 
