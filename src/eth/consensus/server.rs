--- conflicted
+++ resolved
@@ -54,10 +54,6 @@
             ));
         }
 
-<<<<<<< HEAD
-        // Return error if request term < current term
-=======
->>>>>>> dd21a7b1
         if request_inner.term < current_term {
             let error_message = format!("Request term {} is less than current term {}", request_inner.term, current_term);
             tracing::error!(request_term = request_inner.term, current_term = current_term, "{}", &error_message);
@@ -110,10 +106,6 @@
             ));
         }
 
-<<<<<<< HEAD
-        // Return error if request term < current term
-=======
->>>>>>> dd21a7b1
         if request_inner.term < current_term {
             let error_message = format!("Request term {} is less than current term {}", request_inner.term, current_term);
             tracing::error!(request_term = request_inner.term, current_term = current_term, "{}", &error_message);
