--- conflicted
+++ resolved
@@ -108,21 +108,12 @@
         if let Some(existing_entry) = self.get_entry(log_entry.index).unwrap_or(None) {
             if existing_entry.term != log_entry.term {
                 tracing::error!(index = log_entry.index, "duplicated entries from index due to term mismatch");
-<<<<<<< HEAD
-                 return Err(anyhow::anyhow!("Duplicated entries from index due to term mismatch"));
-=======
                 return Err(anyhow::anyhow!("Duplicated entries from index due to term mismatch"));
->>>>>>> d5c49d96
             }
         }
 
         tracing::debug!("Saving new {} log entry", entry_type);
-<<<<<<< HEAD
-        self.save_entry(&log_entry)
-            .map_err(|_| anyhow::anyhow!("Failed to save {}", entry_type))
-=======
         self.save_entry(&log_entry).map_err(|_| anyhow::anyhow!("Failed to save {}", entry_type))
->>>>>>> d5c49d96
     }
 }
 
