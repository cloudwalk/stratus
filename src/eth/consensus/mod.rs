<<<<<<< HEAD
=======
//FIXME temporarily there are a lot of allow dead_code and allow unused_imports, we need to deal with them properly later
#[allow(dead_code)] //TODO remove this
>>>>>>> e6ef70ba
mod append_log_entries_storage;
mod discovery;
pub mod forward_to;
mod log_entry;
mod propagation;
pub mod utils;

mod server;

use std::collections::HashMap;
use std::net::SocketAddr;
use std::net::UdpSocket;
use std::sync::atomic::AtomicU64;
use std::sync::atomic::AtomicU8;
use std::sync::atomic::Ordering;
use std::sync::Arc;
use std::time::Duration;

use anyhow::anyhow;
use rand::Rng;
use server::AppendEntryServiceImpl;
use tokio::sync::broadcast;
use tokio::sync::Mutex;
use tokio::sync::RwLock;
use tokio::task::JoinHandle;
use tonic::transport::Server;
use tonic::Request;

use crate::eth::primitives::Hash;
use crate::eth::storage::StratusStorage;
use crate::ext::spawn_named;
use crate::ext::traced_sleep;
use crate::ext::SleepReason;
use crate::infra::BlockchainClient;
use crate::GlobalState;

pub mod append_entry {
    #![allow(clippy::wildcard_imports)]
    tonic::include_proto!("append_entry");
}
#[allow(unused_imports)]
use append_entry::append_entry_service_client::AppendEntryServiceClient;
use append_entry::append_entry_service_server::AppendEntryService;
use append_entry::append_entry_service_server::AppendEntryServiceServer;
use append_entry::AppendBlockCommitRequest;
use append_entry::AppendBlockCommitResponse;
use append_entry::AppendTransactionExecutionsRequest;
use append_entry::AppendTransactionExecutionsResponse;
use append_entry::RequestVoteRequest;
use append_entry::StatusCode;
use append_entry::TransactionExecutionEntry;

use self::append_log_entries_storage::AppendLogEntriesStorage;
use self::log_entry::LogEntryData;
use super::primitives::Bytes;
use super::primitives::TransactionExecution;
use crate::config::RunWithImporterConfig;
use crate::eth::miner::Miner;
use crate::eth::primitives::Block;
#[cfg(feature = "metrics")]
use crate::infra::metrics;

const RETRY_DELAY: Duration = Duration::from_millis(10);
const PEER_DISCOVERY_DELAY: Duration = Duration::from_secs(30);

#[derive(Clone, Copy, Debug, PartialEq)]
enum Role {
    Leader = 1,
    Follower = 2,
    _Candidate = 3,
}

static ROLE: AtomicU8 = AtomicU8::new(Role::Follower as u8);

#[derive(Clone, Debug, Default, Hash, Eq, PartialEq)]
struct PeerAddress {
    address: String,
    jsonrpc_port: u16,
    grpc_port: u16,
}

impl PeerAddress {
    fn new(address: String, jsonrpc_port: u16, grpc_port: u16) -> Self {
        PeerAddress {
            address,
            jsonrpc_port,
            grpc_port,
        }
    }

    fn full_grpc_address(&self) -> String {
        format!("{}:{}", self.address, self.grpc_port)
    }

    fn full_jsonrpc_address(&self) -> String {
        format!("http://{}:{}", self.address, self.jsonrpc_port)
    }

    fn from_string(s: String) -> Result<Self, anyhow::Error> {
        let (scheme, address_part) = if let Some(address) = s.strip_prefix("http://") {
            ("http://", address)
        } else if let Some(address) = s.strip_prefix("https://") {
            ("https://", address)
        } else {
            return Err(anyhow::anyhow!("invalid scheme"));
        };

        let parts: Vec<&str> = address_part.split(':').collect();
        if parts.len() != 2 {
            return Err(anyhow::anyhow!("invalid format"));
        }
        let address = format!("{}{}", scheme, parts[0]);
        let ports: Vec<&str> = parts[1].split(';').collect();
        if ports.len() != 2 {
            return Err(anyhow::anyhow!("invalid format for jsonrpc and grpc ports"));
        }
        let jsonrpc_port = ports[0].parse::<u16>()?;
        let grpc_port = ports[1].parse::<u16>()?;
        Ok(PeerAddress {
            address,
            jsonrpc_port,
            grpc_port,
        })
    }
}

use std::fmt;

impl fmt::Display for PeerAddress {
    fn fmt(&self, f: &mut fmt::Formatter<'_>) -> fmt::Result {
        write!(f, "{}:{};{}", self.address, self.jsonrpc_port, self.grpc_port)
    }
}

#[cfg(test)]
use crate::eth::consensus::tests::factories::MockAppendEntryServiceClient;

#[cfg(not(test))]
type ClientType = AppendEntryServiceClient<tonic::transport::Channel>;
#[cfg(test)]
type ClientType = MockAppendEntryServiceClient;

#[derive(Clone)]
struct Peer {
    client: ClientType,
    match_index: u64,
    next_index: u64,
    role: Role,
    receiver: Arc<Mutex<broadcast::Receiver<LogEntryData>>>,
}

type PeerTuple = (Peer, JoinHandle<()>);

pub struct Consensus {
    broadcast_sender: broadcast::Sender<LogEntryData>, //propagates the blocks
    importer_config: Option<RunWithImporterConfig>,    //HACK this is used with sync online only
    storage: Arc<StratusStorage>,
    miner: Arc<Miner>,
    log_entries_storage: Arc<AppendLogEntriesStorage>,
    peers: Arc<RwLock<HashMap<PeerAddress, PeerTuple>>>,
    #[allow(dead_code)]
    direct_peers: Vec<String>,
    voted_for: Mutex<Option<PeerAddress>>, //essential to ensure that a server only votes once per term
    current_term: AtomicU64,
    last_arrived_block_number: AtomicU64, // kept for should_serve method check
    prev_log_index: AtomicU64,
    transaction_execution_queue: Arc<Mutex<Vec<TransactionExecutionEntry>>>,
    heartbeat_timeout: Duration,
    my_address: PeerAddress,
    #[allow(dead_code)]
    grpc_address: SocketAddr,
    reset_heartbeat_signal: tokio::sync::Notify,
    blockchain_client: Mutex<Option<Arc<BlockchainClient>>>,
}

impl Consensus {
    #[allow(clippy::too_many_arguments)] //TODO: refactor into consensus config
    pub fn new(
        storage: Arc<StratusStorage>,
        miner: Arc<Miner>,
        log_storage_path: Option<String>,
        direct_peers: Vec<String>,
        importer_config: Option<RunWithImporterConfig>,
        jsonrpc_address: SocketAddr,
        grpc_address: SocketAddr,
    ) -> Arc<Self> {
        let (broadcast_sender, _) = broadcast::channel(32); //TODO rename to internal_peer_broadcast_sender
        let last_arrived_block_number = AtomicU64::new(0);
        let peers = Arc::new(RwLock::new(HashMap::new()));
        let my_address = Self::discover_my_address(jsonrpc_address.port(), grpc_address.port());

        let log_entries_storage: Arc<AppendLogEntriesStorage> = Arc::new(AppendLogEntriesStorage::new(log_storage_path).unwrap());
        let current_term: u64 = log_entries_storage.get_last_term().unwrap_or(1);
        let prev_log_index: u64 = log_entries_storage.get_last_index().unwrap_or(0);

        let consensus = Self {
            broadcast_sender,
            miner: Arc::clone(&miner),
            storage,
            log_entries_storage,
            peers,
            direct_peers,
            current_term: AtomicU64::new(current_term),
            voted_for: Mutex::new(None),
            prev_log_index: AtomicU64::new(prev_log_index),
            last_arrived_block_number,
            transaction_execution_queue: Arc::new(Mutex::new(Vec::new())),
            importer_config,
            heartbeat_timeout: Duration::from_millis(rand::thread_rng().gen_range(300..400)), // Adjust as needed
            my_address: my_address.clone(),
            grpc_address,
            reset_heartbeat_signal: tokio::sync::Notify::new(),
            blockchain_client: Mutex::new(None),
        };
        let consensus = Arc::new(consensus);

        Self::initialize_periodic_peer_discovery(Arc::clone(&consensus));
        #[cfg(feature = "raft")]
        {
            //TODO replace this for a synchronous call
            let rx_pending_txs: broadcast::Receiver<TransactionExecution> = miner.notifier_pending_txs.subscribe();
            let rx_blocks: broadcast::Receiver<Block> = miner.notifier_blocks.subscribe();
            Self::initialize_transaction_execution_queue(Arc::clone(&consensus));
            Self::initialize_append_entries_channel(Arc::clone(&consensus), rx_pending_txs, rx_blocks);
            Self::initialize_server(Arc::clone(&consensus));
        }
        Self::initialize_heartbeat_timer(Arc::clone(&consensus));

        tracing::info!(my_address = %my_address, "consensus module initialized");
        consensus
    }

    fn discover_my_address(jsonrpc_port: u16, grpc_port: u16) -> PeerAddress {
        let socket = UdpSocket::bind("0.0.0.0:0").unwrap();
        socket.connect("8.8.8.8:80").ok().unwrap();
        let my_ip = socket.local_addr().ok().map(|addr| addr.ip().to_string()).unwrap();

        PeerAddress::new(format!("http://{}", my_ip), jsonrpc_port, grpc_port)
    }

    /// Initializes the heartbeat and election timers.
    /// This function periodically checks if the node should start a new election based on the election timeout.
    /// The timer is reset when an `AppendEntries` request is received, ensuring the node remains a follower if a leader is active.
    ///
    /// When there are healthy peers we need to wait for the grace period of discovery
    /// to avoid starting an election too soon (due to the leader not being discovered yet)
    fn initialize_heartbeat_timer(consensus: Arc<Consensus>) {
        const TASK_NAME: &str = "consensus::heartbeat_timer";
        spawn_named(TASK_NAME, async move {
            discovery::discover_peers(Arc::clone(&consensus)).await;
            if consensus.peers.read().await.is_empty() {
                tracing::info!("no peers, starting hearbeat timer immediately");
                Self::start_election(Arc::clone(&consensus)).await;
            } else {
                traced_sleep(PEER_DISCOVERY_DELAY, SleepReason::Interval).await;
                tracing::info!("waiting for peer discovery grace period");
            }

            let timeout = consensus.heartbeat_timeout;
            loop {
                tokio::select! {
                    _ = GlobalState::wait_shutdown_warn(TASK_NAME) => {
                        return;
                    },
                    _ = traced_sleep(timeout, SleepReason::Interval) => {
                        if !Self::is_leader() {
                            tracing::info!("starting election due to heartbeat timeout");
                            Self::start_election(Arc::clone(&consensus)).await;
                        } else {
                            let current_term = consensus.current_term.load(Ordering::SeqCst);
                            tracing::info!(current_term = current_term, "heartbeat timeout reached, but I am the leader, so we ignore the election");
                        }
                    },
                    _ = consensus.reset_heartbeat_signal.notified() => {
                        // Timer reset upon receiving AppendEntries
                        match consensus.leader_address().await {
                            Ok(leader_address) => tracing::info!(leader_address = %leader_address, "resetting election timer due to AppendEntries"),
                            Err(e) => tracing::warn!(error = %e, "resetting election timer due to AppendEntries, but leader not found"), // this should not happen, but if it does it's because the leader changed in the middle of an append entry
                        }
                    },
                }
            }
        });
    }

    /// Starts the election process for the consensus module.
    ///
    /// This method is called when a node suspects that there is no active leader in the cluster.
    /// The node increments its term and votes for itself, then sends RequestVote RPCs to all other nodes in the cluster.
    /// If the node receives a majority of votes, it becomes the leader. Otherwise, it remains a follower and waits for the next election timeout.
    ///
    /// # Details
    ///
    /// - The method first increments the current term and votes for itself.
    /// - It then sends out `RequestVote` RPCs to all known peers.
    /// - If a majority of the peers grant their votes, the node transitions to the leader role.
    /// - If not, it remains a follower and waits for the next election cycle.
    async fn start_election(consensus: Arc<Consensus>) {
        #[cfg(feature = "metrics")]
        let start = metrics::now();

        discovery::discover_peers(Arc::clone(&consensus)).await;

        let term = consensus.current_term.fetch_add(1, Ordering::SeqCst) + 1;
        consensus.current_term.store(term, Ordering::SeqCst);

        *consensus.voted_for.lock().await = Some(consensus.my_address.clone());

        let mut votes = 1; // Vote for self

        let peer_addresses = {
            let peers = consensus.peers.read().await;
            peers.keys().cloned().collect::<Vec<_>>()
        };

        tracing::info!(
            requested_term = term,
            candidate_id = %consensus.my_address,
            "requesting vote on election for {} peers",
            peer_addresses.len()
        );

        for peer_address in peer_addresses {
            let peer_clone = {
                let peers = consensus.peers.read().await;
                peers.get(&peer_address).map(|(p, _)| p.clone())
            };

            if let Some(mut peer) = peer_clone {
                let request = Request::new(RequestVoteRequest {
                    term,
                    candidate_id: consensus.my_address.to_string(),
                    last_log_index: consensus.prev_log_index.load(Ordering::SeqCst),
                    last_log_term: term,
                });

                match peer.client.request_vote(request).await {
                    Ok(response) => {
                        let response_inner = response.into_inner();
                        if response_inner.vote_granted {
                            let current_term = consensus.current_term.load(Ordering::SeqCst);
                            if response_inner.term == current_term {
                                tracing::info!(peer_address = %peer_address, "received vote on election");
                                votes += 1;
                            } else {
                                // this usually happens when we have either a split brain or a network issue, maybe both
                                tracing::error!(
                                    peer_address = %peer_address,
                                    expected_term = response_inner.term,
                                    "received vote on election with different term"
                                );
                            }
                        } else {
                            tracing::info!(peer_address = %peer_address, "did not receive vote on election");
                        }
                    }
                    Err(_) => {
                        tracing::warn!("failed to request vote on election from {:?}", peer_address);
                    }
                }
            }
        }

        let total_nodes = {
            let peers = consensus.peers.read().await;
            peers.len() + 1 // Including self
        };
        let majority = total_nodes / 2 + 1;

        if votes >= majority {
            tracing::info!(votes = votes, peers = total_nodes - 1, term = term, "became the leader on election");
            consensus.become_leader().await;
        } else {
            tracing::info!(votes = votes, peers = total_nodes - 1, term = term, "failed to become the leader on election");
            consensus.set_role(Role::Follower);
        }

        #[cfg(feature = "metrics")]
        metrics::inc_consensus_start_election(start.elapsed());
    }

    /// When importer config is set, it will refresh the blockchain client (substrate or any other blockchain client)
    /// however, if stratus is on miner mode, it will clear the blockchain client for safety reasons, so it has no chance to forward anything to a follower node
    async fn become_leader(&self) {
        // checks if it's running on importer-online mode
        if self.importer_config.is_some() {
            self.refresh_blockchain_client().await;
        } else {
            let mut blockchain_client_lock = self.blockchain_client.lock().await;
            *blockchain_client_lock = None; // clear the blockchain client for safety reasons when not running on importer-online mode
        }

        let last_index: u64 = self.log_entries_storage.get_last_index().unwrap_or(0);

        let next_index = last_index + 1;
        // When a node becomes a leader, it should reset the match_index for all peers.
        // Also, the next_index should be set to the last index + 1.
        {
            let mut peers = self.peers.write().await;
            for (peer, _) in peers.values_mut() {
                peer.match_index = 0;
                peer.next_index = next_index;
            }
        }

        self.set_role(Role::Leader);
    }

    async fn refresh_blockchain_client(&self) {
        let (http_url, _) = self.get_chain_url().await.expect("failed to get chain url");
        let mut blockchain_client_lock = self.blockchain_client.lock().await;

        tracing::info!(http_url = http_url, "changing blockchain client");

        *blockchain_client_lock = Some(
            BlockchainClient::new_http(&http_url, Duration::from_secs(2))
                .await
                .expect("failed to create blockchain client")
                .into(),
        );
    }

    fn initialize_periodic_peer_discovery(consensus: Arc<Consensus>) {
        const TASK_NAME: &str = "consensus::peer_discovery";
        spawn_named(TASK_NAME, async move {
            let mut interval = tokio::time::interval(PEER_DISCOVERY_DELAY);

            let periodic_discover = || async move {
                loop {
                    discovery::discover_peers(Arc::clone(&consensus)).await;
                    interval.tick().await;
                }
            };

            tokio::select! {
                _ = GlobalState::wait_shutdown_warn(TASK_NAME) => {},
                _ = periodic_discover() => {
                    unreachable!("this infinite future doesn't end");
                },
            };
        });
    }

    #[allow(dead_code)]
    fn initialize_transaction_execution_queue(consensus: Arc<Consensus>) {
        // XXX FIXME: deal with the scenario where a transactionHash arrives after the block;
        // in this case, before saving the block LogEntry, it should ALWAYS wait for all transaction hashes

        const TASK_NAME: &str = "consensus::transaction_execution_queue";

        spawn_named(TASK_NAME, async move {
            let interval = Duration::from_millis(40);
            loop {
                if GlobalState::is_shutdown_warn(TASK_NAME) {
                    return;
                };

                tokio::time::sleep(interval).await;

                propagation::handle_transaction_executions(&consensus).await;
            }
        });
    }

    /// This channel broadcasts blocks and transactons executions to followers.
    /// Each follower has a queue of blocks and transactions to be sent at handle_peer_propagation.
    //TODO this broadcast needs to wait for majority of followers to confirm the log before sending the next one
    #[allow(dead_code)]
    fn initialize_append_entries_channel(
        consensus: Arc<Consensus>,
        mut rx_pending_txs: broadcast::Receiver<TransactionExecution>,
        mut rx_blocks: broadcast::Receiver<Block>,
    ) {
        const TASK_NAME: &str = "consensus::block_and_executions_sender";
        spawn_named(TASK_NAME, async move {
            loop {
                tokio::select! {
                    _ = GlobalState::wait_shutdown_warn(TASK_NAME) => {
                        return;
                    },
                    Ok(tx) = rx_pending_txs.recv() => {
                        tracing::debug!("Attempting to receive transaction execution");
                        if Self::is_leader() {
                            tracing::info!(tx_hash = %tx.hash(), "received transaction execution to send to followers");
                            if tx.is_local() {
                                tracing::debug!(tx_hash = %tx.hash(), "skipping local transaction because only external transactions are supported for now");
                                continue;
                            }

                            let transaction = vec![tx.to_append_entry_transaction()];
                            let transaction_entry = LogEntryData::TransactionExecutionEntries(transaction);
                            if consensus.broadcast_sender.send(transaction_entry).is_err() {
                                tracing::debug!("failed to broadcast transaction");
                            }
                        }
                    },
                    Ok(block) = rx_blocks.recv() => {
                        propagation::handle_block_entry(&consensus, block).await;
                    },
                    else => {
                        tokio::task::yield_now().await;
                    },
                }
            }
        });
    }

    #[allow(dead_code)]
    fn initialize_server(consensus: Arc<Consensus>) {
        const TASK_NAME: &str = "consensus::server";
        spawn_named(TASK_NAME, async move {
            tracing::info!("Starting append entry service at address: {}", consensus.grpc_address);
            let addr = consensus.grpc_address;

            let append_entry_service = AppendEntryServiceImpl {
                consensus: Mutex::new(consensus),
            };

            let shutdown = GlobalState::wait_shutdown_warn(TASK_NAME);

            let server = Server::builder()
                .add_service(AppendEntryServiceServer::new(append_entry_service))
                .serve_with_shutdown(addr, shutdown)
                .await;

            if let Err(e) = server {
                let message = GlobalState::shutdown_from("consensus", &format!("failed to create server at {}", addr));
                tracing::error!(reason = ?e, %message);
            }
        });
    }

    fn set_role(&self, role: Role) {
        if ROLE.load(Ordering::SeqCst) == role as u8 {
            tracing::info!(role = ?role, "role remains the same");
            return;
        }

        tracing::info!(role = ?role, "setting role");
        ROLE.store(role as u8, Ordering::SeqCst);

        #[cfg(feature = "metrics")]
        {
            if role == Role::Leader {
                metrics::set_consensus_is_leader(1_u64);
                metrics::inc_consensus_leadership_change();
            } else {
                metrics::set_consensus_is_leader(0_u64);
            }
        }
    }

    //FIXME TODO automate the way we gather the leader, instead of using a env var
    pub fn is_leader() -> bool {
        ROLE.load(Ordering::SeqCst) == Role::Leader as u8
    }

    pub fn is_follower() -> bool {
        ROLE.load(Ordering::SeqCst) == Role::Follower as u8
    }

    pub fn current_term(&self) -> u64 {
        self.current_term.load(Ordering::SeqCst)
    }

    pub fn last_index(&self) -> u64 {
        self.prev_log_index.load(Ordering::SeqCst)
    }

    pub fn should_forward(&self) -> bool {
        let is_leader = Self::is_leader();
        tracing::info!(
            is_leader = is_leader,
            sync_online_enabled = self.importer_config.is_some(),
            "handling request forward"
        );
        if is_leader && self.importer_config.is_none() {
            return false; // the leader is on miner mode and should deal with the requests
        }
        true
    }

    pub async fn forward(&self, transaction: Bytes) -> anyhow::Result<(Hash, String)> {
        #[cfg(feature = "metrics")]
        let start = metrics::now();

        let blockchain_client_lock = self.blockchain_client.lock().await;

        let Some(ref blockchain_client) = *blockchain_client_lock else {
            return Err(anyhow::anyhow!("blockchain client is not set, cannot forward transaction"));
        };

        let result = blockchain_client.send_raw_transaction(transaction.into()).await?;

        #[cfg(feature = "metrics")]
        metrics::inc_consensus_forward(start.elapsed());

        Ok((result.tx_hash, blockchain_client.http_url.clone())) //XXX HEX
    }

    pub async fn should_serve(&self) -> bool {
        if self.importer_config.is_some() {
            //gather the latest block number, check how far behind it is from current storage block
            //if its greater than 3 blocks of distance, it should not be served
            let blockchain_client_lock = self.blockchain_client.lock().await;

            let Some(ref blockchain_client) = *blockchain_client_lock else {
                tracing::error!("blockchain client is not set at importer, cannot serve requests because they cant be forwarded");
                return false;
            };

            let Ok(validator_block_number) = blockchain_client.fetch_block_number().await else {
                tracing::error!("unable to fetch latest block number");
                return false;
            };

            let Ok(current_block_number) = self.storage.read_mined_block_number() else {
                tracing::error!("unable to fetch current block number");
                return false;
            };

            return (validator_block_number.as_u64() - 3) <= current_block_number.as_u64();
        }

        // consensus
        if Self::is_leader() {
            return true;
        }

        if self.blockchain_client.lock().await.is_none() {
            tracing::warn!("blockchain client is not set, cannot serve requests because they cant be forwarded");
            return false;
        }

        let last_arrived_block_number = self.last_arrived_block_number.load(Ordering::SeqCst);

        if last_arrived_block_number == 0 {
            tracing::warn!("no appendEntry has been received yet");
            false
        } else {
            {
                let storage_block_number: u64 = self.storage.read_mined_block_number().unwrap_or_default().into();

                tracing::info!(
                    "last arrived block number: {}, storage block number: {}",
                    last_arrived_block_number,
                    storage_block_number
                );

                if (last_arrived_block_number - 3) <= storage_block_number {
                    tracing::info!("should serve request");
                    true
                } else {
                    let diff = (last_arrived_block_number as i128) - (storage_block_number as i128);
                    tracing::warn!(diff = diff, "should not serve request");
                    false
                }
            }
        }
    }

    async fn leader_address(&self) -> anyhow::Result<PeerAddress> {
        let peers = self.peers.read().await;
        for (address, (peer, _)) in peers.iter() {
            if peer.role == Role::Leader {
                return Ok(address.clone());
            }
        }
        Err(anyhow!("Leader not found"))
    }

    pub async fn get_chain_url(&self) -> anyhow::Result<(String, Option<String>)> {
        if let Some(importer_config) = self.importer_config.clone() {
            return Ok((importer_config.online.external_rpc, importer_config.online.external_rpc_ws));
        }

        if Self::is_follower() {
            if let Ok(leader_address) = self.leader_address().await {
                return Ok((leader_address.full_jsonrpc_address(), None));
            }
        }

        Err(anyhow!("tried to get chain url as a leader and while running on miner mode"))
    }

    async fn update_leader(&self, leader_address: PeerAddress) {
        if leader_address == self.leader_address().await.unwrap_or_default() {
            tracing::info!("leader is the same as before");
            return;
        }

        let mut peers = self.peers.write().await;
        for (address, (peer, _)) in peers.iter_mut() {
            if *address == leader_address {
                peer.role = Role::Leader;

                self.refresh_blockchain_client().await;
            } else {
                peer.role = Role::Follower;
            }
        }

        tracing::info!(leader = %leader_address, "updated leader information");
    }
}

#[cfg(test)]
mod tests {
    use super::*;
    pub mod factories;
    mod test_simple_blocks;

    #[test]
    fn test_peer_address_from_string_valid_http() {
        let input = "http://127.0.0.1:3000;3777".to_string();
        let result = PeerAddress::from_string(input);

        assert!(result.is_ok());
        let peer_address = result.unwrap();
        assert_eq!(peer_address.address, "http://127.0.0.1");
        assert_eq!(peer_address.jsonrpc_port, 3000);
        assert_eq!(peer_address.grpc_port, 3777);
    }

    #[test]
    fn test_peer_address_from_string_valid_https() {
        let input = "https://127.0.0.1:3000;3777".to_string();
        let result = PeerAddress::from_string(input);

        assert!(result.is_ok());
        let peer_address = result.unwrap();
        assert_eq!(peer_address.address, "https://127.0.0.1");
        assert_eq!(peer_address.jsonrpc_port, 3000);
        assert_eq!(peer_address.grpc_port, 3777);
    }

    #[test]
    fn test_peer_address_from_string_invalid_format() {
        let input = "http://127.0.0.1-3000;3777".to_string();
        let result = PeerAddress::from_string(input);

        assert!(result.is_err());
        assert_eq!(result.err().unwrap().to_string(), "invalid format");
    }

    #[test]
    fn test_peer_address_from_string_missing_scheme() {
        let input = "127.0.0.1:3000;3777".to_string();
        let result = PeerAddress::from_string(input);

        assert!(result.is_err());
        assert_eq!(result.err().unwrap().to_string(), "invalid scheme");
    }

    #[test]
    fn test_peer_address_full_grpc_address() {
        let peer_address = PeerAddress::new("127.0.0.1".to_string(), 3000, 3777);
        assert_eq!(peer_address.full_grpc_address(), "127.0.0.1:3777");
    }
}<|MERGE_RESOLUTION|>--- conflicted
+++ resolved
@@ -1,8 +1,5 @@
-<<<<<<< HEAD
-=======
 //FIXME temporarily there are a lot of allow dead_code and allow unused_imports, we need to deal with them properly later
 #[allow(dead_code)] //TODO remove this
->>>>>>> e6ef70ba
 mod append_log_entries_storage;
 mod discovery;
 pub mod forward_to;
