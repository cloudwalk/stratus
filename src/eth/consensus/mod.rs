--- conflicted
+++ resolved
@@ -459,15 +459,9 @@
                     Ok(tx) = rx_pending_txs.recv() => {
                         tracing::debug!("Attempting to receive transaction execution");
                         if consensus.is_leader() {
-<<<<<<< HEAD
-                            tracing::info!(hash = %tx.hash(), "Leader received transaction execution to send to followers");
-                            if tx.is_local() {
-                                tracing::debug!(hash = %tx.hash(), "Skipping local transaction because only external transactions are supported for now");
-=======
                             tracing::info!(tx_hash = %tx.hash(), "received transaction execution to send to followers");
                             if tx.is_local() {
                                 tracing::debug!(tx_hash = %tx.hash(), "skipping local transaction because only external transactions are supported for now");
->>>>>>> 4f46ccec
                                 continue;
                             }
 
