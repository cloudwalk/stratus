#[cfg(feature = "rocks")]
#[allow(dead_code)]
mod append_log_entries_storage;
mod discovery;
pub mod forward_to;
#[allow(dead_code)]
mod log_entry;
pub mod utils;

mod server;

use std::collections::HashMap;
#[cfg(feature = "kubernetes")]
use std::env;
use std::net::SocketAddr;
use std::net::UdpSocket;
use std::sync::atomic::AtomicU64;
use std::sync::atomic::AtomicU8;
use std::sync::atomic::Ordering;
use std::sync::Arc;
use std::time::Duration;

use anyhow::anyhow;
#[cfg(feature = "kubernetes")]
use k8s_openapi::api::core::v1::Pod;
#[cfg(feature = "kubernetes")]
use kube::api::Api;
#[cfg(feature = "kubernetes")]
use kube::api::ListParams;
#[cfg(feature = "kubernetes")]
use kube::Client;
use rand::Rng;
use server::AppendEntryServiceImpl;
use tokio::sync::broadcast;
use tokio::sync::Mutex;
use tokio::sync::RwLock;
use tokio::task::JoinHandle;
#[cfg(feature = "kubernetes")]
use tokio::time::sleep;
use tonic::transport::Server;
use tonic::Request;

use crate::eth::primitives::BlockNumber;
use crate::eth::primitives::Hash;
use crate::eth::storage::StratusStorage;
use crate::ext::spawn_named;
use crate::ext::traced_sleep;
use crate::ext::SleepReason;
use crate::infra::BlockchainClient;
use crate::GlobalState;

pub mod append_entry {
    tonic::include_proto!("append_entry");
}
#[allow(unused_imports)]
use append_entry::append_entry_service_client::AppendEntryServiceClient;
use append_entry::append_entry_service_server::AppendEntryService;
use append_entry::append_entry_service_server::AppendEntryServiceServer;
use append_entry::AppendBlockCommitRequest;
use append_entry::AppendTransactionExecutionsRequest;
use append_entry::BlockEntry;
use append_entry::RequestVoteRequest;
use append_entry::StatusCode;
use append_entry::TransactionExecutionEntry;

#[cfg(feature = "rocks")]
use self::append_log_entries_storage::AppendLogEntriesStorage;
use self::log_entry::LogEntryData;
use super::primitives::TransactionExecution;
use super::primitives::TransactionInput;
use crate::config::RunWithImporterConfig;
use crate::eth::primitives::Block;
#[cfg(feature = "metrics")]
use crate::infra::metrics;

const RETRY_DELAY: Duration = Duration::from_millis(10);
const PEER_DISCOVERY_DELAY: Duration = Duration::from_secs(30);

#[derive(Clone, Copy, Debug, PartialEq)]
enum Role {
    Leader = 1,
    Follower = 2,
    _Candidate = 3,
}

#[derive(Clone, Debug, Default, Hash, Eq, PartialEq)]
struct PeerAddress {
    address: String,
    jsonrpc_port: u16,
    grpc_port: u16,
}

impl PeerAddress {
    fn new(address: String, jsonrpc_port: u16, grpc_port: u16) -> Self {
        PeerAddress {
            address,
            jsonrpc_port,
            grpc_port,
        }
    }

    fn full_grpc_address(&self) -> String {
        format!("{}:{}", self.address, self.grpc_port)
    }

    fn full_jsonrpc_address(&self) -> String {
        format!("http://{}:{}", self.address, self.jsonrpc_port)
    }

    fn from_string(s: String) -> Result<Self, anyhow::Error> {
        let (scheme, address_part) = if let Some(address) = s.strip_prefix("http://") {
            ("http://", address)
        } else if let Some(address) = s.strip_prefix("https://") {
            ("https://", address)
        } else {
            return Err(anyhow::anyhow!("invalid scheme"));
        };

        let parts: Vec<&str> = address_part.split(':').collect();
        if parts.len() != 2 {
            return Err(anyhow::anyhow!("invalid format"));
        }
        let address = format!("{}{}", scheme, parts[0]);
        let ports: Vec<&str> = parts[1].split(';').collect();
        if ports.len() != 2 {
            return Err(anyhow::anyhow!("invalid format for jsonrpc and grpc ports"));
        }
        let jsonrpc_port = ports[0].parse::<u16>()?;
        let grpc_port = ports[1].parse::<u16>()?;
        Ok(PeerAddress {
            address,
            jsonrpc_port,
            grpc_port,
        })
    }
}

use std::fmt;

impl fmt::Display for PeerAddress {
    fn fmt(&self, f: &mut fmt::Formatter<'_>) -> fmt::Result {
        write!(f, "{}:{};{}", self.address, self.jsonrpc_port, self.grpc_port)
    }
}

#[cfg(test)]
use crate::eth::consensus::tests::factories::MockAppendEntryServiceClient;

#[cfg(not(test))]
type ClientType = AppendEntryServiceClient<tonic::transport::Channel>;
#[cfg(test)]
type ClientType = MockAppendEntryServiceClient;

#[derive(Clone)]
struct Peer {
    client: ClientType,
    match_index: u64,
    next_index: u64,
    role: Role,
    receiver: Arc<Mutex<broadcast::Receiver<LogEntryData>>>,
}

type PeerTuple = (Peer, JoinHandle<()>);

pub struct Consensus {
    broadcast_sender: broadcast::Sender<LogEntryData>, //propagates the blocks
    importer_config: Option<RunWithImporterConfig>,    //HACK this is used with sync online only
    storage: Arc<StratusStorage>,
    #[cfg(feature = "rocks")]
    log_entries_storage: Arc<AppendLogEntriesStorage>,
    peers: Arc<RwLock<HashMap<PeerAddress, PeerTuple>>>,
    #[allow(dead_code)]
    direct_peers: Vec<String>,
    voted_for: Mutex<Option<PeerAddress>>, //essential to ensure that a server only votes once per term
    current_term: AtomicU64,
    last_arrived_block_number: AtomicU64, //FIXME this should be replaced by the index on our appendEntry log
    transaction_execution_queue: Arc<Mutex<Vec<TransactionExecutionEntry>>>,
    role: AtomicU8,
    heartbeat_timeout: Duration,
    my_address: PeerAddress,
    grpc_address: SocketAddr,
    reset_heartbeat_signal: tokio::sync::Notify,
    blockchain_client: Mutex<Option<Arc<BlockchainClient>>>,
}

impl Consensus {
    #[allow(clippy::too_many_arguments)] //TODO: refactor into consensus config
    pub async fn new(
        storage: Arc<StratusStorage>,
        log_storage_path: Option<String>,
        direct_peers: Vec<String>,
        importer_config: Option<RunWithImporterConfig>,
        jsonrpc_address: SocketAddr,
        grpc_address: SocketAddr,
        rx_pending_txs: broadcast::Receiver<TransactionExecution>,
        rx_blocks: broadcast::Receiver<Block>,
    ) -> Arc<Self> {
        let (broadcast_sender, _) = broadcast::channel(32); //TODO rename to internal_peer_broadcast_sender
        let last_arrived_block_number = AtomicU64::new(0); //we use the max value to ensure that only after receiving the first appendEntry we can start the consensus
        let peers = Arc::new(RwLock::new(HashMap::new()));
        let my_address = Self::discover_my_address(jsonrpc_address.port(), grpc_address.port());

        let consensus = Self {
            broadcast_sender,
            storage,
            #[cfg(feature = "rocks")]
            log_entries_storage: Arc::new(AppendLogEntriesStorage::new(log_storage_path).unwrap()),
            peers,
            direct_peers,
            current_term: AtomicU64::new(0),
            voted_for: Mutex::new(None),
            last_arrived_block_number,
            transaction_execution_queue: Arc::new(Mutex::new(Vec::new())),
            importer_config,
            role: AtomicU8::new(Role::Follower as u8),
            heartbeat_timeout: Duration::from_millis(rand::thread_rng().gen_range(300..400)), // Adjust as needed
            my_address: my_address.clone(),
            grpc_address,
            reset_heartbeat_signal: tokio::sync::Notify::new(),
            blockchain_client: Mutex::new(None),
        };
        let consensus = Arc::new(consensus);

        Self::initialize_periodic_peer_discovery(Arc::clone(&consensus));
        Self::initialize_transaction_execution_queue(Arc::clone(&consensus));
        Self::initialize_append_entries_channel(Arc::clone(&consensus), rx_pending_txs, rx_blocks);
        Self::initialize_server(Arc::clone(&consensus));
        Self::initialize_heartbeat_timer(Arc::clone(&consensus));

        tracing::info!(my_address = %my_address, "consensus module initialized");
        consensus
    }

    fn discover_my_address(jsonrpc_port: u16, grpc_port: u16) -> PeerAddress {
        let socket = UdpSocket::bind("0.0.0.0:0").unwrap();
        socket.connect("8.8.8.8:80").ok().unwrap();
        let my_ip = socket.local_addr().ok().map(|addr| addr.ip().to_string()).unwrap();

        PeerAddress::new(format!("http://{}", my_ip), jsonrpc_port, grpc_port)
    }

    /// Initializes the heartbeat and election timers.
    /// This function periodically checks if the node should start a new election based on the election timeout.
    /// The timer is reset when an `AppendEntries` request is received, ensuring the node remains a follower if a leader is active.
    ///
    /// When there are healthy peers we need to wait for the grace period of discovery
    /// to avoid starting an election too soon (due to the leader not being discovered yet)
    fn initialize_heartbeat_timer(consensus: Arc<Consensus>) {
        spawn_named("consensus::heartbeat_timer", async move {
            discovery::discover_peers(Arc::clone(&consensus)).await;
            if consensus.peers.read().await.is_empty() {
                tracing::info!("no peers, starting hearbeat timer immediately");
                Self::start_election(Arc::clone(&consensus)).await;
            } else {
                traced_sleep(PEER_DISCOVERY_DELAY, SleepReason::Interval).await;
                tracing::info!("waiting for peer discovery grace period");
            }

            let timeout = consensus.heartbeat_timeout;
            loop {
                tokio::select! {
                    _ = traced_sleep(timeout, SleepReason::Interval) => {
                        if !consensus.is_leader() {
                            tracing::info!("starting election due to heartbeat timeout");
                            Self::start_election(Arc::clone(&consensus)).await;
                        } else {
                            let current_term = consensus.current_term.load(Ordering::SeqCst);
                            tracing::info!(current_term = current_term, "heartbeat timeout reached, but I am the leader, so we ignore the election");
                        }
                    },
                    _ = consensus.reset_heartbeat_signal.notified() => {
                        // Timer reset upon receiving AppendEntries
                        tracing::info!("resetting election timer due to AppendEntries");
                    },
                }
            }
        });
    }

    /// Starts the election process for the consensus module.
    ///
    /// This method is called when a node suspects that there is no active leader in the cluster.
    /// The node increments its term and votes for itself, then sends RequestVote RPCs to all other nodes in the cluster.
    /// If the node receives a majority of votes, it becomes the leader. Otherwise, it remains a follower and waits for the next election timeout.
    ///
    /// # Details
    ///
    /// - The method first increments the current term and votes for itself.
    /// - It then sends out `RequestVote` RPCs to all known peers.
    /// - If a majority of the peers grant their votes, the node transitions to the leader role.
    /// - If not, it remains a follower and waits for the next election cycle.
    async fn start_election(consensus: Arc<Consensus>) {
        #[cfg(feature = "metrics")]
        let start = metrics::now();

        discovery::discover_peers(Arc::clone(&consensus)).await;

        let term = consensus.current_term.fetch_add(1, Ordering::SeqCst) + 1;
        consensus.current_term.store(term, Ordering::SeqCst);

        *consensus.voted_for.lock().await = Some(consensus.my_address.clone());

        let mut votes = 1; // Vote for self

        tracing::info!(
            requested_term = term,
            candidate_id = %consensus.my_address,
            "requesting vote on election for {} peers",
            consensus.peers.read().await.len()
        );
        let peers = consensus.peers.read().await;
        for (peer_address, (peer, _)) in peers.iter() {
            let mut peer_clone = peer.clone();

            let request = Request::new(RequestVoteRequest {
                term,
                candidate_id: consensus.my_address.to_string(),
                last_log_index: consensus.last_arrived_block_number.load(Ordering::SeqCst),
                last_log_term: term,
            });

            match peer_clone.client.request_vote(request).await {
                Ok(response) => {
                    let response_inner = response.into_inner();
                    if response_inner.vote_granted {
                        let current_term = consensus.current_term.load(Ordering::SeqCst);
                        if response_inner.term == current_term {
                            tracing::info!(peer_address = %peer_address, "received vote on election");
                            votes += 1;
                        } else {
                            // this usually happens when we have either a split brain or a network issue, maybe both
                            tracing::error!(peer_address = %peer_address, expected_term = response_inner.term, "received vote on election with different term");
                        }
                    } else {
                        tracing::info!(peer_address = %peer_address, "did not receive vote on election");
                    }
                }
                Err(_) => {
                    tracing::warn!("failed to request vote on election from {:?}", peer_address);
                }
            }
        }

        let total_nodes = peers.len() + 1; // Including self
        let majority = total_nodes / 2 + 1;

        if votes >= majority {
            tracing::info!(votes = votes, peers = peers.len(), term = term, "became the leader on election");
            consensus.become_leader().await;
        } else {
            tracing::info!(votes = votes, peers = peers.len(), term = term, "failed to become the leader on election");
            consensus.set_role(Role::Follower);
        }

        #[cfg(feature = "metrics")]
        metrics::inc_consensus_start_election(start.elapsed());
    }

    /// When importer config is set, it will refresh the blockchain client (substrate or any other blockchain client)
    /// however, if stratus is on miner mode, it will clear the blockchain client for safety reasons, so it has no chance to forward anything to a follower node
    async fn become_leader(&self) {
        // checks if it's running on importer-online mode
        if self.importer_config.is_some() {
            self.refresh_blockchain_client().await;
        } else {
            let mut blockchain_client_lock = self.blockchain_client.lock().await;
            *blockchain_client_lock = None; // clear the blockchain client for safety reasons when not running on importer-online mode
        }

        self.set_role(Role::Leader);
    }

    async fn refresh_blockchain_client(&self) {
        let (http_url, _) = self.get_chain_url().await.expect("failed to get chain url");
        let mut blockchain_client_lock = self.blockchain_client.lock().await;
        *blockchain_client_lock = Some(
            BlockchainClient::new_http(&http_url, Duration::from_secs(2))
                .await
                .expect("failed to create blockchain client")
                .into(),
        );
    }

    fn initialize_periodic_peer_discovery(consensus: Arc<Consensus>) {
        spawn_named("consensus::peer_discovery", async move {
            let mut interval = tokio::time::interval(PEER_DISCOVERY_DELAY);
            loop {
                tracing::info!("starting periodic peer discovery");
                discovery::discover_peers(Arc::clone(&consensus)).await;
                interval.tick().await;
            }
        });
    }

    fn initialize_transaction_execution_queue(consensus: Arc<Consensus>) {
        // TODO: add data to consensus-log-transactions
        // TODO: rediscover followers on communication error
        // XXX FIXME: deal with the scenario where a transactionHash arrives after the block;
        // in this case, before saving the block LogEntry, it should ALWAYS wait for all transaction hashes
        // TODO: maybe check if I'm currently the leader?

        spawn_named("consensus::transaction_execution_queue", async move {
            let interval = Duration::from_millis(40);
            loop {
                tokio::time::sleep(interval).await;

                if consensus.is_leader() {
                    let mut queue = consensus.transaction_execution_queue.lock().await;
                    let executions = queue.drain(..).collect::<Vec<_>>();
                    drop(queue);

                    #[cfg(feature = "rocks")]
                    {
                        tracing::debug!(executions_len = executions.len(), "Processing transaction executions");
                        if !executions.is_empty() {
                            let last_index = consensus.log_entries_storage.get_last_index().unwrap_or(0);
                            tracing::debug!(last_index, "Last index fetched");

                            let current_term = consensus.current_term.load(Ordering::SeqCst);
                            tracing::debug!(current_term, "Current term loaded");

                            match consensus.log_entries_storage.save_log_entry(
                                last_index + 1,
                                current_term,
                                LogEntryData::TransactionExecutionEntries(executions.clone()),
                                "transaction",
                            ) {
                                Ok(_) => {
                                    tracing::debug!("Transaction execution entry saved successfully");
                                }
                                Err(e) => {
                                    tracing::error!("Failed to save transaction execution entry: {:?}", e);
                                }
                            }
                        }
                    }

                    let peers = consensus.peers.read().await;
                    for (_, (peer, _)) in peers.iter() {
                        let mut peer_clone = peer.clone();
                        consensus.append_transaction_executions_to_peer(&mut peer_clone, executions.clone()).await;
                    }
                }
            }
        });
    }

    /// This channel broadcasts blocks and transactons executions to followers.
    /// Each follower has a queue of blocks and transactions to be sent at handle_peer_propagation.
    //TODO this broadcast needs to wait for majority of followers to confirm the log before sending the next one
    fn initialize_append_entries_channel(
        consensus: Arc<Consensus>,
        mut rx_pending_txs: broadcast::Receiver<TransactionExecution>,
        mut rx_blocks: broadcast::Receiver<Block>,
    ) {
        spawn_named("consensus::block_and_executions_sender", async move {
            loop {
                tokio::select! {
                    Ok(tx) = rx_pending_txs.recv() => {
                        tracing::debug!("Attempting to receive transaction execution");
                        if consensus.is_leader() {
                            tracing::info!(tx_hash = %tx.hash(), "received transaction execution to send to followers");
                            if tx.is_local() {
                                tracing::debug!(tx_hash = %tx.hash(), "skipping local transaction because only external transactions are supported for now");
                                continue;
                            }

                            let transaction = vec![tx.to_append_entry_transaction()];
                            let transaction_entry = LogEntryData::TransactionExecutionEntries(transaction);
                            if consensus.broadcast_sender.send(transaction_entry).is_err() {
                                tracing::error!("failed to broadcast transaction");
                            }
                        }
                    }
                    Ok(block) = rx_blocks.recv() => {
                        if consensus.is_leader() {
                            tracing::info!(number = block.header.number.as_u64(), "Leader received block to send to followers");

                            #[cfg(feature = "rocks")]
                            {
                                //TODO: before saving check if all transaction_hashes are already in the log
                                let last_index = consensus.log_entries_storage.get_last_index().unwrap_or(0);
                                tracing::debug!(last_index, "Last index fetched");

                                let current_term = consensus.current_term.load(Ordering::SeqCst);
                                tracing::debug!(current_term, "Current term loaded");

<<<<<<< HEAD
                                let transaction_hashes: Vec<Vec<u8>> = block.transactions.iter().map(|tx| tx.input.hash.as_fixed_bytes().to_vec()).collect();
=======
                                let transaction_hashes: Vec<Vec<u8>> = block.transactions.iter().map(|tx| tx.input.hash.to_string().into_bytes()).collect();
>>>>>>> dd21a7b1

                                match consensus.log_entries_storage.save_log_entry(
                                    last_index + 1,
                                    current_term,
                                    LogEntryData::BlockEntry(block.header.to_append_entry_block_header(transaction_hashes.clone())),
                                    "block",
                                ) {
                                    Ok(_) => {
                                        tracing::debug!("Block entry saved successfully");
                                        let block_entry = LogEntryData::BlockEntry(block.header.to_append_entry_block_header(transaction_hashes));
                                        if consensus.broadcast_sender.send(block_entry).is_err() {
                                            tracing::error!("Failed to broadcast block");
                                        }
                                    }
                                    Err(e) => {
                                        tracing::error!("Failed to save block entry: {:?}", e);
                                    }
                                }
                            }
                            #[cfg(not(feature = "rocks"))]
                            {
<<<<<<< HEAD
                                let transaction_hashes: Vec<String> = block.transactions.iter().map(|tx| tx.input.hash.to_string()).collect();
=======
                                let transaction_hashes: Vec<Vec<u8>> = block.transactions.iter().map(|tx| tx.input.hash.to_string().into_bytes()).collect();
>>>>>>> dd21a7b1
                                let block_entry = LogEntryData::BlockEntry(block.header.to_append_entry_block_header(transaction_hashes));
                                if consensus.broadcast_sender.send(block_entry).is_err() {
                                    tracing::error!("Failed to broadcast block");
                                }
                            }
                        }
                    }
                    else => {
                        tokio::task::yield_now().await;
                    }
                }
            }
        });
    }

    fn initialize_server(consensus: Arc<Consensus>) {
        spawn_named("consensus::server", async move {
            tracing::info!("Starting append entry service at address: {}", consensus.grpc_address);
            let addr = consensus.grpc_address;

            let append_entry_service = AppendEntryServiceImpl {
                consensus: Mutex::new(consensus),
            };

            let server = Server::builder()
                .add_service(AppendEntryServiceServer::new(append_entry_service))
                .serve(addr)
                .await;

            if let Err(e) = server {
                let message = GlobalState::shutdown_from("consensus", &format!("failed to create server at {}", addr));
                tracing::error!(reason = ?e, %message);
            }
        });
    }

    fn set_role(&self, role: Role) {
        self.role.store(role as u8, Ordering::SeqCst);

        #[cfg(feature = "metrics")]
        {
            if role == Role::Leader {
                metrics::set_consensus_is_leader(1_u64);
                metrics::inc_consensus_leadership_change();
            } else {
                metrics::set_consensus_is_leader(0_u64);
            }
        }
    }

    //FIXME TODO automate the way we gather the leader, instead of using a env var
    pub fn is_leader(&self) -> bool {
        self.role.load(Ordering::SeqCst) == Role::Leader as u8
    }

    pub async fn is_follower(&self) -> bool {
        self.role.load(Ordering::SeqCst) == Role::Follower as u8
    }

    pub fn should_forward(&self) -> bool {
        let is_leader = self.is_leader();
        tracing::info!(
            is_leader = is_leader,
            sync_online_enabled = self.importer_config.is_some(),
            "handling request forward"
        );
        if is_leader && self.importer_config.is_none() {
            return false; // the leader is on miner mode and should deal with the requests
        }
        true
    }

    pub async fn forward(&self, transaction: TransactionInput) -> anyhow::Result<(Hash, String)> {
        #[cfg(feature = "metrics")]
        let start = metrics::now();

        let blockchain_client_lock = self.blockchain_client.lock().await;

        let Some(ref blockchain_client) = *blockchain_client_lock else {
            return Err(anyhow::anyhow!("blockchain client is not set, cannot forward transaction"));
        };

        let forward_to = forward_to::TransactionRelayer::new(Arc::clone(blockchain_client));
        let (result, target_url) = forward_to.forward(transaction).await?;

        #[cfg(feature = "metrics")]
        metrics::inc_consensus_forward(start.elapsed());

        Ok((result.tx_hash, target_url)) //XXX HEX
    }

    //TODO for now the block number is the index, but it should be a separate index wiht the execution AND the block
    pub async fn should_serve(&self) -> bool {
        if self.is_leader() {
            return true;
        }

        let blockchain_client_lock = self.blockchain_client.lock().await;
        if blockchain_client_lock.is_none() {
            tracing::warn!("blockchain client is not set, cannot serve requests because they cant be forwarded");
            return false;
        }

        let last_arrived_block_number = self.last_arrived_block_number.load(Ordering::SeqCst);

        if last_arrived_block_number == 0 {
            tracing::warn!("no appendEntry has been received yet");
            return false;
        }

        let storage_block_number: u64 = self.storage.read_mined_block_number().unwrap_or(BlockNumber::from(0)).into();

        tracing::info!(
            "last arrived block number: {}, storage block number: {}",
            last_arrived_block_number,
            storage_block_number
        );

        if (last_arrived_block_number - 3) <= storage_block_number {
            tracing::info!("should serve request");
            true
        } else {
            let diff = (last_arrived_block_number as i128) - (storage_block_number as i128);
            tracing::warn!(diff = diff, "should not serve request");
            false
        }
    }

    #[cfg(feature = "kubernetes")]
    fn current_node() -> Option<String> {
        let pod_name = env::var("MY_POD_NAME").ok()?;
        Some(pod_name.trim().to_string())
    }

    #[cfg(feature = "kubernetes")]
    fn current_namespace() -> Option<String> {
        let namespace = env::var("NAMESPACE").ok()?;
        Some(namespace.trim().to_string())
    }

    async fn leader_address(&self) -> anyhow::Result<PeerAddress> {
        let peers = self.peers.read().await;
        for (address, (peer, _)) in peers.iter() {
            if peer.role == Role::Leader {
                return Ok(address.clone());
            }
        }
        Err(anyhow!("Leader not found"))
    }

    pub async fn get_chain_url(&self) -> anyhow::Result<(String, Option<String>)> {
        if let Some(importer_config) = self.importer_config.clone() {
            return Ok((importer_config.online.external_rpc, importer_config.online.external_rpc_ws));
        }

        if self.is_follower().await {
            if let Ok(leader_address) = self.leader_address().await {
                return Ok((leader_address.full_jsonrpc_address(), None));
            }
        }

        Err(anyhow!("tried to get chain url as a leader and while running on miner mode"))
    }

    async fn update_leader(&self, leader_address: PeerAddress) {
        if leader_address == self.leader_address().await.unwrap_or_default() {
            tracing::info!("leader is the same as before");
            return;
        }

        let mut peers = self.peers.write().await;

        for (address, (peer, _)) in peers.iter_mut() {
            if *address == leader_address {
                peer.role = Role::Leader;

                self.refresh_blockchain_client().await;
            } else {
                peer.role = Role::Follower;
            }
        }

        tracing::info!(leader = %leader_address, "updated leader information");
    }

    /// Handles the propagation of log entries to peers in the consensus network.
    async fn handle_peer_propagation(mut peer: Peer, consensus: Arc<Consensus>) {
        let mut log_entry_queue: Vec<LogEntryData> = Vec::new();
        loop {
            let mut receiver_lock = peer.receiver.lock().await;
            match receiver_lock.recv().await {
                Ok(log_entry) => {
                    log_entry_queue.push(log_entry);
                }
                Err(e) => {
                    tracing::warn!("Error receiving log entry for peer {:?}: {:?}", peer.client, e);
                }
            }
            drop(receiver_lock);

            while let Some(log_entry) = log_entry_queue.first() {
                match log_entry {
                    LogEntryData::BlockEntry(block) => {
                        tracing::info!("sending block to peer: {:?}", peer.client);
                        match consensus.append_block_to_peer(&mut peer, block).await {
                            Ok(_) => {
                                log_entry_queue.remove(0);
                                tracing::info!("successfully appended block to peer: {:?}", peer.client);
                            }
                            Err(e) => {
                                tracing::warn!("failed to append block to peer {:?}: {:?}", peer.client, e);
                                traced_sleep(RETRY_DELAY, SleepReason::RetryBackoff).await;
                            }
                        }
                    }
                    LogEntryData::TransactionExecutionEntries(transaction_executions) => {
                        tracing::info!("adding transaction executions to queue");
                        let mut queue = consensus.transaction_execution_queue.lock().await;
                        queue.extend(transaction_executions.clone());
                        log_entry_queue.remove(0);
                    }
                    LogEntryData::EmptyData => {
                        tracing::warn!("empty log entry received");
                        log_entry_queue.remove(0);
                    }
                }
            }
        }
    }

    async fn append_transaction_executions_to_peer(&self, peer: &mut Peer, executions: Vec<TransactionExecutionEntry>) {
        if self.is_leader() {
            let current_term = self.current_term.load(Ordering::SeqCst);
            let request = Request::new(AppendTransactionExecutionsRequest {
                term: current_term,
                prev_log_index: self.last_arrived_block_number.load(Ordering::SeqCst), //FIXME we should gather it from the log entries
                prev_log_term: current_term,                                           //FIXME we should gather it from the log entries
                executions,
                leader_id: self.my_address.to_string(),
            });

            match peer.client.append_transaction_executions(request).await {
                Ok(response) =>
                    if response.into_inner().status == StatusCode::AppendSuccess as i32 {
                        tracing::info!("Successfully appended transaction executions to peer: {:?}", peer.client);
                    } else {
                        tracing::warn!("Failed to append transaction executions to peer: {:?}", peer.client);
                    },
                Err(e) => {
                    tracing::warn!("Error appending transaction executions to peer {:?}: {:?}", peer.client, e);
                }
            }
        } else {
            tracing::error!(
                transactions = executions.len(),
                "append_transaction_executions_to_peer called on non-leader node"
            );
        }
    }

    async fn append_block_to_peer(&self, peer: &mut Peer, block_entry: &BlockEntry) -> Result<(), anyhow::Error> {
        if self.is_leader() {
            #[cfg(feature = "metrics")]
            let start = metrics::now();

            let current_term = self.current_term.load(Ordering::SeqCst);
            let request = Request::new(AppendBlockCommitRequest {
                term: current_term,
                prev_log_index: self.last_arrived_block_number.load(Ordering::SeqCst), //FIXME we should gather it from the log entries
                prev_log_term: current_term,                                           //FIXME we should gather it from the log entries
                block_entry: Some(block_entry.clone()),
                leader_id: self.my_address.to_string(),
            });

            let response = peer.client.append_block_commit(request).await?;
            let response = response.into_inner();

            tracing::info!(match_index = peer.match_index, next_index = peer.next_index, role = ?peer.role,  "current follower state on election"); //TODO also move this to metrics

            #[cfg(feature = "metrics")]
            metrics::inc_consensus_append_block_to_peer(start.elapsed());

            match StatusCode::try_from(response.status) {
                Ok(StatusCode::AppendSuccess) => Ok(()),
                _ => Err(anyhow!("Unexpected status code: {:?}", response.status)),
            }
        } else {
            tracing::error!("append_block_to_peer called on non-leader node");
            Err(anyhow!("append_block_to_peer called on non-leader node"))
        }
    }
}

#[cfg(test)]
mod tests {
    use super::*;
    pub mod factories;
    mod test_simple_blocks;

    #[test]
    fn test_peer_address_from_string_valid_http() {
        let input = "http://127.0.0.1:3000;3777".to_string();
        let result = PeerAddress::from_string(input);

        assert!(result.is_ok());
        let peer_address = result.unwrap();
        assert_eq!(peer_address.address, "http://127.0.0.1");
        assert_eq!(peer_address.jsonrpc_port, 3000);
        assert_eq!(peer_address.grpc_port, 3777);
    }

    #[test]
    fn test_peer_address_from_string_valid_https() {
        let input = "https://127.0.0.1:3000;3777".to_string();
        let result = PeerAddress::from_string(input);

        assert!(result.is_ok());
        let peer_address = result.unwrap();
        assert_eq!(peer_address.address, "https://127.0.0.1");
        assert_eq!(peer_address.jsonrpc_port, 3000);
        assert_eq!(peer_address.grpc_port, 3777);
    }

    #[test]
    fn test_peer_address_from_string_invalid_format() {
        let input = "http://127.0.0.1-3000;3777".to_string();
        let result = PeerAddress::from_string(input);

        assert!(result.is_err());
        assert_eq!(result.err().unwrap().to_string(), "invalid format");
    }

    #[test]
    fn test_peer_address_from_string_missing_scheme() {
        let input = "127.0.0.1:3000;3777".to_string();
        let result = PeerAddress::from_string(input);

        assert!(result.is_err());
        assert_eq!(result.err().unwrap().to_string(), "invalid scheme");
    }

    #[test]
    fn test_peer_address_full_grpc_address() {
        let peer_address = PeerAddress::new("127.0.0.1".to_string(), 3000, 3777);
        assert_eq!(peer_address.full_grpc_address(), "127.0.0.1:3777");
    }
}<|MERGE_RESOLUTION|>--- conflicted
+++ resolved
@@ -485,11 +485,7 @@
                                 let current_term = consensus.current_term.load(Ordering::SeqCst);
                                 tracing::debug!(current_term, "Current term loaded");
 
-<<<<<<< HEAD
                                 let transaction_hashes: Vec<Vec<u8>> = block.transactions.iter().map(|tx| tx.input.hash.as_fixed_bytes().to_vec()).collect();
-=======
-                                let transaction_hashes: Vec<Vec<u8>> = block.transactions.iter().map(|tx| tx.input.hash.to_string().into_bytes()).collect();
->>>>>>> dd21a7b1
 
                                 match consensus.log_entries_storage.save_log_entry(
                                     last_index + 1,
@@ -511,11 +507,7 @@
                             }
                             #[cfg(not(feature = "rocks"))]
                             {
-<<<<<<< HEAD
-                                let transaction_hashes: Vec<String> = block.transactions.iter().map(|tx| tx.input.hash.to_string()).collect();
-=======
-                                let transaction_hashes: Vec<Vec<u8>> = block.transactions.iter().map(|tx| tx.input.hash.to_string().into_bytes()).collect();
->>>>>>> dd21a7b1
+                                let transaction_hashes: Vec<Vec<u8>> = block.transactions.iter().map(|tx| tx.input.hash.as_fixed_bytes().to_vec()).collect();
                                 let block_entry = LogEntryData::BlockEntry(block.header.to_append_entry_block_header(transaction_hashes));
                                 if consensus.broadcast_sender.send(block_entry).is_err() {
                                     tracing::error!("Failed to broadcast block");
