--- conflicted
+++ resolved
@@ -453,12 +453,6 @@
         Some(namespace.trim().to_string())
     }
 
-<<<<<<< HEAD
-    // XXX this is a temporary solution to get the leader node
-    // later we want the leader to GENERATE blocks
-    // and even later we want this sync to be replaced by a gossip protocol or raft
-    pub fn get_chain_url(&self) -> Option<(String, Option<String>)> {
-=======
     async fn leader_address(&self) -> anyhow::Result<PeerAddress> {
         let peers = self.peers.read().await;
         for (address, (peer, _)) in peers.iter() {
@@ -469,15 +463,10 @@
         Err(anyhow!("Leader not found"))
     }
 
+    // XXX this is a temporary solution to get the leader node
+    // later we want the leader to GENERATE blocks
+    // and even later we want this sync to be replaced by a gossip protocol or raft
     pub async fn get_chain_url(&self) -> Option<(String, Option<String>)> {
-        if self.is_follower().await {
-            if let Ok(leader_address) = self.leader_address().await {
-                return Some((leader_address.full_jsonrpc_address(), None));
-            }
-            //TODO use peer discovery to discover the leader
-        }
-
->>>>>>> 525a76a9
         match self.importer_config.clone() {
             Some(importer_config) => Some((importer_config.online.external_rpc, importer_config.online.external_rpc_ws)),
             None => None,
