//! `Evm` Trait and `EvmInput` Structure
//!
//! Defines a standard interface for Ethereum Virtual Machine (EVM) implementations within the Stratus project,
//! allowing for execution of smart contracts and transactions. `EvmInput` encapsulates all necessary parameters
//! for EVM operations, including sender, receiver, value, data, nonce, and execution context. This abstraction
//! facilitates flexible EVM integrations, enabling the project to adapt to different blockchain environments
//! or requirements while maintaining a consistent execution interface.

use crate::eth::primitives::Address;
use crate::eth::primitives::BlockNumber;
use crate::eth::primitives::Bytes;
use crate::eth::primitives::CallInput;
use crate::eth::primitives::Execution;
use crate::eth::primitives::ExternalBlock;
use crate::eth::primitives::ExternalReceipt;
use crate::eth::primitives::ExternalTransaction;
use crate::eth::primitives::Gas;
use crate::eth::primitives::Nonce;
use crate::eth::primitives::StoragePointInTime;
use crate::eth::primitives::TransactionInput;
use crate::eth::primitives::UnixTime;
use crate::eth::primitives::Wei;
use crate::ext::OptionExt;
use crate::if_else;

/// EVM operations.
pub trait Evm: Send + Sync + 'static {
    /// Execute a transaction that deploys a contract or call a contract function.
    fn execute(&mut self, input: EvmInput) -> anyhow::Result<Execution>;
}

/// EVM input data. Usually derived from a transaction or call.
#[derive(Debug, Clone)]
pub struct EvmInput {
    /// Operation party address.
    ///
    /// It can be:
    /// * Transaction signer when executing an `eth_sendRawTransaction`.
    /// * Placeholder when performing an `eth_call`
    /// * Not specified when performing an `eth_call`
    pub from: Address,

    /// Operation counterparty address.
    ///
    /// It can be:
    /// * Contract address when performing a function call.
    /// * Destination account address when transfering funds.
    /// * Not specified when deploying a contract.
    pub to: Option<Address>,

    /// Transfered amount from party to counterparty.
    ///
    /// Present only in native token transfers. When calling a contract function, the value is usually zero.
    pub value: Wei,

    /// Operation data.
    ///
    /// It can be:
    /// * Function ID and parameters when performing a contract function call.
    /// * Not specified when transfering funds.
    /// * Contract bytecode when deploying a contract.
    pub data: Bytes,

    /// Operation party nonce.
    ///
    /// It can be:
    /// * Required when executing an `eth_sendRawTransaction`.
    /// * Not specified when performing an `eth_call`.
    pub nonce: Option<Nonce>,

    /// Max gas consumption allowed for the transaction.
    pub gas_limit: Gas,

    /// Gas price paid by each unit of gas consumed by the transaction.
    pub gas_price: Wei,

    /// Number of the block where the transaction will be or was included.
    pub block_number: BlockNumber,

    /// Timestamp of the block where the transaction will be or was included.
    pub block_timestamp: UnixTime,

    /// Point-in-time from where accounts and slots will be read.
    pub point_in_time: StoragePointInTime,
}

impl EvmInput {
    /// Creates from a transaction that was sent directly to Stratus with `eth_sendRawTransaction`.
    pub fn from_eth_transaction(input: TransactionInput) -> Self {
        Self {
<<<<<<< HEAD
            from: value.signer,
            to: value.to,
            value: value.value,
            data: value.input,
            gas_limit: Gas::MAX,
=======
            from: input.signer,
            to: input.to,
            value: input.value,
            data: input.input,
            gas_limit: input.gas_limit,
>>>>>>> ca33bb7f
            gas_price: Wei::ZERO, // XXX: use value from input?
            nonce: Some(input.nonce),
            block_number: BlockNumber::ZERO, // TODO: use number of block being mined
            block_timestamp: UnixTime::now(),
            point_in_time: StoragePointInTime::Present,
        }
    }

    /// Creates from a call that was sent directly to Stratus with `eth_call` or `eth_estimateGas`.
    pub fn from_eth_call(input: CallInput, point_in_time: StoragePointInTime) -> Self {
        Self {
            from: input.from.unwrap_or(Address::ZERO),
            to: input.to.map_into(),
            value: input.value,
            data: input.data,
            gas_limit: Gas::MAX,  // XXX: use value from input?
            gas_price: Wei::ZERO, // XXX: use value from input?
            nonce: None,
            block_number: match point_in_time {
                StoragePointInTime::Present => BlockNumber::ZERO, // TODO: use number of block being mined
                StoragePointInTime::Past(number) => number,
            },
            block_timestamp: match point_in_time {
                StoragePointInTime::Present => UnixTime::now(),
                StoragePointInTime::Past(_) => UnixTime::now(), // TODO: use timestamp of the specified block
            },
            point_in_time,
        }
    }

    /// Creates a transaction that was executed in an external blockchain and imported to Stratus.
    pub fn from_external_transaction(block: &ExternalBlock, tx: ExternalTransaction, receipt: &ExternalReceipt) -> Self {
        let gas_limit = if_else!(receipt.is_success(), Gas::MAX, tx.0.gas.into());
        Self {
            from: tx.0.from.into(),
            to: tx.0.to.map_into(),
            value: tx.0.value.into(),
            data: tx.0.input.into(),
            nonce: Some(tx.0.nonce.into()),
            gas_limit,
            gas_price: tx.0.gas_price.expect("gas_price must be set for ExternalTransaction").into(), // XXX: how to handle transactions without gas price?
            point_in_time: StoragePointInTime::Present,
            block_number: block.number(),
            block_timestamp: block.timestamp(),
        }
    }
}<|MERGE_RESOLUTION|>--- conflicted
+++ resolved
@@ -88,19 +88,11 @@
     /// Creates from a transaction that was sent directly to Stratus with `eth_sendRawTransaction`.
     pub fn from_eth_transaction(input: TransactionInput) -> Self {
         Self {
-<<<<<<< HEAD
-            from: value.signer,
-            to: value.to,
-            value: value.value,
-            data: value.input,
-            gas_limit: Gas::MAX,
-=======
             from: input.signer,
             to: input.to,
             value: input.value,
             data: input.input,
-            gas_limit: input.gas_limit,
->>>>>>> ca33bb7f
+            gas_limit: Gas::MAX,
             gas_price: Wei::ZERO, // XXX: use value from input?
             nonce: Some(input.nonce),
             block_number: BlockNumber::ZERO, // TODO: use number of block being mined
