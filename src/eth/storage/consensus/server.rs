--- conflicted
+++ resolved
@@ -43,38 +43,23 @@
     }
 }
 
-<<<<<<< HEAD
-=======
-
-
-
->>>>>>> 1624f02b
 pub mod raftpb {
     tonic::include_proto!("raftpb"); // Make sure this path is correct as per your setup
 }
 
-<<<<<<< HEAD
 use raftpb::raft_pb_server::RaftPb;
 use raftpb::raft_pb_server::RaftPbServer;
 use raftpb::AppendEntriesRequest;
 use raftpb::InstallSnapshotRequest;
 use raftpb::ResultResponse as RaftResultResponse;
 use raftpb::VoteRequest;
-=======
-use raftpb::{VoteRequest, AppendEntriesRequest, InstallSnapshotRequest, ResultResponse as RaftResultResponse};
-use raftpb::raft_pb_server::RaftPb;
-use raftpb::raft_pb_server::RaftPbServer;
->>>>>>> 1624f02b
+
 
 pub struct RaftPbService;
 
 #[tonic::async_trait]
 impl RaftPb for RaftPbService {
-<<<<<<< HEAD
     async fn vote(&self, _request: Request<VoteRequest>) -> Result<Response<RaftResultResponse>, Status> {
-=======
-    async fn vote(&self, request: Request<VoteRequest>) -> Result<Response<RaftResultResponse>, Status> {
->>>>>>> 1624f02b
         // Here you would have your logic to process a vote
         Ok(Response::new(RaftResultResponse {
             success: true,
@@ -82,23 +67,15 @@
         }))
     }
 
-<<<<<<< HEAD
     async fn append_entries(&self, _request: Request<AppendEntriesRequest>) -> Result<Response<RaftResultResponse>, Status> {
-=======
-    async fn append_entries(&self, request: Request<AppendEntriesRequest>) -> Result<Response<RaftResultResponse>, Status> {
->>>>>>> 1624f02b
         // Here you would handle appending entries to the log
         Ok(Response::new(RaftResultResponse {
             success: true,
             message: "Entries appended successfully.".to_string(),
         }))
     }
-
-<<<<<<< HEAD
+  
     async fn install_snapshot(&self, _request: Request<InstallSnapshotRequest>) -> Result<Response<RaftResultResponse>, Status> {
-=======
-    async fn install_snapshot(&self, request: Request<InstallSnapshotRequest>) -> Result<Response<RaftResultResponse>, Status> {
->>>>>>> 1624f02b
         // Here you handle the installation of a snapshot
         Ok(Response::new(RaftResultResponse {
             success: true,
