#[cfg(feature = "replication")]
use rocksdb::WriteBatch;
use tracing::Span;

use super::InMemoryTemporaryStorage;
use super::RocksPermanentStorage;
use super::StorageCache;
#[cfg(feature = "dev")]
use crate::eth::genesis::GenesisConfig;
#[cfg(feature = "dev")]
use crate::eth::primitives::test_accounts;
use crate::eth::primitives::Account;
use crate::eth::primitives::Address;
use crate::eth::primitives::Block;
use crate::eth::primitives::BlockFilter;
use crate::eth::primitives::BlockNumber;
#[cfg(feature = "dev")]
use crate::eth::primitives::Bytes;
use crate::eth::primitives::Hash;
use crate::eth::primitives::LogFilter;
use crate::eth::primitives::LogMined;
#[cfg(feature = "dev")]
use crate::eth::primitives::Nonce;
use crate::eth::primitives::PendingBlock;
use crate::eth::primitives::PendingBlockHeader;
use crate::eth::primitives::PointInTime;
use crate::eth::primitives::Slot;
use crate::eth::primitives::SlotIndex;
#[cfg(feature = "dev")]
use crate::eth::primitives::SlotValue;
use crate::eth::primitives::StorageError;
use crate::eth::primitives::TransactionExecution;
use crate::eth::primitives::TransactionStage;
#[cfg(feature = "dev")]
use crate::eth::primitives::Wei;
use crate::ext::not;
use crate::infra::metrics;
use crate::infra::metrics::timed;
use crate::infra::tracing::SpanExt;
#[cfg(feature = "dev")]
use crate::GlobalState;
#[cfg(feature = "dev")]
use crate::NodeMode;

mod label {
    pub(super) const TEMP: &str = "temporary";
    pub(super) const PERM: &str = "permanent";
    pub(super) const CACHE: &str = "cache";
}

/// Proxy that simplifies interaction with permanent and temporary storages.
///
/// Additionaly it tracks metrics that are independent of the storage implementation.
pub struct StratusStorage {
    temp: InMemoryTemporaryStorage,
    cache: StorageCache,
    perm: RocksPermanentStorage,
    #[cfg(feature = "dev")]
    perm_config: crate::eth::storage::permanent::PermanentStorageConfig,
}

impl StratusStorage {
    /// Creates a new storage with the specified temporary and permanent implementations.
    pub fn new(
        temp: InMemoryTemporaryStorage,
        perm: RocksPermanentStorage,
        cache: StorageCache,
        #[cfg(feature = "dev")] perm_config: crate::eth::storage::permanent::PermanentStorageConfig,
    ) -> Result<Self, StorageError> {
        let this = Self {
            temp,
            cache,
            perm,
            #[cfg(feature = "dev")]
            perm_config,
        };

        // create genesis block and accounts if necessary
        #[cfg(feature = "dev")]
<<<<<<< HEAD
        {
            if (GlobalState::get_node_mode() == NodeMode::Leader || !this.rocksdb_replication_enabled()) && !this.has_genesis()? {
                this.reset_to_genesis()?;
            }
=======
        if (GlobalState::get_node_mode() == NodeMode::Leader || !this.rocksdb_replication_enabled()) && !this.has_genesis()? {
            this.reset_to_genesis()?;
>>>>>>> bbb98b25
        }

        Ok(this)
    }

    /// Returns whether RocksDB replication is enabled
    pub fn rocksdb_replication_enabled(&self) -> bool {
        #[cfg(not(feature = "replication"))]
        let replication_enabled = false;
        #[cfg(feature = "replication")]
        let replication_enabled = self.perm.rocksdb_replication_enabled();
        replication_enabled
    }

    /// Returns whether the genesis block exists
    pub fn has_genesis(&self) -> Result<bool, StorageError> {
        self.perm.has_genesis()
    }

    /// Clears the storage cache.
    pub fn clear_cache(&self) {
        tracing::info!("clearing storage cache");
        self.cache.clear();
    }

    #[cfg(test)]
    pub fn new_test() -> Result<Self, StorageError> {
        use tempfile::tempdir;

        use super::cache::CacheConfig;

        let temp = InMemoryTemporaryStorage::new(0.into());

        // Create a temporary directory for RocksDB
        let rocks_dir = tempdir().expect("Failed to create temporary directory for tests");
        let rocks_path_prefix = rocks_dir.path().to_str().unwrap().to_string();

        let perm = RocksPermanentStorage::new(
            Some(rocks_path_prefix.clone()),
            std::time::Duration::from_secs(240),
            None,
            true,
            #[cfg(feature = "replication")]
            false,
            None,
        )
        .expect("Failed to create RocksPermanentStorage for tests");

        let cache = CacheConfig {
            slot_cache_capacity: 100000,
            account_cache_capacity: 20000,
            account_history_cache_capacity: 20000,
            slot_history_cache_capacity: 100000,
        }
        .init();

        Self::new(
            temp,
            perm,
            cache,
            #[cfg(feature = "dev")]
            super::permanent::PermanentStorageConfig {
                rocks_path_prefix: Some(rocks_path_prefix),
                rocks_shutdown_timeout: std::time::Duration::from_secs(240),
                rocks_cache_size_multiplier: None,
                rocks_disable_sync_write: false,
                rocks_cf_size_metrics_interval: None,
                genesis_file: crate::config::GenesisFileConfig::default(),
                use_rocksdb_replication: false,
            },
        )
    }

    pub fn read_block_number_to_resume_import(&self) -> Result<BlockNumber, StorageError> {
        #[cfg(feature = "tracing")]
        let _span = tracing::info_span!("storage::read_block_number_to_resume_import").entered();

        let number = self.read_pending_block_header().number;

        #[cfg(feature = "dev")]
        if number == BlockNumber::ONE && self.rocksdb_replication_enabled() {
            tracing::info!("starting importer from genesis block");
            self.set_mined_block_number(BlockNumber::ZERO)?;
            self.temp.set_pending_block_header(BlockNumber::ZERO)?;
            return Ok(BlockNumber::ZERO);
        }

        Ok(number)
    }

    pub fn read_pending_block_header(&self) -> PendingBlockHeader {
        #[cfg(feature = "tracing")]
        let _span = tracing::info_span!("storage::read_pending_block_number").entered();
        tracing::debug!(storage = %label::TEMP, "reading pending block number");

        timed(|| self.temp.read_pending_block_header()).with(|m| {
            metrics::inc_storage_read_pending_block_number(m.elapsed, label::TEMP, true);
        })
    }

    pub fn read_mined_block_number(&self) -> Result<BlockNumber, StorageError> {
        #[cfg(feature = "tracing")]
        let _span = tracing::info_span!("storage::read_mined_block_number").entered();
        tracing::debug!(storage = %label::PERM, "reading mined block number");

        timed(|| self.perm.read_mined_block_number()).with(|m| {
            metrics::inc_storage_read_mined_block_number(m.elapsed, label::PERM, m.result.is_ok());
            if let Err(ref e) = m.result {
                tracing::error!(reason = ?e, "failed to read miner block number");
            }
        })
    }

    pub fn set_mined_block_number(&self, block_number: BlockNumber) -> Result<(), StorageError> {
        #[cfg(feature = "tracing")]
        let _span = tracing::info_span!("storage::set_mined_block_number", %block_number).entered();
        tracing::debug!(storage = %label::PERM, %block_number, "setting mined block number");

        timed(|| self.perm.set_mined_block_number(block_number)).with(|m| {
            metrics::inc_storage_set_mined_block_number(m.elapsed, label::PERM, m.result.is_ok());
            if let Err(ref e) = m.result {
                tracing::error!(reason = ?e, "failed to set miner block number");
            }
        })
    }

    #[cfg(feature = "replication")]
    pub fn read_replication_log(&self, block_number: BlockNumber) -> Result<Option<WriteBatch>, StorageError> {
        #[cfg(feature = "tracing")]
        let _span = tracing::info_span!("storage::read_replication_log", %block_number).entered();
        tracing::debug!(storage = %label::PERM, %block_number, "reading replication log");

        timed(|| self.perm.read_replication_log(block_number)).with(|m| {
            metrics::inc_storage_read_replication_log(m.elapsed, label::PERM, m.result.is_ok());
            if let Err(ref e) = m.result {
                tracing::error!(reason = ?e, "failed to read replication log");
            }
        })
    }

    #[cfg(feature = "replication")]
    pub fn apply_replication_log(&self, block_number: BlockNumber, replication_log: WriteBatch) -> Result<(), StorageError> {
        #[cfg(feature = "tracing")]
        let _span = tracing::info_span!("storage::apply_replication_log", %block_number).entered();

        tracing::debug!(storage = %label::TEMP, "finishing pending block");
        self.finish_pending_block()?;

        tracing::debug!(storage = %label::PERM, %block_number, "applying replication log");
        timed(|| self.perm.apply_replication_log(block_number, replication_log)).with(|m| {
            metrics::inc_storage_apply_replication_log(m.elapsed, label::PERM, m.result.is_ok());
            metrics::inc_storage_save_block(m.elapsed, label::PERM, "replication", "replication", m.result.is_ok());
            if let Err(ref e) = m.result {
                tracing::error!(reason = ?e, "failed to apply replication log");
            }
        })?;

        Ok(())
    }

    // -------------------------------------------------------------------------
    // Accounts and slots
    // -------------------------------------------------------------------------

    pub fn save_accounts(&self, accounts: Vec<Account>) -> Result<(), StorageError> {
        #[cfg(feature = "tracing")]
        let _span = tracing::info_span!("storage::save_accounts").entered();

        // keep only accounts that does not exist in permanent storage
        let mut missing_accounts = Vec::new();
        for account in accounts {
            let perm_account = self.perm.read_account(account.address, PointInTime::Mined)?;
            if perm_account.is_none() {
                missing_accounts.push(account);
            }
        }

        tracing::debug!(storage = %label::PERM, accounts = ?missing_accounts, "saving initial accounts");
        timed(|| self.perm.save_accounts(missing_accounts)).with(|m| {
            metrics::inc_storage_save_accounts(m.elapsed, label::PERM, m.result.is_ok());
            if let Err(ref e) = m.result {
                tracing::error!(reason = ?e, "failed to save accounts");
            }
        })
    }

    pub fn read_account(&self, address: Address, point_in_time: PointInTime) -> Result<Account, StorageError> {
        #[cfg(feature = "tracing")]
        let _span = tracing::debug_span!("storage::read_account", %address, %point_in_time).entered();

        let account = 'query: {
            match point_in_time {
                PointInTime::Pending => {
                    if let Some(account) = timed(|| self.cache.get_account(address)).with(|m| {
                        if m.result.is_some() {
                            metrics::inc_storage_read_account(m.elapsed, label::CACHE, point_in_time);
                        }
                    }) {
                        tracing::debug!(storage = %label::CACHE, %address, ?account, "account found in cache");
                        return Ok(account);
                    };

                    tracing::debug!(storage = %label::TEMP, %address, "reading account");
                    let temp_account = timed(|| self.temp.read_account(address)).with(|m| {
                        if m.result.as_ref().is_ok_and(|opt| opt.is_some()) {
                            metrics::inc_storage_read_account(m.elapsed, label::TEMP, point_in_time);
                        }
                        if let Err(ref e) = m.result {
                            tracing::error!(reason = ?e, "failed to read account from temporary storage");
                        }
                    })?;
                    if let Some(account) = temp_account {
                        tracing::debug!(storage = %label::TEMP, %address, ?account, "account found in temporary storage");
                        break 'query account;
                    }
                }
                PointInTime::Mined => {
                    #[cfg(not(feature = "replication"))]
                    if let Some(account) = timed(|| self.cache.get_account_latest(address)).with(|m| {
                        if m.result.is_some() {
                            metrics::inc_storage_read_account(m.elapsed, label::CACHE, point_in_time);
                        }
                    }) {
                        tracing::debug!(storage = %label::CACHE, %address, ?account, "account found in cache");
                        return Ok(account);
                    }
                }

                _ => (),
            }

            // always read from perm if necessary
            tracing::debug!(storage = %label::PERM, %address, "reading account");
            let perm_account = timed(|| self.perm.read_account(address, point_in_time)).with(|m| {
                if m.result.as_ref().is_ok_and(|opt| opt.is_some()) {
                    metrics::inc_storage_read_account(m.elapsed, label::PERM, point_in_time);
                }
                if let Err(ref e) = m.result {
                    tracing::error!(reason = ?e, "failed to read account from permanent storage");
                }
            })?;

            match perm_account {
                Some(account) => {
                    tracing::debug!(storage = %label::PERM, %address, ?account, "account found in permanent storage");
                    account
                }
                None => {
                    tracing::debug!(storage = %label::PERM, %address, "account not found, assuming default value");
                    Account::new_empty(address)
                }
            }
        };

        match point_in_time {
            PointInTime::Pending => {
                self.cache.cache_account(account.clone());
            }
            #[cfg(not(feature = "replication"))]
            PointInTime::Mined => {
                self.cache.cache_account_latest(address, account.clone());
            }
            _ => {}
        }
        Ok(account)
    }

    pub fn read_slot(&self, address: Address, index: SlotIndex, point_in_time: PointInTime) -> Result<Slot, StorageError> {
        #[cfg(feature = "tracing")]
        let _span = tracing::debug_span!("storage::read_slot", %address, %index, %point_in_time).entered();

        let slot = 'query: {
            match point_in_time {
                PointInTime::Pending => {
                    if let Some(slot) = timed(|| self.cache.get_slot(address, index)).with(|m| {
                        if m.result.is_some() {
                            metrics::inc_storage_read_slot(m.elapsed, label::CACHE, point_in_time);
                        }
                    }) {
                        tracing::debug!(storage = %label::CACHE, %address, %index, value = %slot.value, "slot found in cache");
                        return Ok(slot);
                    };

                    tracing::debug!(storage = %label::TEMP, %address, %index, "reading slot");
                    let temp_slot = timed(|| self.temp.read_slot(address, index)).with(|m| {
                        if m.result.as_ref().is_ok_and(|opt| opt.is_some()) {
                            metrics::inc_storage_read_slot(m.elapsed, label::TEMP, point_in_time);
                        }
                        if let Err(ref e) = m.result {
                            tracing::error!(reason = ?e, "failed to read slot from temporary storage");
                        }
                    })?;
                    if let Some(slot) = temp_slot {
                        tracing::debug!(storage = %label::TEMP, %address, %index, value = %slot.value, "slot found in temporary storage");
                        break 'query slot;
                    }
                }
                PointInTime::Mined => {
                    #[cfg(not(feature = "replication"))]
                    if let Some(slot) = timed(|| self.cache.get_slot_latest(address, index)).with(|m| {
                        if m.result.is_some() {
                            metrics::inc_storage_read_slot(m.elapsed, label::CACHE, point_in_time);
                        }
                    }) {
                        tracing::debug!(storage = %label::CACHE, %address, %index, value = %slot.value, "slot found in cache");
                        return Ok(slot);
                    }
                }

                _ => (),
            }

            // always read from perm if necessary
            tracing::debug!(storage = %label::PERM, %address, %index, %point_in_time, "reading slot");
            let perm_slot = timed(|| self.perm.read_slot(address, index, point_in_time)).with(|m| {
                if m.result.as_ref().is_ok_and(|opt| opt.is_some()) {
                    metrics::inc_storage_read_slot(m.elapsed, label::PERM, point_in_time);
                }
                if let Err(ref e) = m.result {
                    tracing::error!(reason = ?e, "failed to read slot from permanent storage");
                }
            })?;

            match perm_slot {
                Some(slot) => {
                    tracing::debug!(storage = %label::PERM, %address, %index, value = %slot.value, "slot found in permanent storage");
                    slot
                }
                None => {
                    tracing::debug!(storage = %label::PERM, %address, %index, "slot not found, assuming default value");
                    Slot::new_empty(index)
                }
            }
        };

        match point_in_time {
            PointInTime::Pending => {
                self.cache.cache_slot(address, slot);
            }
            #[cfg(not(feature = "replication"))]
            PointInTime::Mined => {
                self.cache.cache_slot_latest(address, slot);
            }
            _ => {}
        }
        Ok(slot)
    }

    // -------------------------------------------------------------------------
    // Blocks
    // -------------------------------------------------------------------------

    pub fn save_execution(&self, tx: TransactionExecution, check_conflicts: bool, is_local: bool) -> Result<(), StorageError> {
        let changes = tx.result.execution.changes.clone();

        #[cfg(feature = "tracing")]
        let _span = tracing::info_span!("storage::save_execution", tx_hash = %tx.input.hash).entered();
        tracing::debug!(storage = %label::TEMP, tx_hash = %tx.input.hash, "saving execution");

        timed(|| self.temp.save_pending_execution(tx, check_conflicts, is_local))
            .with(|m| {
                metrics::inc_storage_save_execution(m.elapsed, label::TEMP, m.result.is_ok());
                match &m.result {
                    Err(StorageError::EvmInputMismatch { .. }) => {
                        tracing::warn!("failed to save execution due to mismatch, will retry");
                    }
                    Err(ref e) => tracing::error!(reason = ?e, "failed to save execution"),
                    _ => (),
                }
            })
            .inspect(|_| self.cache.cache_account_and_slots_from_changes(changes))
    }

    /// Retrieves pending transactions being mined.
    pub fn pending_transactions(&self) -> Vec<TransactionExecution> {
        self.temp.read_pending_executions()
    }

    pub fn finish_pending_block(&self) -> Result<PendingBlock, StorageError> {
        #[cfg(feature = "tracing")]
        let _span = tracing::info_span!("storage::finish_pending_block", block_number = tracing::field::Empty).entered();
        tracing::debug!(storage = %label::TEMP, "finishing pending block");

        let result = timed(|| self.temp.finish_pending_block()).with(|m| {
            metrics::inc_storage_finish_pending_block(m.elapsed, label::TEMP, m.result.is_ok());
            if let Err(ref e) = m.result {
                tracing::error!(reason = ?e, "failed to finish pending block");
            }
        });

        if let Ok(ref block) = result {
            Span::with(|s| s.rec_str("block_number", &block.header.number));
        }

        result
    }

    pub fn save_genesis_block(&self, block: Block, accounts: Vec<Account>) -> Result<(), StorageError> {
        let block_number = block.number();

        #[cfg(feature = "tracing")]
        let _span = tracing::info_span!("storage::save_genesis_block", block_number = %block_number).entered();
        tracing::debug!(storage = %label::PERM, "saving genesis block");

        timed(|| self.perm.save_genesis_block(block, accounts)).with(|m| {
            metrics::inc_storage_save_block(m.elapsed, label::PERM, "genesis", "genesis", m.result.is_ok());
            if let Err(ref e) = m.result {
                tracing::error!(reason = ?e, "failed to save genesis block");
            }
        })
    }

    pub fn save_block(&self, block: Block) -> Result<(), StorageError> {
        let block_number = block.number();

        #[cfg(feature = "tracing")]
        let _span = tracing::info_span!("storage::save_block", block_number = %block.number()).entered();
        tracing::debug!(storage = %label::PERM, block_number = %block_number, transactions_len = %block.transactions.len(), "saving block");

        // check mined number
        let mined_number = self.read_mined_block_number()?;
        if not(block_number.is_zero()) && block_number != mined_number.next_block_number() {
            tracing::error!(%block_number, %mined_number, "failed to save block because mismatch with mined block number");
            return Err(StorageError::MinedNumberConflict {
                new: block_number,
                mined: mined_number,
            });
        }

        // check pending number
        let pending_header = self.read_pending_block_header();
        if block_number >= pending_header.number {
            tracing::error!(%block_number, pending_number = %pending_header.number, "failed to save block because mismatch with pending block number");
            return Err(StorageError::PendingNumberConflict {
                new: block_number,
                pending: pending_header.number,
            });
        }

        // check mined block
        let existing_block = self.read_block(BlockFilter::Number(block_number))?;
        if existing_block.is_some() {
            tracing::error!(%block_number, %mined_number, "failed to save block because block with the same number already exists in the permanent storage");
            return Err(StorageError::BlockConflict { number: block_number });
        }

        // save block
        let (label_size_by_tx, label_size_by_gas) = (block.label_size_by_transactions(), block.label_size_by_gas());
        timed(|| {
            #[cfg(not(feature = "replication"))]
            let changes = block.compact_account_changes();
            self.perm.save_block(block)?;
            #[cfg(not(feature = "replication"))]
            self.cache.cache_account_and_slots_latest_from_changes(changes);
            Ok(())
        })
        .with(|m| {
            metrics::inc_storage_save_block(m.elapsed, label::PERM, label_size_by_tx, label_size_by_gas, m.result.is_ok());
            if let Err(ref e) = m.result {
                tracing::error!(reason = ?e, %block_number, "failed to save block");
            }
        })
    }

    pub fn read_block(&self, filter: BlockFilter) -> Result<Option<Block>, StorageError> {
        #[cfg(feature = "tracing")]
        let _span = tracing::info_span!("storage::read_block", %filter).entered();
        tracing::debug!(storage = %label::PERM, ?filter, "reading block");

        timed(|| self.perm.read_block(filter)).with(|m| {
            metrics::inc_storage_read_block(m.elapsed, label::PERM, m.result.is_ok());
            if let Err(ref e) = m.result {
                tracing::error!(reason = ?e, "failed to read block");
            }
        })
    }

    pub fn read_transaction(&self, tx_hash: Hash) -> Result<Option<TransactionStage>, StorageError> {
        #[cfg(feature = "tracing")]
        let _span = tracing::info_span!("storage::read_transaction", %tx_hash).entered();

        // read from temp
        tracing::debug!(storage = %label::TEMP, %tx_hash, "reading transaction");
        let temp_tx = timed(|| self.temp.read_pending_execution(tx_hash)).with(|m| {
            metrics::inc_storage_read_transaction(m.elapsed, label::TEMP, m.result.is_ok());
            if let Err(ref e) = m.result {
                tracing::error!(reason = ?e, "failed to read transaction from temporary storage");
            }
        })?;
        if let Some(tx_temp) = temp_tx {
            return Ok(Some(TransactionStage::new_executed(tx_temp)));
        }

        // read from perm
        tracing::debug!(storage = %label::PERM, %tx_hash, "reading transaction");
        let perm_tx = timed(|| self.perm.read_transaction(tx_hash)).with(|m| {
            metrics::inc_storage_read_transaction(m.elapsed, label::PERM, m.result.is_ok());
            if let Err(ref e) = m.result {
                tracing::error!(reason = ?e, "failed to read transaction from permanent storage");
            }
        })?;
        match perm_tx {
            Some(tx) => Ok(Some(TransactionStage::new_mined(tx))),
            None => Ok(None),
        }
    }

    pub fn read_logs(&self, filter: &LogFilter) -> Result<Vec<LogMined>, StorageError> {
        #[cfg(feature = "tracing")]
        let _span = tracing::info_span!("storage::read_logs", ?filter).entered();
        tracing::debug!(storage = %label::PERM, ?filter, "reading logs");

        timed(|| self.perm.read_logs(filter)).with(|m| {
            metrics::inc_storage_read_logs(m.elapsed, label::PERM, m.result.is_ok());
            if let Err(ref e) = m.result {
                tracing::error!(reason = ?e, "failed to read logs");
            }
        })
    }

    // -------------------------------------------------------------------------
    // Direct state manipulation (for testing)
    // -------------------------------------------------------------------------

    #[cfg(feature = "dev")]
    pub fn set_storage_at(&self, address: Address, index: SlotIndex, value: SlotValue) -> Result<(), StorageError> {
        // Create a slot with the given index and value
        let slot = Slot::new(index, value);
        self.cache.clear();

        // Update permanent storage
        self.perm.save_slot(address, slot)?;

        // Update temporary storage
        self.temp.save_slot(address, slot)?;

        Ok(())
    }

    #[cfg(feature = "dev")]
    pub fn set_nonce(&self, address: Address, nonce: Nonce) -> Result<(), StorageError> {
        self.cache.clear();

        // Update permanent storage
        self.perm.save_account_nonce(address, nonce)?;

        // Update temporary storage
        self.temp.save_account_nonce(address, nonce)?;

        Ok(())
    }

    #[cfg(feature = "dev")]
    pub fn set_balance(&self, address: Address, balance: Wei) -> Result<(), StorageError> {
        self.cache.clear();

        // Update permanent storage
        self.perm.save_account_balance(address, balance)?;

        // Update temporary storage
        self.temp.save_account_balance(address, balance)?;

        Ok(())
    }

    #[cfg(feature = "dev")]
    pub fn set_code(&self, address: Address, code: Bytes) -> Result<(), StorageError> {
        self.cache.clear();
        // Update permanent storage
        self.perm.save_account_code(address, code.clone())?;

        // Update temporary storage
        self.temp.save_account_code(address, code)?;

        Ok(())
    }

    // -------------------------------------------------------------------------
    // General state
    // -------------------------------------------------------------------------

    #[cfg(feature = "dev")]
    /// Resets the storage to the genesis state.
    /// If a genesis.json file is available, it will be used.
    /// Otherwise, it will use the default genesis configuration.
    pub fn reset_to_genesis(&self) -> Result<(), StorageError> {
        tracing::info!("Resetting storage to genesis state");

        self.cache.clear();

        tracing::info!("reseting storage to genesis state");

        #[cfg(feature = "tracing")]
        let _span = tracing::info_span!("storage::reset").entered();

        // reset perm
        tracing::debug!(storage = %label::PERM, "reseting permanent storage");
        timed(|| self.perm.reset()).with(|m| {
            metrics::inc_storage_reset(m.elapsed, label::PERM, m.result.is_ok());
            if let Err(ref e) = m.result {
                tracing::error!(reason = ?e, "failed to reset permanent storage");
            }
        })?;

        // reset temp
        tracing::debug!(storage = %label::TEMP, "reseting temporary storage");
        timed(|| self.temp.reset()).with(|m| {
            metrics::inc_storage_reset(m.elapsed, label::TEMP, m.result.is_ok());
            if let Err(ref e) = m.result {
                tracing::error!(reason = ?e, "failed to reset temporary storage");
            }
        })?;

        // Try to load genesis block from the genesis file or use default
        let genesis_block = if let Some(genesis_path) = &self.perm_config.genesis_file.genesis_path {
            if std::path::Path::new(genesis_path).exists() {
                match GenesisConfig::load_from_file(genesis_path) {
                    Ok(genesis_config) => match genesis_config.to_genesis_block() {
                        Ok(block) => {
                            tracing::info!("Using genesis block from file: {:?}", genesis_path);
                            block
                        }
                        Err(e) => {
                            tracing::error!("Failed to create genesis block from file: {:?}", e);
                            Block::genesis()
                        }
                    },
                    Err(e) => {
                        tracing::error!("Failed to load genesis file: {:?}", e);
                        Block::genesis()
                    }
                }
            } else {
                tracing::error!("Genesis file not found at: {:?}", genesis_path);
                Block::genesis()
            }
        } else {
            tracing::info!("Using default genesis block");
            Block::genesis()
        };
        // Try to load genesis.json from the path specified in GenesisFileConfig
        // or use default genesis configuration
        let (genesis_accounts, genesis_slots) = if let Some(genesis_path) = &self.perm_config.genesis_file.genesis_path {
            if std::path::Path::new(genesis_path).exists() {
                tracing::info!("Found genesis file at: {:?}", genesis_path);
                match GenesisConfig::load_from_file(genesis_path) {
                    Ok(genesis) => match genesis.to_stratus_accounts_and_slots() {
                        Ok((accounts, slots)) => {
                            tracing::info!("Loaded {} accounts from genesis.json", accounts.len());
                            if !slots.is_empty() {
                                tracing::info!("Loaded {} storage slots from genesis.json", slots.len());
                            }
                            (accounts, slots)
                        }
                        Err(e) => {
                            tracing::error!("Failed to convert genesis accounts: {:?}", e);
                            // Fallback to test accounts
                            (test_accounts(), vec![])
                        }
                    },
                    Err(e) => {
                        tracing::error!("Failed to load genesis file: {:?}", e);
                        // Fallback to test accounts
                        (test_accounts(), vec![])
                    }
                }
            } else {
                tracing::error!("Genesis file not found at: {:?}", genesis_path);
                // Fallback to test accounts
                (test_accounts(), vec![])
            }
        } else {
            // No genesis path specified, use default genesis configuration
            match GenesisConfig::default().to_stratus_accounts_and_slots() {
                Ok((accounts, slots)) => {
                    tracing::info!("Using default genesis configuration with {} accounts", accounts.len());
                    (accounts, slots)
                }
                Err(e) => {
                    tracing::error!("Failed to convert default genesis accounts: {:?}", e);
                    // Fallback to test accounts
                    (test_accounts(), vec![])
                }
            }
        };
        // Save the genesis block
        self.save_block(genesis_block)?;

        // accounts
        self.save_accounts(genesis_accounts)?;

        // Save slots if any
        if !genesis_slots.is_empty() {
            tracing::info!("Saving {} storage slots from genesis", genesis_slots.len());
            for (address, slot) in genesis_slots {
                self.perm.save_slot(address, slot)?;
            }
        }

        // block number
        self.set_mined_block_number(BlockNumber::ZERO)?;

        Ok(())
    }

    // -------------------------------------------------------------------------
    // Utils
    // -------------------------------------------------------------------------

    /// Translates a block filter to a specific storage point-in-time indicator.
    pub fn translate_to_point_in_time(&self, block_filter: BlockFilter) -> Result<PointInTime, StorageError> {
        match block_filter {
            BlockFilter::Pending => {
                // For follower nodes with RocksDB replication, redirect pending queries to mined state
                // since transactions are only executed on the leader node
                #[cfg(feature = "dev")]
                if GlobalState::get_node_mode() == NodeMode::Follower && self.rocksdb_replication_enabled() {
                    Ok(PointInTime::Mined)
                } else {
                    Ok(PointInTime::Pending)
                }

                #[cfg(not(feature = "dev"))]
                Ok(PointInTime::Pending)
            }
            BlockFilter::Latest => Ok(PointInTime::Mined),
            BlockFilter::Earliest => Ok(PointInTime::MinedPast(BlockNumber::ZERO)),
            BlockFilter::Number(number) => Ok(PointInTime::MinedPast(number)),
            BlockFilter::Hash(_) => match self.read_block(block_filter)? {
                Some(block) => Ok(PointInTime::MinedPast(block.header.number)),
                None => Err(StorageError::BlockNotFound { filter: block_filter }),
            },
        }
    }
}<|MERGE_RESOLUTION|>--- conflicted
+++ resolved
@@ -77,15 +77,8 @@
 
         // create genesis block and accounts if necessary
         #[cfg(feature = "dev")]
-<<<<<<< HEAD
-        {
-            if (GlobalState::get_node_mode() == NodeMode::Leader || !this.rocksdb_replication_enabled()) && !this.has_genesis()? {
-                this.reset_to_genesis()?;
-            }
-=======
         if (GlobalState::get_node_mode() == NodeMode::Leader || !this.rocksdb_replication_enabled()) && !this.has_genesis()? {
             this.reset_to_genesis()?;
->>>>>>> bbb98b25
         }
 
         Ok(this)
