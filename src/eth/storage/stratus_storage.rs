--- conflicted
+++ resolved
@@ -54,31 +54,25 @@
         // create genesis block and accounts if necessary
         #[cfg(feature = "dev")]
         {
-<<<<<<< HEAD
             if GlobalState::get_node_mode() == NodeMode::Leader || !this.rocksdb_replication_enabled() {
-                let genesis = this.read_block(BlockFilter::Number(BlockNumber::ZERO))?;
-                if genesis.is_none() {
+                if !this.has_genesis()? {
                     this.reset_to_genesis()?;
                 }
-=======
-            if !this.has_genesis()? {
-                this.reset_to_genesis()?;
->>>>>>> 2c577cb7
             }
         }
 
         Ok(this)
     }
 
-<<<<<<< HEAD
     /// Returns whether RocksDB replication is enabled
     pub fn rocksdb_replication_enabled(&self) -> bool {
         self.perm.rocksdb_replication_enabled()
-=======
+    }
+
+    /// Returns whether the genesis block exists
     pub fn has_genesis(&self) -> Result<bool, StorageError> {
         let genesis = self.read_block(BlockFilter::Number(BlockNumber::ZERO))?;
         Ok(genesis.is_some())
->>>>>>> 2c577cb7
     }
 
     #[cfg(test)]
