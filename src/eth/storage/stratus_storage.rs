--- conflicted
+++ resolved
@@ -1,8 +1,3 @@
-<<<<<<< HEAD
-use anyhow::anyhow;
-use rocksdb::WriteBatch;
-=======
->>>>>>> 61de6e6b
 use tracing::Span;
 
 use super::InMemoryTemporaryStorage;
@@ -637,9 +632,6 @@
             }
         })?;
 
-<<<<<<< HEAD
-        self.perm.save_genesis_block(Block::genesis(), test_accounts())?;
-=======
         // Try to load genesis block from the genesis file or use default
         let genesis_block = if let Some(genesis_path) = &self.perm_config.genesis_file.genesis_path {
             if std::path::Path::new(genesis_path).exists() {
@@ -725,7 +717,6 @@
                 self.perm.save_slot(address, slot)?;
             }
         }
->>>>>>> 61de6e6b
 
         // block number
         self.set_mined_block_number(BlockNumber::ZERO)?;
