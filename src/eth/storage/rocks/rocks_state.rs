use core::fmt;
use std::collections::HashMap;
use std::sync::atomic::AtomicU64;
use std::sync::Arc;

use anyhow::anyhow;
use futures::future::join_all;
use itertools::Itertools;
use num_traits::cast::ToPrimitive;
use tokio::sync::mpsc;
use tokio::task;
use tokio::task::JoinHandle;
use tracing::info;
use tracing::warn;

use crate::eth::primitives::Account;
use crate::eth::primitives::Address;
use crate::eth::primitives::Block;
use crate::eth::primitives::BlockNumber;
use crate::eth::primitives::BlockSelection;
<<<<<<< HEAD
=======
use crate::eth::primitives::Bytes;
use crate::eth::primitives::Difficulty;
use crate::eth::primitives::Execution;
>>>>>>> 776da170
use crate::eth::primitives::ExecutionAccountChanges;
use crate::eth::primitives::Hash;
use crate::eth::primitives::LogFilter;
use crate::eth::primitives::LogMined;
use crate::eth::primitives::Slot;
use crate::eth::primitives::SlotIndex;
use crate::eth::primitives::StoragePointInTime;
use crate::eth::primitives::TransactionInput;
use crate::eth::primitives::TransactionMined;
use crate::eth::storage::rocks_db::DbConfig;
use crate::eth::storage::rocks_db::RocksDb;
use crate::ext::OptionExt;
use crate::log_and_err;

<<<<<<< HEAD
use super::types::AccountRocksdb;
use super::types::AddressRocksdb;
use super::types::BlockNumberRocksdb;
use super::types::BlockRocksdb;
use super::types::HashRocksdb;
use super::types::IndexRocksdb;
use super::types::SlotIndexRocksdb;
use super::types::SlotValueRocksdb;
=======
#[derive(Debug, serde::Serialize, serde::Deserialize, Clone)]
pub struct AccountRocksdb {
    pub balance: WeiRocksdb,
    pub nonce: NonceRocksdb,
    pub bytecode: Option<BytesRocksdb>,
}

#[derive(Clone, Default, Eq, PartialEq, fake::Dummy, serde::Serialize, serde::Deserialize)]
pub struct BytesRocksdb(pub Vec<u8>);

impl Deref for BytesRocksdb {
    type Target = Vec<u8>;

    fn deref(&self) -> &Self::Target {
        &self.0
    }
}

impl Display for BytesRocksdb {
    fn fmt(&self, f: &mut std::fmt::Formatter<'_>) -> std::fmt::Result {
        if self.len() <= 256 {
            write!(f, "{}", const_hex::encode_prefixed(&self.0))
        } else {
            write!(f, "too long")
        }
    }
}

impl Debug for BytesRocksdb {
    fn fmt(&self, f: &mut std::fmt::Formatter<'_>) -> std::fmt::Result {
        f.debug_tuple("Bytes").field(&self.to_string()).finish()
    }
}

impl From<Bytes> for BytesRocksdb {
    fn from(value: Bytes) -> Self {
        Self(value.0)
    }
}

impl From<BytesRocksdb> for Bytes {
    fn from(value: BytesRocksdb) -> Self {
        Self(value.0)
    }
}

#[derive(Debug, Clone, Default, Eq, PartialEq, derive_more::Add, derive_more::Sub, serde::Serialize, serde::Deserialize)]
pub struct WeiRocksdb(U256);

impl From<WeiRocksdb> for Wei {
    fn from(value: WeiRocksdb) -> Self {
        value.0.into()
    }
}

impl From<Wei> for WeiRocksdb {
    fn from(value: Wei) -> Self {
        U256::from(value).into()
    }
}

impl From<U256> for WeiRocksdb {
    fn from(value: U256) -> Self {
        Self(value)
    }
}

impl WeiRocksdb {
    pub const ZERO: WeiRocksdb = WeiRocksdb(U256::zero());
    pub const ONE: WeiRocksdb = WeiRocksdb(U256::one());
}

#[derive(Debug, Clone, Default, PartialEq, Eq, serde::Serialize, serde::Deserialize)]
pub struct NonceRocksdb(U64);

impl From<NonceRocksdb> for Nonce {
    fn from(value: NonceRocksdb) -> Self {
        value.0.as_u64().into()
    }
}

impl From<Nonce> for NonceRocksdb {
    fn from(value: Nonce) -> Self {
        u64::from(value).into()
    }
}

impl From<u64> for NonceRocksdb {
    fn from(value: u64) -> Self {
        Self(value.into())
    }
}

impl NonceRocksdb {
    pub const ZERO: NonceRocksdb = NonceRocksdb(U64::zero());
}

impl AccountRocksdb {
    pub fn to_account(&self, address: &Address) -> Account {
        Account {
            address: address.clone(),
            nonce: self.nonce.clone().into(),
            balance: self.balance.clone().into(),
            bytecode: self.bytecode.clone().map_into(),
            code_hash: KECCAK_EMPTY.into(),
            static_slot_indexes: None,  // TODO: is it necessary for RocksDB?
            mapping_slot_indexes: None, // TODO: is it necessary for RocksDB?
        }
    }
}

#[derive(Debug, Clone, Default, PartialEq, Eq, serde::Serialize, serde::Deserialize)]
pub struct SlotValueRocksdb(U256);

impl SlotValueRocksdb {
    pub fn inner_value(&self) -> U256 {
        self.0
    }
}

impl From<SlotValue> for SlotValueRocksdb {
    fn from(item: SlotValue) -> Self {
        SlotValueRocksdb(item.inner_value())
    }
}

impl From<SlotValueRocksdb> for SlotValue {
    fn from(item: SlotValueRocksdb) -> Self {
        SlotValue::new(item.inner_value())
    }
}

#[derive(Debug, Clone, Default, Eq, PartialEq, Hash, serde::Serialize, serde::Deserialize)]
pub struct AddressRocksdb(H160);

impl AddressRocksdb {
    pub fn inner_value(&self) -> H160 {
        self.0
    }
}

impl From<Address> for AddressRocksdb {
    fn from(item: Address) -> Self {
        AddressRocksdb(item.inner_value())
    }
}

impl From<AddressRocksdb> for Address {
    fn from(item: AddressRocksdb) -> Self {
        Address::new_from_h160(item.inner_value())
    }
}

#[derive(Debug, Clone, Default, Eq, PartialEq, PartialOrd, Ord, Hash, serde::Serialize, serde::Deserialize)]
pub struct BlockNumberRocksdb(U64);

gen_newtype_from!(self = BlockNumberRocksdb, other = u8, u16, u32, u64, U64, usize, i32, i64);
impl BlockNumberRocksdb {
    pub fn inner_value(&self) -> U64 {
        self.0
    }
}

impl From<BlockNumber> for BlockNumberRocksdb {
    fn from(item: BlockNumber) -> Self {
        BlockNumberRocksdb(item.inner_value())
    }
}

impl From<BlockNumberRocksdb> for BlockNumber {
    fn from(item: BlockNumberRocksdb) -> Self {
        BlockNumber::from(item.inner_value())
    }
}

#[derive(Clone, Default, Hash, Eq, PartialEq, PartialOrd, Ord, serde::Serialize, serde::Deserialize)]
pub struct SlotIndexRocksdb(U256);

impl SlotIndexRocksdb {
    pub fn inner_value(&self) -> U256 {
        self.0
    }
}

impl From<SlotIndex> for SlotIndexRocksdb {
    fn from(item: SlotIndex) -> Self {
        SlotIndexRocksdb(item.inner_value())
    }
}

impl From<SlotIndexRocksdb> for SlotIndex {
    fn from(item: SlotIndexRocksdb) -> Self {
        SlotIndex::new(item.inner_value())
    }
}

#[derive(Debug, Clone, Copy, Default, Eq, PartialEq, Hash, serde::Serialize, serde::Deserialize)]
pub struct HashRocksdb(H256);

impl HashRocksdb {
    pub fn inner_value(&self) -> H256 {
        self.0
    }
}

impl From<Hash> for HashRocksdb {
    fn from(item: Hash) -> Self {
        HashRocksdb(item.inner_value())
    }
}

impl From<HashRocksdb> for Hash {
    fn from(item: HashRocksdb) -> Self {
        Hash::new_from_h256(item.inner_value())
    }
}

#[derive(Debug, Clone, PartialEq, Eq, fake::Dummy, serde::Serialize, serde::Deserialize, derive_more::Add, Copy, Hash)]
pub struct IndexRocksdb(u64);

impl IndexRocksdb {
    pub fn inner_value(&self) -> u64 {
        self.0
    }
}

impl From<Index> for IndexRocksdb {
    fn from(item: Index) -> Self {
        IndexRocksdb(item.inner_value())
    }
}

impl From<IndexRocksdb> for Index {
    fn from(item: IndexRocksdb) -> Self {
        Index::new(item.inner_value())
    }
}

#[derive(Debug, Clone, Default, PartialEq, Eq, serde::Serialize, serde::Deserialize)]
#[serde(transparent)]
pub struct GasRocksdb(U64);

impl From<GasRocksdb> for Gas {
    fn from(value: GasRocksdb) -> Self {
        value.0.as_u64().into()
    }
}

impl From<Gas> for GasRocksdb {
    fn from(value: Gas) -> Self {
        u64::from(value).into()
    }
}

impl From<u64> for GasRocksdb {
    fn from(value: u64) -> Self {
        Self(value.into())
    }
}

#[derive(Debug, Clone, Default, Eq, PartialEq, Hash, serde::Serialize, serde::Deserialize)]
pub struct MinerNonceRocksdb(H64);

gen_newtype_from!(self = MinerNonceRocksdb, other = H64, [u8; 8]);

impl From<MinerNonce> for MinerNonceRocksdb {
    fn from(value: MinerNonce) -> Self {
        Self(value.into())
    }
}

impl From<MinerNonceRocksdb> for MinerNonce {
    fn from(value: MinerNonceRocksdb) -> Self {
        value.0.into()
    }
}

#[derive(Debug, Clone, Default, PartialEq, Eq, serde::Serialize, serde::Deserialize)]
#[serde(transparent)]
pub struct DifficultyRocksdb(U256);

gen_newtype_from!(self = DifficultyRocksdb, other = U256);

impl From<DifficultyRocksdb> for Difficulty {
    fn from(value: DifficultyRocksdb) -> Self {
        value.0.into()
    }
}

impl From<Difficulty> for DifficultyRocksdb {
    fn from(value: Difficulty) -> Self {
        U256::from(value).into()
    }
}

#[derive(Debug, Clone, PartialEq, Eq, serde::Serialize, serde::Deserialize)]
pub struct BlockHeaderRocksdb {
    pub number: BlockNumberRocksdb,
    pub hash: HashRocksdb,
    pub transactions_root: HashRocksdb,
    pub gas_used: GasRocksdb,
    pub gas_limit: GasRocksdb,
    pub bloom: LogsBloomRocksdb,
    pub timestamp: UnixTimeRocksdb,
    pub parent_hash: HashRocksdb,
    pub author: AddressRocksdb,
    pub extra_data: BytesRocksdb,
    pub miner: AddressRocksdb,
    pub difficulty: DifficultyRocksdb,
    pub receipts_root: HashRocksdb,
    pub uncle_hash: HashRocksdb,
    pub size: SizeRocksdb,
    pub state_root: HashRocksdb,
    pub total_difficulty: DifficultyRocksdb,
    pub nonce: MinerNonceRocksdb,
}

#[derive(Debug, Clone, Copy, Default, PartialEq, Eq, serde::Serialize, serde::Deserialize)]
pub struct UnixTimeRocksdb(u64);

gen_newtype_from!(self = UnixTimeRocksdb, other = u64);

impl From<UnixTime> for UnixTimeRocksdb {
    fn from(value: UnixTime) -> Self {
        Self(*value)
    }
}

impl From<UnixTimeRocksdb> for UnixTime {
    fn from(value: UnixTimeRocksdb) -> Self {
        value.0.into()
    }
}

#[derive(Debug, Clone, PartialEq, Eq, serde::Serialize, serde::Deserialize, Default)]
#[serde(transparent)]
pub struct LogsBloomRocksdb(Bloom);

gen_newtype_from!(self = LogsBloomRocksdb, other = Bloom);

impl From<LogsBloom> for LogsBloomRocksdb {
    fn from(value: LogsBloom) -> Self {
        Self(value.into())
    }
}

impl From<LogsBloomRocksdb> for LogsBloom {
    fn from(value: LogsBloomRocksdb) -> Self {
        value.0.into()
    }
}

#[derive(Debug, Clone, Default, PartialEq, Eq, serde::Serialize, serde::Deserialize)]
#[serde(transparent)]
pub struct SizeRocksdb(U64);

gen_newtype_from!(self = SizeRocksdb, other = U64, u64);

impl From<Size> for SizeRocksdb {
    fn from(value: Size) -> Self {
        u64::from(value).into()
    }
}

impl From<SizeRocksdb> for Size {
    fn from(value: SizeRocksdb) -> Self {
        value.0.as_u64().into()
    }
}

#[derive(Debug, Clone, PartialEq, Eq, serde::Serialize, serde::Deserialize)]
pub struct TransactionMinedRocksdb {
    pub input: TransactionInput,
    pub execution: Execution,
    pub logs: Vec<LogMined>,
    pub transaction_index: IndexRocksdb,
    pub block_number: BlockNumberRocksdb,
    pub block_hash: HashRocksdb,
}

impl From<TransactionMined> for TransactionMinedRocksdb {
    fn from(item: TransactionMined) -> Self {
        Self {
            input: item.input,
            execution: item.execution,
            logs: item.logs,
            transaction_index: IndexRocksdb::from(item.transaction_index),
            block_number: BlockNumberRocksdb::from(item.block_number),
            block_hash: HashRocksdb::from(item.block_hash),
        }
    }
}

impl From<TransactionMinedRocksdb> for TransactionMined {
    fn from(item: TransactionMinedRocksdb) -> Self {
        Self {
            input: item.input,
            execution: item.execution,
            logs: item.logs,
            transaction_index: item.transaction_index.into(),
            block_number: item.block_number.into(),
            block_hash: item.block_hash.into(),
        }
    }
}

#[derive(Debug, Clone, PartialEq, Eq, serde::Serialize, serde::Deserialize)]
pub struct BlockRocksdb {
    pub header: BlockHeaderRocksdb,
    pub transactions: Vec<TransactionMinedRocksdb>, //XXX this one is missing yet
}

impl From<Block> for BlockRocksdb {
    fn from(item: Block) -> Self {
        BlockRocksdb {
            header: BlockHeaderRocksdb {
                number: BlockNumberRocksdb::from(item.header.number),
                hash: HashRocksdb::from(item.header.hash),
                transactions_root: HashRocksdb::from(item.header.transactions_root),
                gas_used: item.header.gas_used.into(),
                gas_limit: item.header.gas_limit.into(),
                bloom: item.header.bloom.into(),
                timestamp: item.header.timestamp.into(),
                parent_hash: HashRocksdb::from(item.header.parent_hash),
                author: AddressRocksdb::from(item.header.author),
                extra_data: item.header.extra_data.into(),
                miner: AddressRocksdb::from(item.header.miner),
                difficulty: item.header.difficulty.into(),
                receipts_root: HashRocksdb::from(item.header.receipts_root),
                uncle_hash: HashRocksdb::from(item.header.uncle_hash),
                size: item.header.size.into(),
                state_root: HashRocksdb::from(item.header.state_root),
                total_difficulty: item.header.total_difficulty.into(),
                nonce: item.header.nonce.into(),
            },
            transactions: item.transactions.into_iter().map(TransactionMinedRocksdb::from).collect(),
        }
    }
}

impl From<BlockRocksdb> for Block {
    fn from(item: BlockRocksdb) -> Self {
        Block {
            header: BlockHeader {
                number: BlockNumber::from(item.header.number),
                hash: Hash::from(item.header.hash),
                transactions_root: Hash::from(item.header.transactions_root),
                gas_used: item.header.gas_used.into(),
                gas_limit: item.header.gas_limit.into(),
                bloom: item.header.bloom.into(),
                timestamp: item.header.timestamp.into(),
                parent_hash: Hash::from(item.header.parent_hash),
                author: Address::from(item.header.author),
                extra_data: item.header.extra_data.into(),
                miner: Address::from(item.header.miner),
                difficulty: item.header.difficulty.into(),
                receipts_root: Hash::from(item.header.receipts_root),
                uncle_hash: Hash::from(item.header.uncle_hash),
                size: item.header.size.into(),
                state_root: Hash::from(item.header.state_root),
                total_difficulty: item.header.total_difficulty.into(),
                nonce: item.header.nonce.into(),
            },
            transactions: item.transactions.into_iter().map(TransactionMined::from).collect(),
        }
    }
}
>>>>>>> 776da170

pub struct RocksStorageState {
    pub accounts: Arc<RocksDb<AddressRocksdb, AccountRocksdb>>,
    pub accounts_history: Arc<RocksDb<(AddressRocksdb, BlockNumberRocksdb), AccountRocksdb>>,
    pub account_slots: Arc<RocksDb<(AddressRocksdb, SlotIndexRocksdb), SlotValueRocksdb>>,
    pub account_slots_history: Arc<RocksDb<(AddressRocksdb, SlotIndexRocksdb, BlockNumberRocksdb), SlotValueRocksdb>>,
    pub transactions: Arc<RocksDb<HashRocksdb, BlockNumberRocksdb>>,
    pub blocks_by_number: Arc<RocksDb<BlockNumberRocksdb, BlockRocksdb>>,
    pub blocks_by_hash: Arc<RocksDb<HashRocksdb, BlockNumberRocksdb>>,
    pub logs: Arc<RocksDb<(HashRocksdb, IndexRocksdb), BlockNumberRocksdb>>,
    pub backup_trigger: Arc<mpsc::Sender<()>>,
}

impl Default for RocksStorageState {
    fn default() -> Self {
        let (tx, rx) = mpsc::channel::<()>(1);

        let state = Self {
            accounts: Arc::new(RocksDb::new("./data/accounts.rocksdb", DbConfig::Default).unwrap()),
            accounts_history: Arc::new(RocksDb::new("./data/accounts_history.rocksdb", DbConfig::LargeSSTFiles).unwrap()),
            account_slots: Arc::new(RocksDb::new("./data/account_slots.rocksdb", DbConfig::Default).unwrap()),
            account_slots_history: Arc::new(RocksDb::new("./data/account_slots_history.rocksdb", DbConfig::LargeSSTFiles).unwrap()),
            transactions: Arc::new(RocksDb::new("./data/transactions.rocksdb", DbConfig::LargeSSTFiles).unwrap()),
            blocks_by_number: Arc::new(RocksDb::new("./data/blocks_by_number.rocksdb", DbConfig::LargeSSTFiles).unwrap()),
            blocks_by_hash: Arc::new(RocksDb::new("./data/blocks_by_hash.rocksdb", DbConfig::LargeSSTFiles).unwrap()), //XXX this is not needed we can afford to have blocks_by_hash pointing into blocks_by_number
            logs: Arc::new(RocksDb::new("./data/logs.rocksdb", DbConfig::LargeSSTFiles).unwrap()),
            backup_trigger: Arc::new(tx),
        };

        state.listen_for_backup_trigger(rx).unwrap();

        state
    }
}

impl RocksStorageState {
    pub fn new() -> Self {
        Self::default()
    }

    pub fn listen_for_backup_trigger(&self, rx: mpsc::Receiver<()>) -> anyhow::Result<()> {
        let accounts = Arc::<RocksDb<AddressRocksdb, AccountRocksdb>>::clone(&self.accounts);
        let accounts_history = Arc::<RocksDb<(AddressRocksdb, BlockNumberRocksdb), AccountRocksdb>>::clone(&self.accounts_history);
        let account_slots = Arc::<RocksDb<(AddressRocksdb, SlotIndexRocksdb), SlotValueRocksdb>>::clone(&self.account_slots);
        let account_slots_history =
            Arc::<RocksDb<(AddressRocksdb, SlotIndexRocksdb, BlockNumberRocksdb), SlotValueRocksdb>>::clone(&self.account_slots_history);
        let blocks_by_hash = Arc::<RocksDb<HashRocksdb, BlockNumberRocksdb>>::clone(&self.blocks_by_hash);
        let blocks_by_number = Arc::<RocksDb<BlockNumberRocksdb, BlockRocksdb>>::clone(&self.blocks_by_number);
        let transactions = Arc::<RocksDb<HashRocksdb, BlockNumberRocksdb>>::clone(&self.transactions);
        let logs = Arc::<RocksDb<(HashRocksdb, IndexRocksdb), BlockNumberRocksdb>>::clone(&self.logs);

        tokio::spawn(async move {
            let mut rx = rx;
            while rx.recv().await.is_some() {
                accounts.backup().unwrap();
                accounts_history.backup().unwrap();
                account_slots.backup().unwrap();
                account_slots_history.backup().unwrap();
                transactions.backup().unwrap();
                blocks_by_number.backup().unwrap();
                blocks_by_hash.backup().unwrap();
                logs.backup().unwrap();
            }
        });

        Ok(())
    }

    pub fn preload_block_number(&self) -> anyhow::Result<AtomicU64> {
        let account_block_number = self.accounts.get_current_block_number();

        Ok((account_block_number.to_u64().unwrap_or(0u64)).into())
    }

    pub async fn sync_data(&self) -> anyhow::Result<()> {
        let account_block_number = self.accounts.get_current_block_number();
        let slots_block_number = self.account_slots.get_current_block_number();
        let slots_history_block_number = self.account_slots_history.get_index_block_number();
        let accounts_history_block_number = self.accounts_history.get_index_block_number();
        let logs_block_number = self.logs.get_index_block_number();
        let transactions_block_number = self.transactions.get_index_block_number();
        if let Some((last_block_number, _)) = self.blocks_by_number.last() {
            if account_block_number != slots_block_number {
                warn!(
                    "block numbers are not in sync {:?} {:?} {:?} {:?} {:?} {:?}",
                    account_block_number,
                    slots_block_number,
                    slots_history_block_number,
                    accounts_history_block_number,
                    logs_block_number,
                    transactions_block_number
                );
                let min_block_number = std::cmp::min(
                    std::cmp::min(
                        std::cmp::min(account_block_number, slots_block_number),
                        std::cmp::min(slots_history_block_number, accounts_history_block_number),
                    ),
                    std::cmp::min(logs_block_number, transactions_block_number),
                );

                let last_secure_block_number = last_block_number.inner_value().as_u64() - 5000;
                if last_secure_block_number > min_block_number {
                    panic!("block numbers is too far away from the last secure block number, please resync the data from the last secure block number");
                }
                self.reset_at(BlockNumber::from(min_block_number)).await?;
            }
        }

        Ok(())
    }

    pub async fn reset_at(&self, block_number: BlockNumber) -> anyhow::Result<()> {
        let tasks = vec![
            {
                let self_blocks_by_hash_clone = Arc::clone(&self.blocks_by_hash);
                let block_number_clone = block_number;
                task::spawn_blocking(move || {
                    for (block_num, block_hash_vec) in self_blocks_by_hash_clone.indexed_iter_end() {
                        if block_num <= block_number_clone.as_u64() {
                            break;
                        }
                        for block_hash in block_hash_vec {
                            self_blocks_by_hash_clone.delete(&block_hash).unwrap();
                        }
                        self_blocks_by_hash_clone.delete_index(block_num).unwrap();
                    }

                    info!(
                        "Deleted blocks by hash above block number {}. This ensures synchronization with the lowest block height across nodes.",
                        block_number_clone
                    );
                })
            },
            {
                let self_blocks_by_number_clone = Arc::clone(&self.blocks_by_number);
                let block_number_clone = block_number;
                task::spawn_blocking(move || {
                    let blocks_by_number = self_blocks_by_number_clone.iter_end();
                    for (num, _) in blocks_by_number {
                        if num <= block_number_clone.into() {
                            break;
                        }
                        self_blocks_by_number_clone.delete(&num).unwrap();
                    }
                    info!(
                        "Deleted blocks by number above block number {}. Helps in reverting to a common state prior to a network fork or error.",
                        block_number_clone
                    );
                })
            },
            {
                let self_transactions_clone = Arc::clone(&self.transactions);
                let block_number_clone = block_number;
                task::spawn_blocking(move || {
                    let transactions = self_transactions_clone.indexed_iter_end();
                    for (index_block_number, hash_vec) in transactions {
                        if index_block_number <= block_number_clone.as_u64() {
                            break;
                        }
                        for hash in hash_vec {
                            self_transactions_clone.delete(&hash).unwrap();
                        }
                        self_transactions_clone.delete_index(index_block_number).unwrap();
                    }
                    info!(
                        "Cleared transactions above block number {}. Necessary to remove transactions not confirmed in the finalized blockchain state.",
                        block_number_clone
                    );
                })
            },
            {
                let self_logs_clone = Arc::clone(&self.logs);
                let block_number_clone = block_number;
                task::spawn_blocking(move || {
                    let logs = self_logs_clone.indexed_iter_end();
                    for (index_block_number, logs_vec) in logs {
                        if index_block_number <= block_number_clone.as_u64() {
                            break;
                        }
                        for (hash, index) in logs_vec {
                            self_logs_clone.delete(&(hash, index)).unwrap();
                        }
                        self_logs_clone.delete_index(index_block_number).unwrap();
                    }
                    info!(
                        "Removed logs above block number {}. Ensures log consistency with the blockchain's current confirmed state.",
                        block_number_clone
                    );
                })
            },
            {
                let self_accounts_history_clone = Arc::clone(&self.accounts_history);
                let block_number_clone = block_number;
                task::spawn_blocking(move || {
                    let accounts_history = self_accounts_history_clone.indexed_iter_end();
                    for (index_block_number, accounts_history_vec) in accounts_history {
                        if index_block_number <= block_number_clone.as_u64() {
                            break;
                        }
                        for (address, historic_block_number) in accounts_history_vec {
                            self_accounts_history_clone.delete(&(address, historic_block_number)).unwrap();
                        }
                        self_accounts_history_clone.delete_index(index_block_number).unwrap();
                    }
                    info!(
                        "Deleted account history records above block number {}. Important for maintaining historical accuracy in account state across nodes.",
                        block_number_clone
                    );
                })
            },
            {
                let self_account_slots_history_clone = Arc::clone(&self.account_slots_history);
                let block_number_clone = block_number;
                task::spawn_blocking(move || {
                    let account_slots_history = self_account_slots_history_clone.indexed_iter_end();
                    for (index_block_number, account_slots_history_vec) in account_slots_history {
                        if index_block_number <= block_number_clone.as_u64() {
                            break;
                        }
                        for (address, slot_index, historic_block_number) in account_slots_history_vec {
                            self_account_slots_history_clone.delete(&(address, slot_index, historic_block_number)).unwrap();
                        }
                        self_account_slots_history_clone.delete_index(index_block_number).unwrap();
                    }
                    info!(
                        "Cleared account slot history above block number {}. Vital for synchronizing account slot states after discrepancies.",
                        block_number_clone
                    );
                })
            },
        ];

        // Wait for all tasks to complete using join_all
        let _ = join_all(tasks).await;

        // Clear current states
        let _ = self.accounts.clear();
        let _ = self.account_slots.clear();

        // Spawn task for handling accounts
        let accounts_task = task::spawn_blocking({
            let self_accounts_history_clone = Arc::clone(&self.accounts_history);
            let self_accounts_clone = Arc::clone(&self.accounts);
            let block_number_clone = block_number;
            move || {
                let mut latest_accounts: HashMap<AddressRocksdb, (BlockNumberRocksdb, AccountRocksdb)> = std::collections::HashMap::new();
                let account_histories = self_accounts_history_clone.iter_start();
                for ((address, historic_block_number), account_info) in account_histories {
                    if let Some((existing_block_number, _)) = latest_accounts.get(&address) {
                        if existing_block_number < &historic_block_number {
                            latest_accounts.insert(address, (historic_block_number, account_info));
                        }
                    } else {
                        latest_accounts.insert(address, (historic_block_number, account_info));
                    }
                }

                let accounts_temp_vec = latest_accounts
                    .into_iter()
                    .map(|(address, (_, account_info))| (address, account_info))
                    .collect::<Vec<_>>();
                self_accounts_clone.insert_batch(accounts_temp_vec, Some(block_number_clone.into()));
                info!("Accounts updated up to block number {}", block_number_clone);
            }
        });

        // Spawn task for handling slots
        let slots_task = task::spawn_blocking({
            let self_account_slots_history_clone = Arc::clone(&self.account_slots_history);
            let self_account_slots_clone = Arc::clone(&self.account_slots);
            let block_number_clone = block_number;
            move || {
                let mut latest_slots: HashMap<(AddressRocksdb, SlotIndexRocksdb), (BlockNumberRocksdb, SlotValueRocksdb)> = std::collections::HashMap::new();
                let slot_histories = self_account_slots_history_clone.iter_start();
                for ((address, slot_index, historic_block_number), slot_value) in slot_histories {
                    let slot_key = (address, slot_index);
                    if let Some((existing_block_number, _)) = latest_slots.get(&slot_key) {
                        if existing_block_number < &historic_block_number {
                            latest_slots.insert(slot_key, (historic_block_number, slot_value));
                        }
                    } else {
                        latest_slots.insert(slot_key, (historic_block_number, slot_value));
                    }
                }

                let slots_temp_vec = latest_slots
                    .into_iter()
                    .map(|((address, slot_index), (_, slot_value))| ((address, slot_index), slot_value))
                    .collect::<Vec<_>>();
                self_account_slots_clone.insert_batch(slots_temp_vec, Some(block_number_clone.into()));
                info!("Slots updated up to block number {}", block_number_clone);
            }
        });

        let _ = join_all(vec![accounts_task, slots_task]).await;

        info!(
            "All reset tasks have been completed or encountered errors. The system is now aligned to block number {}.",
            block_number
        );

        Ok(())
    }

    /// Updates the in-memory state with changes from transaction execution
    pub fn update_state_with_execution_changes(
        &self,
        changes: &[ExecutionAccountChanges],
        block_number: BlockNumber,
    ) -> Result<Vec<JoinHandle<()>>, sqlx::Error> {
        // Directly capture the fields needed by each future from `self`
        let accounts = Arc::clone(&self.accounts);
        let accounts_history = Arc::clone(&self.accounts_history);
        let account_slots = Arc::clone(&self.account_slots);
        let account_slots_history = Arc::clone(&self.account_slots_history);

        let changes_clone_for_accounts = changes.to_vec(); // Clone changes for accounts future
        let changes_clone_for_slots = changes.to_vec(); // Clone changes for slots future

        let mut account_changes = Vec::new();
        let mut account_history_changes = Vec::new();

        let account_changes_future = tokio::task::spawn_blocking(move || {
            for change in changes_clone_for_accounts {
                let address: AddressRocksdb = change.address.clone().into();
                let mut account_info_entry = accounts.entry_or_insert_with(address.clone(), || AccountRocksdb::default());
                if let Some(nonce) = change.nonce.clone().take_modified() {
                    account_info_entry.nonce = nonce.into();
                }
                if let Some(balance) = change.balance.clone().take_modified() {
                    account_info_entry.balance = balance.into();
                }
                if let Some(bytecode) = change.bytecode.clone().take_modified() {
                    account_info_entry.bytecode = bytecode.map_into();
                }

                account_changes.push((address.clone(), account_info_entry.clone()));
                account_history_changes.push(((address.clone(), block_number.into()), account_info_entry));
            }

            accounts.insert_batch(account_changes, Some(block_number.into()));
            accounts_history.insert_batch_indexed(account_history_changes, block_number.into());
        });

        let mut slot_changes = Vec::new();
        let mut slot_history_changes = Vec::new();

        let slot_changes_future = tokio::task::spawn_blocking(move || {
            for change in changes_clone_for_slots {
                let address: AddressRocksdb = change.address.clone().into();
                for (slot_index, slot_change) in change.slots.clone() {
                    if let Some(slot) = slot_change.take_modified() {
                        slot_changes.push(((address.clone(), slot_index.clone().into()), slot.value.clone().into()));
                        slot_history_changes.push(((address.clone(), slot_index.into(), block_number.into()), slot.value.into()));
                    }
                }
            }
            account_slots.insert_batch(slot_changes, Some(block_number.into()));
            account_slots_history.insert_batch_indexed(slot_history_changes, block_number.into());
        });

        Ok(vec![account_changes_future, slot_changes_future])
    }

    pub fn read_transaction(&self, tx_hash: &Hash) -> anyhow::Result<Option<TransactionMined>> {
        match self.transactions.get(&(*tx_hash).into()) {
            Some(transaction) => match self.blocks_by_number.get(&transaction) {
                Some(block) => {
                    tracing::trace!(%tx_hash, "transaction found");
                    match block.transactions.into_iter().find(|tx| &tx.input.hash == tx_hash) {
                        Some(tx) => Ok(Some(tx.into())),
                        None => log_and_err!("transaction was not found in block"),
                    }
                }
                None => {
                    log_and_err!("the block that the transaction was supposed to be in was not found")
                }
            },
            None => Ok(None),
        }
    }

    pub fn read_logs(&self, filter: &LogFilter) -> anyhow::Result<Vec<LogMined>> {
        self.logs
            .iter_start()
            .skip_while(|(_, log_block_number)| log_block_number < &filter.from_block.into())
            .take_while(|(_, log_block_number)| match filter.to_block {
                Some(to_block) => log_block_number <= &to_block.into(),
                None => true,
            })
            .map(|((tx_hash, _), _)| match self.read_transaction(&tx_hash.into()) {
                Ok(Some(tx)) => Ok(tx.logs),
                Ok(None) => Err(anyhow!("the transaction the log was supposed to be in was not found")),
                Err(err) => Err(err),
            })
            .flatten_ok()
            .filter_map(|log_res| match log_res {
                Ok(log) => {
                    if filter.matches(&log) {
                        Some(Ok(log))
                    } else {
                        None
                    }
                }
                err => Some(err),
            })
            .collect()
    }

    pub fn read_slot(&self, address: &Address, index: &SlotIndex, point_in_time: &StoragePointInTime) -> Option<Slot> {
        match point_in_time {
            StoragePointInTime::Present => self
                .account_slots
                .get(&(address.clone().into(), index.clone().into()))
                .map(|account_slot_value| Slot {
                    index: index.clone(),
                    value: account_slot_value.clone().into(),
                }),
            StoragePointInTime::Past(number) => {
                if let Some(((rocks_address, rocks_index, _), value)) = self
                    .account_slots_history
                    .iter_from((address.clone(), index.clone(), *number), rocksdb::Direction::Reverse)
                    .next()
                {
                    if rocks_index == (*index).clone().into() && rocks_address == (*address).clone().into() {
                        return Some(Slot {
                            index: rocks_index.into(),
                            value: value.into(),
                        });
                    }
                }
                None
            }
        }
    }

    pub fn read_account(&self, address: &Address, point_in_time: &StoragePointInTime) -> Option<Account> {
        match point_in_time {
            StoragePointInTime::Present => match self.accounts.get(&((*address).clone().into())) {
                Some(inner_account) => {
                    let account = inner_account.to_account(address);
                    tracing::trace!(%address, ?account, "account found");
                    Some(account)
                }

                None => {
                    tracing::trace!(%address, "account not found");
                    None
                }
            },
            StoragePointInTime::Past(block_number) => {
                let rocks_address: AddressRocksdb = address.clone().into();
                if let Some(((addr, _), account_info)) = self
                    .accounts_history
                    .iter_from((rocks_address, *block_number), rocksdb::Direction::Reverse)
                    .next()
                {
                    if addr == (*address).clone().into() {
                        return Some(account_info.to_account(address));
                    }
                }
                None
            }
        }
    }

    pub fn read_block(&self, selection: &BlockSelection) -> Option<Block> {
        tracing::debug!(?selection, "reading block");

        let block = match selection {
            BlockSelection::Latest => self.blocks_by_number.iter_end().next().map(|(_, block)| block),
            BlockSelection::Earliest => self.blocks_by_number.iter_start().next().map(|(_, block)| block),
            BlockSelection::Number(number) => self.blocks_by_number.get(&(*number).into()),
            BlockSelection::Hash(hash) => {
                let block_number = self.blocks_by_hash.get(&(*hash).into()).unwrap_or_default();
                self.blocks_by_number.get(&block_number)
            }
        };
        match block {
            Some(block) => {
                tracing::trace!(?selection, ?block, "block found");
                Some(block.into())
            }
            None => None,
        }
    }

    /// Writes accounts to state (does not write to account history)
    pub fn write_accounts(&self, accounts: Vec<Account>, block_number: BlockNumber) {
        let mut account_batch = vec![];
        for account in accounts {
            account_batch.push(account.into());
        }

        self.accounts.insert_batch(account_batch, Some(block_number.into()));
    }

    /// Writes slots to state (does not write to slot history)
    pub fn write_slots(&self, slots: Vec<(Address, Slot)>, block_number: BlockNumber) {
        let mut slot_batch = vec![];

        for (address, slot) in slots {
            slot_batch.push(((address.into(), slot.index.into()), slot.value.into()));
        }
        self.account_slots.insert_batch(slot_batch, Some(block_number.into()));
    }

    /// Clears in-memory state.
    pub fn clear(&self) -> anyhow::Result<()> {
        self.accounts.clear()?;
        self.accounts_history.clear()?;
        self.account_slots.clear()?;
        self.account_slots_history.clear()?;
        self.transactions.clear()?;
        self.blocks_by_hash.clear()?;
        self.blocks_by_number.clear()?;
        self.logs.clear()?;
        Ok(())
    }
}

impl fmt::Debug for RocksStorageState {
    fn fmt(&self, f: &mut fmt::Formatter<'_>) -> fmt::Result {
        f.debug_struct("RocksDb").field("db", &"Arc<DB>").finish()
    }
}<|MERGE_RESOLUTION|>--- conflicted
+++ resolved
@@ -18,12 +18,6 @@
 use crate::eth::primitives::Block;
 use crate::eth::primitives::BlockNumber;
 use crate::eth::primitives::BlockSelection;
-<<<<<<< HEAD
-=======
-use crate::eth::primitives::Bytes;
-use crate::eth::primitives::Difficulty;
-use crate::eth::primitives::Execution;
->>>>>>> 776da170
 use crate::eth::primitives::ExecutionAccountChanges;
 use crate::eth::primitives::Hash;
 use crate::eth::primitives::LogFilter;
@@ -38,7 +32,6 @@
 use crate::ext::OptionExt;
 use crate::log_and_err;
 
-<<<<<<< HEAD
 use super::types::AccountRocksdb;
 use super::types::AddressRocksdb;
 use super::types::BlockNumberRocksdb;
@@ -47,475 +40,6 @@
 use super::types::IndexRocksdb;
 use super::types::SlotIndexRocksdb;
 use super::types::SlotValueRocksdb;
-=======
-#[derive(Debug, serde::Serialize, serde::Deserialize, Clone)]
-pub struct AccountRocksdb {
-    pub balance: WeiRocksdb,
-    pub nonce: NonceRocksdb,
-    pub bytecode: Option<BytesRocksdb>,
-}
-
-#[derive(Clone, Default, Eq, PartialEq, fake::Dummy, serde::Serialize, serde::Deserialize)]
-pub struct BytesRocksdb(pub Vec<u8>);
-
-impl Deref for BytesRocksdb {
-    type Target = Vec<u8>;
-
-    fn deref(&self) -> &Self::Target {
-        &self.0
-    }
-}
-
-impl Display for BytesRocksdb {
-    fn fmt(&self, f: &mut std::fmt::Formatter<'_>) -> std::fmt::Result {
-        if self.len() <= 256 {
-            write!(f, "{}", const_hex::encode_prefixed(&self.0))
-        } else {
-            write!(f, "too long")
-        }
-    }
-}
-
-impl Debug for BytesRocksdb {
-    fn fmt(&self, f: &mut std::fmt::Formatter<'_>) -> std::fmt::Result {
-        f.debug_tuple("Bytes").field(&self.to_string()).finish()
-    }
-}
-
-impl From<Bytes> for BytesRocksdb {
-    fn from(value: Bytes) -> Self {
-        Self(value.0)
-    }
-}
-
-impl From<BytesRocksdb> for Bytes {
-    fn from(value: BytesRocksdb) -> Self {
-        Self(value.0)
-    }
-}
-
-#[derive(Debug, Clone, Default, Eq, PartialEq, derive_more::Add, derive_more::Sub, serde::Serialize, serde::Deserialize)]
-pub struct WeiRocksdb(U256);
-
-impl From<WeiRocksdb> for Wei {
-    fn from(value: WeiRocksdb) -> Self {
-        value.0.into()
-    }
-}
-
-impl From<Wei> for WeiRocksdb {
-    fn from(value: Wei) -> Self {
-        U256::from(value).into()
-    }
-}
-
-impl From<U256> for WeiRocksdb {
-    fn from(value: U256) -> Self {
-        Self(value)
-    }
-}
-
-impl WeiRocksdb {
-    pub const ZERO: WeiRocksdb = WeiRocksdb(U256::zero());
-    pub const ONE: WeiRocksdb = WeiRocksdb(U256::one());
-}
-
-#[derive(Debug, Clone, Default, PartialEq, Eq, serde::Serialize, serde::Deserialize)]
-pub struct NonceRocksdb(U64);
-
-impl From<NonceRocksdb> for Nonce {
-    fn from(value: NonceRocksdb) -> Self {
-        value.0.as_u64().into()
-    }
-}
-
-impl From<Nonce> for NonceRocksdb {
-    fn from(value: Nonce) -> Self {
-        u64::from(value).into()
-    }
-}
-
-impl From<u64> for NonceRocksdb {
-    fn from(value: u64) -> Self {
-        Self(value.into())
-    }
-}
-
-impl NonceRocksdb {
-    pub const ZERO: NonceRocksdb = NonceRocksdb(U64::zero());
-}
-
-impl AccountRocksdb {
-    pub fn to_account(&self, address: &Address) -> Account {
-        Account {
-            address: address.clone(),
-            nonce: self.nonce.clone().into(),
-            balance: self.balance.clone().into(),
-            bytecode: self.bytecode.clone().map_into(),
-            code_hash: KECCAK_EMPTY.into(),
-            static_slot_indexes: None,  // TODO: is it necessary for RocksDB?
-            mapping_slot_indexes: None, // TODO: is it necessary for RocksDB?
-        }
-    }
-}
-
-#[derive(Debug, Clone, Default, PartialEq, Eq, serde::Serialize, serde::Deserialize)]
-pub struct SlotValueRocksdb(U256);
-
-impl SlotValueRocksdb {
-    pub fn inner_value(&self) -> U256 {
-        self.0
-    }
-}
-
-impl From<SlotValue> for SlotValueRocksdb {
-    fn from(item: SlotValue) -> Self {
-        SlotValueRocksdb(item.inner_value())
-    }
-}
-
-impl From<SlotValueRocksdb> for SlotValue {
-    fn from(item: SlotValueRocksdb) -> Self {
-        SlotValue::new(item.inner_value())
-    }
-}
-
-#[derive(Debug, Clone, Default, Eq, PartialEq, Hash, serde::Serialize, serde::Deserialize)]
-pub struct AddressRocksdb(H160);
-
-impl AddressRocksdb {
-    pub fn inner_value(&self) -> H160 {
-        self.0
-    }
-}
-
-impl From<Address> for AddressRocksdb {
-    fn from(item: Address) -> Self {
-        AddressRocksdb(item.inner_value())
-    }
-}
-
-impl From<AddressRocksdb> for Address {
-    fn from(item: AddressRocksdb) -> Self {
-        Address::new_from_h160(item.inner_value())
-    }
-}
-
-#[derive(Debug, Clone, Default, Eq, PartialEq, PartialOrd, Ord, Hash, serde::Serialize, serde::Deserialize)]
-pub struct BlockNumberRocksdb(U64);
-
-gen_newtype_from!(self = BlockNumberRocksdb, other = u8, u16, u32, u64, U64, usize, i32, i64);
-impl BlockNumberRocksdb {
-    pub fn inner_value(&self) -> U64 {
-        self.0
-    }
-}
-
-impl From<BlockNumber> for BlockNumberRocksdb {
-    fn from(item: BlockNumber) -> Self {
-        BlockNumberRocksdb(item.inner_value())
-    }
-}
-
-impl From<BlockNumberRocksdb> for BlockNumber {
-    fn from(item: BlockNumberRocksdb) -> Self {
-        BlockNumber::from(item.inner_value())
-    }
-}
-
-#[derive(Clone, Default, Hash, Eq, PartialEq, PartialOrd, Ord, serde::Serialize, serde::Deserialize)]
-pub struct SlotIndexRocksdb(U256);
-
-impl SlotIndexRocksdb {
-    pub fn inner_value(&self) -> U256 {
-        self.0
-    }
-}
-
-impl From<SlotIndex> for SlotIndexRocksdb {
-    fn from(item: SlotIndex) -> Self {
-        SlotIndexRocksdb(item.inner_value())
-    }
-}
-
-impl From<SlotIndexRocksdb> for SlotIndex {
-    fn from(item: SlotIndexRocksdb) -> Self {
-        SlotIndex::new(item.inner_value())
-    }
-}
-
-#[derive(Debug, Clone, Copy, Default, Eq, PartialEq, Hash, serde::Serialize, serde::Deserialize)]
-pub struct HashRocksdb(H256);
-
-impl HashRocksdb {
-    pub fn inner_value(&self) -> H256 {
-        self.0
-    }
-}
-
-impl From<Hash> for HashRocksdb {
-    fn from(item: Hash) -> Self {
-        HashRocksdb(item.inner_value())
-    }
-}
-
-impl From<HashRocksdb> for Hash {
-    fn from(item: HashRocksdb) -> Self {
-        Hash::new_from_h256(item.inner_value())
-    }
-}
-
-#[derive(Debug, Clone, PartialEq, Eq, fake::Dummy, serde::Serialize, serde::Deserialize, derive_more::Add, Copy, Hash)]
-pub struct IndexRocksdb(u64);
-
-impl IndexRocksdb {
-    pub fn inner_value(&self) -> u64 {
-        self.0
-    }
-}
-
-impl From<Index> for IndexRocksdb {
-    fn from(item: Index) -> Self {
-        IndexRocksdb(item.inner_value())
-    }
-}
-
-impl From<IndexRocksdb> for Index {
-    fn from(item: IndexRocksdb) -> Self {
-        Index::new(item.inner_value())
-    }
-}
-
-#[derive(Debug, Clone, Default, PartialEq, Eq, serde::Serialize, serde::Deserialize)]
-#[serde(transparent)]
-pub struct GasRocksdb(U64);
-
-impl From<GasRocksdb> for Gas {
-    fn from(value: GasRocksdb) -> Self {
-        value.0.as_u64().into()
-    }
-}
-
-impl From<Gas> for GasRocksdb {
-    fn from(value: Gas) -> Self {
-        u64::from(value).into()
-    }
-}
-
-impl From<u64> for GasRocksdb {
-    fn from(value: u64) -> Self {
-        Self(value.into())
-    }
-}
-
-#[derive(Debug, Clone, Default, Eq, PartialEq, Hash, serde::Serialize, serde::Deserialize)]
-pub struct MinerNonceRocksdb(H64);
-
-gen_newtype_from!(self = MinerNonceRocksdb, other = H64, [u8; 8]);
-
-impl From<MinerNonce> for MinerNonceRocksdb {
-    fn from(value: MinerNonce) -> Self {
-        Self(value.into())
-    }
-}
-
-impl From<MinerNonceRocksdb> for MinerNonce {
-    fn from(value: MinerNonceRocksdb) -> Self {
-        value.0.into()
-    }
-}
-
-#[derive(Debug, Clone, Default, PartialEq, Eq, serde::Serialize, serde::Deserialize)]
-#[serde(transparent)]
-pub struct DifficultyRocksdb(U256);
-
-gen_newtype_from!(self = DifficultyRocksdb, other = U256);
-
-impl From<DifficultyRocksdb> for Difficulty {
-    fn from(value: DifficultyRocksdb) -> Self {
-        value.0.into()
-    }
-}
-
-impl From<Difficulty> for DifficultyRocksdb {
-    fn from(value: Difficulty) -> Self {
-        U256::from(value).into()
-    }
-}
-
-#[derive(Debug, Clone, PartialEq, Eq, serde::Serialize, serde::Deserialize)]
-pub struct BlockHeaderRocksdb {
-    pub number: BlockNumberRocksdb,
-    pub hash: HashRocksdb,
-    pub transactions_root: HashRocksdb,
-    pub gas_used: GasRocksdb,
-    pub gas_limit: GasRocksdb,
-    pub bloom: LogsBloomRocksdb,
-    pub timestamp: UnixTimeRocksdb,
-    pub parent_hash: HashRocksdb,
-    pub author: AddressRocksdb,
-    pub extra_data: BytesRocksdb,
-    pub miner: AddressRocksdb,
-    pub difficulty: DifficultyRocksdb,
-    pub receipts_root: HashRocksdb,
-    pub uncle_hash: HashRocksdb,
-    pub size: SizeRocksdb,
-    pub state_root: HashRocksdb,
-    pub total_difficulty: DifficultyRocksdb,
-    pub nonce: MinerNonceRocksdb,
-}
-
-#[derive(Debug, Clone, Copy, Default, PartialEq, Eq, serde::Serialize, serde::Deserialize)]
-pub struct UnixTimeRocksdb(u64);
-
-gen_newtype_from!(self = UnixTimeRocksdb, other = u64);
-
-impl From<UnixTime> for UnixTimeRocksdb {
-    fn from(value: UnixTime) -> Self {
-        Self(*value)
-    }
-}
-
-impl From<UnixTimeRocksdb> for UnixTime {
-    fn from(value: UnixTimeRocksdb) -> Self {
-        value.0.into()
-    }
-}
-
-#[derive(Debug, Clone, PartialEq, Eq, serde::Serialize, serde::Deserialize, Default)]
-#[serde(transparent)]
-pub struct LogsBloomRocksdb(Bloom);
-
-gen_newtype_from!(self = LogsBloomRocksdb, other = Bloom);
-
-impl From<LogsBloom> for LogsBloomRocksdb {
-    fn from(value: LogsBloom) -> Self {
-        Self(value.into())
-    }
-}
-
-impl From<LogsBloomRocksdb> for LogsBloom {
-    fn from(value: LogsBloomRocksdb) -> Self {
-        value.0.into()
-    }
-}
-
-#[derive(Debug, Clone, Default, PartialEq, Eq, serde::Serialize, serde::Deserialize)]
-#[serde(transparent)]
-pub struct SizeRocksdb(U64);
-
-gen_newtype_from!(self = SizeRocksdb, other = U64, u64);
-
-impl From<Size> for SizeRocksdb {
-    fn from(value: Size) -> Self {
-        u64::from(value).into()
-    }
-}
-
-impl From<SizeRocksdb> for Size {
-    fn from(value: SizeRocksdb) -> Self {
-        value.0.as_u64().into()
-    }
-}
-
-#[derive(Debug, Clone, PartialEq, Eq, serde::Serialize, serde::Deserialize)]
-pub struct TransactionMinedRocksdb {
-    pub input: TransactionInput,
-    pub execution: Execution,
-    pub logs: Vec<LogMined>,
-    pub transaction_index: IndexRocksdb,
-    pub block_number: BlockNumberRocksdb,
-    pub block_hash: HashRocksdb,
-}
-
-impl From<TransactionMined> for TransactionMinedRocksdb {
-    fn from(item: TransactionMined) -> Self {
-        Self {
-            input: item.input,
-            execution: item.execution,
-            logs: item.logs,
-            transaction_index: IndexRocksdb::from(item.transaction_index),
-            block_number: BlockNumberRocksdb::from(item.block_number),
-            block_hash: HashRocksdb::from(item.block_hash),
-        }
-    }
-}
-
-impl From<TransactionMinedRocksdb> for TransactionMined {
-    fn from(item: TransactionMinedRocksdb) -> Self {
-        Self {
-            input: item.input,
-            execution: item.execution,
-            logs: item.logs,
-            transaction_index: item.transaction_index.into(),
-            block_number: item.block_number.into(),
-            block_hash: item.block_hash.into(),
-        }
-    }
-}
-
-#[derive(Debug, Clone, PartialEq, Eq, serde::Serialize, serde::Deserialize)]
-pub struct BlockRocksdb {
-    pub header: BlockHeaderRocksdb,
-    pub transactions: Vec<TransactionMinedRocksdb>, //XXX this one is missing yet
-}
-
-impl From<Block> for BlockRocksdb {
-    fn from(item: Block) -> Self {
-        BlockRocksdb {
-            header: BlockHeaderRocksdb {
-                number: BlockNumberRocksdb::from(item.header.number),
-                hash: HashRocksdb::from(item.header.hash),
-                transactions_root: HashRocksdb::from(item.header.transactions_root),
-                gas_used: item.header.gas_used.into(),
-                gas_limit: item.header.gas_limit.into(),
-                bloom: item.header.bloom.into(),
-                timestamp: item.header.timestamp.into(),
-                parent_hash: HashRocksdb::from(item.header.parent_hash),
-                author: AddressRocksdb::from(item.header.author),
-                extra_data: item.header.extra_data.into(),
-                miner: AddressRocksdb::from(item.header.miner),
-                difficulty: item.header.difficulty.into(),
-                receipts_root: HashRocksdb::from(item.header.receipts_root),
-                uncle_hash: HashRocksdb::from(item.header.uncle_hash),
-                size: item.header.size.into(),
-                state_root: HashRocksdb::from(item.header.state_root),
-                total_difficulty: item.header.total_difficulty.into(),
-                nonce: item.header.nonce.into(),
-            },
-            transactions: item.transactions.into_iter().map(TransactionMinedRocksdb::from).collect(),
-        }
-    }
-}
-
-impl From<BlockRocksdb> for Block {
-    fn from(item: BlockRocksdb) -> Self {
-        Block {
-            header: BlockHeader {
-                number: BlockNumber::from(item.header.number),
-                hash: Hash::from(item.header.hash),
-                transactions_root: Hash::from(item.header.transactions_root),
-                gas_used: item.header.gas_used.into(),
-                gas_limit: item.header.gas_limit.into(),
-                bloom: item.header.bloom.into(),
-                timestamp: item.header.timestamp.into(),
-                parent_hash: Hash::from(item.header.parent_hash),
-                author: Address::from(item.header.author),
-                extra_data: item.header.extra_data.into(),
-                miner: Address::from(item.header.miner),
-                difficulty: item.header.difficulty.into(),
-                receipts_root: Hash::from(item.header.receipts_root),
-                uncle_hash: Hash::from(item.header.uncle_hash),
-                size: item.header.size.into(),
-                state_root: Hash::from(item.header.state_root),
-                total_difficulty: item.header.total_difficulty.into(),
-                nonce: item.header.nonce.into(),
-            },
-            transactions: item.transactions.into_iter().map(TransactionMined::from).collect(),
-        }
-    }
-}
->>>>>>> 776da170
 
 pub struct RocksStorageState {
     pub accounts: Arc<RocksDb<AddressRocksdb, AccountRocksdb>>,
