use std::collections::HashMap;
use std::collections::HashSet;
use std::fmt;
use std::fmt::Debug;
use std::sync::atomic::AtomicU64;
use std::sync::Arc;
use std::time::Instant;

use anyhow::bail;
use anyhow::Context;
use anyhow::Result;
use lazy_static::lazy_static;
use rocksdb::Direction;
use rocksdb::Options;
use rocksdb::WaitForCompactOptions;
use rocksdb::WriteBatch;
use rocksdb::DB;
use serde::Deserialize;
use serde::Serialize;
use sugars::hmap;

use super::cf_versions::CfAccountSlotsHistoryValue;
use super::cf_versions::CfAccountSlotsValue;
use super::cf_versions::CfAccountsHistoryValue;
use super::cf_versions::CfAccountsValue;
use super::cf_versions::CfBlocksByHashValue;
use super::cf_versions::CfBlocksByNumberValue;
use super::cf_versions::CfLogsValue;
use super::cf_versions::CfTransactionsValue;
use super::rocks_cf::RocksCfRef;
use super::rocks_config::CacheSetting;
use super::rocks_config::DbConfig;
use super::rocks_db::create_or_open_db;
use super::types::AccountRocksdb;
use super::types::AddressRocksdb;
use super::types::BlockNumberRocksdb;
use super::types::HashRocksdb;
use super::types::IndexRocksdb;
use super::types::SlotIndexRocksdb;
use crate::eth::primitives::Account;
use crate::eth::primitives::Address;
use crate::eth::primitives::Block;
use crate::eth::primitives::BlockFilter;
use crate::eth::primitives::BlockNumber;
use crate::eth::primitives::ExecutionAccountChanges;
use crate::eth::primitives::Hash;
use crate::eth::primitives::LogFilter;
use crate::eth::primitives::LogMined;
use crate::eth::primitives::Slot;
use crate::eth::primitives::SlotIndex;
use crate::eth::primitives::TransactionMined;
use crate::eth::storage::StoragePointInTime;
use crate::ext::OptionExt;
use crate::log_and_err;
use crate::utils::GIGABYTE;

cfg_if::cfg_if! {
    if #[cfg(feature = "metrics")] {
        use std::sync::Mutex;

        use rocksdb::statistics::Histogram;
        use rocksdb::statistics::Ticker;

        use crate::infra::metrics::{self, Count, HistogramInt, Sum};
    }
}

lazy_static! {
    /// Map setting presets for each Column Family
    static ref CF_OPTIONS_MAP: HashMap<&'static str, Options> = hmap! {
        "accounts" => DbConfig::Default.to_options(CacheSetting::Enabled(15 * GIGABYTE)),
        "accounts_history" => DbConfig::FastWriteSST.to_options(CacheSetting::Disabled),
        "account_slots" => DbConfig::Default.to_options(CacheSetting::Enabled(45 * GIGABYTE)),
        "account_slots_history" => DbConfig::FastWriteSST.to_options(CacheSetting::Disabled),
        "transactions" => DbConfig::LargeSSTFiles.to_options(CacheSetting::Disabled),
        "blocks_by_number" => DbConfig::LargeSSTFiles.to_options(CacheSetting::Disabled),
        "blocks_by_hash" => DbConfig::LargeSSTFiles.to_options(CacheSetting::Disabled),
        "logs" => DbConfig::LargeSSTFiles.to_options(CacheSetting::Disabled),
    };
}

/// Helper for creating a `RocksCfRef`, aborting if it wasn't declared in our option presets.
fn new_cf_ref<K, V>(db: &Arc<DB>, column_family: &str) -> Result<RocksCfRef<K, V>>
where
    K: Serialize + for<'de> Deserialize<'de> + Debug + std::hash::Hash + Eq,
    V: Serialize + for<'de> Deserialize<'de> + Debug + Clone,
{
    tracing::debug!(column_family = column_family, "creating new column family");

    CF_OPTIONS_MAP
        .get(column_family)
        .with_context(|| format!("matching column_family `{column_family}` given to `new_cf_ref` wasn't found in configuration map"))?;

    // NOTE: this doesn't create the CFs in the database, read `RocksCfRef` docs for details
    RocksCfRef::new(Arc::clone(db), column_family)
}

/// State handler for our RocksDB storage, separating "tables" by column families.
///
/// With data separated by column families, writing and reading should be done via the `RocksCfRef` fields.
pub struct RocksStorageState {
    db: Arc<DB>,
    db_path: String,
    accounts: RocksCfRef<AddressRocksdb, CfAccountsValue>,
    accounts_history: RocksCfRef<(AddressRocksdb, BlockNumberRocksdb), CfAccountsHistoryValue>,
    account_slots: RocksCfRef<(AddressRocksdb, SlotIndexRocksdb), CfAccountSlotsValue>,
    account_slots_history: RocksCfRef<(AddressRocksdb, SlotIndexRocksdb, BlockNumberRocksdb), CfAccountSlotsHistoryValue>,
    transactions: RocksCfRef<HashRocksdb, CfTransactionsValue>,
    blocks_by_number: RocksCfRef<BlockNumberRocksdb, CfBlocksByNumberValue>,
    blocks_by_hash: RocksCfRef<HashRocksdb, CfBlocksByHashValue>,
    logs: RocksCfRef<(HashRocksdb, IndexRocksdb), CfLogsValue>,
    /// Last collected stats for a histogram
    #[cfg(feature = "metrics")]
    prev_stats: Mutex<HashMap<HistogramInt, (Sum, Count)>>,
    /// Options passed at DB creation, stored for metrics
    ///
    /// a newly created `rocksdb::Options` object is unique, with an underlying pointer identifier inside of it, and is used to access
    /// the DB metrics, `Options` can be cloned, but two equal `Options` might not retrieve the same metrics
    #[cfg(feature = "metrics")]
    db_options: Options,
}

impl RocksStorageState {
    pub fn new(path: String) -> Result<Self> {
        tracing::debug!("creating (or opening an existing) database with the specified column families");
        #[cfg_attr(not(feature = "metrics"), allow(unused_variables))]
        let (db, db_options) = create_or_open_db(&path, &CF_OPTIONS_MAP).context("when trying to create (or open) rocksdb")?;

        if db.path().to_str().is_none() {
            bail!("db path doesn't isn't valid UTF-8: {:?}", db.path());
        }
        if db.path().file_name().is_none() {
            bail!("db path doesn't have a file name or isn't valid UTF-8: {:?}", db.path());
        }

        let state = Self {
            db_path: path,
            accounts: new_cf_ref(&db, "accounts")?,
            accounts_history: new_cf_ref(&db, "accounts_history")?,
            account_slots: new_cf_ref(&db, "account_slots")?,
            account_slots_history: new_cf_ref(&db, "account_slots_history")?,
            transactions: new_cf_ref(&db, "transactions")?,
            blocks_by_number: new_cf_ref(&db, "blocks_by_number")?,
            blocks_by_hash: new_cf_ref(&db, "blocks_by_hash")?,
            logs: new_cf_ref(&db, "logs")?,
            #[cfg(feature = "metrics")]
            prev_stats: Default::default(),
            #[cfg(feature = "metrics")]
            db_options,
            db,
        };

        tracing::debug!("opened database successfully");
        Ok(state)
    }

    /// Get the filename of the database path.
    ///
    /// Should be checked on creation.
    fn db_path_filename(&self) -> &str {
        self.db.path().file_name().unwrap().to_str().unwrap()
    }

    pub fn preload_block_number(&self) -> Result<AtomicU64> {
        let block_number = self.blocks_by_number.last_key()?.unwrap_or_default();
        tracing::info!(%block_number, "preloaded block_number");
        Ok((u64::from(block_number)).into())
    }

    pub fn reset_at(&self, block_number: BlockNumberRocksdb) -> Result<()> {
        // Clear current state
        self.account_slots.clear()?;
        self.accounts.clear()?;

        // Get current state back from historical
        let mut latest_slots: HashMap<(AddressRocksdb, SlotIndexRocksdb), (BlockNumberRocksdb, CfAccountSlotsValue)> = HashMap::new();
        let mut latest_accounts: HashMap<AddressRocksdb, (BlockNumberRocksdb, CfAccountsValue)> = HashMap::new();
        for next in self.account_slots_history.iter_start() {
            let ((address, idx, block), value) = next?;
            if block > block_number {
                self.account_slots_history.delete(&(address, idx, block))?;
            } else if let Some((bnum, _)) = latest_slots.get(&(address, idx)) {
                if bnum < &block {
                    latest_slots.insert((address, idx), (block, value.into_inner().into()));
                }
            } else {
                latest_slots.insert((address, idx), (block, value.into_inner().into()));
            }
        }
        for next in self.accounts_history.iter_start() {
            let ((address, block), account) = next?;
            if block > block_number {
                self.accounts_history.delete(&(address, block))?;
            } else if let Some((bnum, _)) = latest_accounts.get(&address) {
                if bnum < &block {
                    latest_accounts.insert(address, (block, account.into_inner().into()));
                }
            } else {
                latest_accounts.insert(address, (block, account.into_inner().into()));
            }
        }

        // write new current state
        let mut batch = WriteBatch::default();

        let accounts_iter = latest_accounts.into_iter().map(|(address, (_, account))| (address, account));
        self.accounts.prepare_batch_insertion(accounts_iter, &mut batch)?;

        let slots_iter = latest_slots.into_iter().map(|((address, idx), (_, value))| ((address, idx), value));
        self.account_slots.prepare_batch_insertion(slots_iter, &mut batch)?;

        self.write_in_batch_for_multiple_cfs(batch)?;

        // Truncate rest of
        for next in self.transactions.iter_start() {
            let (hash, block) = next?;
            if *block > block_number {
                self.transactions.delete(&hash)?;
            }
        }

        for next in self.logs.iter_start() {
            let (key, block) = next?;
            if *block > block_number {
                self.logs.delete(&key)?;
            }
        }

        for next in self.blocks_by_hash.iter_start() {
            let (hash, block) = next?;
            if *block > block_number {
                self.blocks_by_hash.delete(&hash)?;
            }
        }

        for next in self.blocks_by_number.iter_end() {
            let (block, _) = next?;
            if block > block_number {
                self.blocks_by_number.delete(&block)?;
            } else {
                break; // optimization: stop early
            }
        }

        Ok(())
    }

    /// Updates the in-memory state with changes from transaction execution
    fn prepare_batch_state_update_with_execution_changes(
        &self,
        changes: &[ExecutionAccountChanges],
        block_number: BlockNumber,
        batch: &mut WriteBatch,
    ) -> Result<()> {
        let accounts = self.accounts.clone();
        let accounts_history = self.accounts_history.clone();
        let account_slots = self.account_slots.clone();
        let account_slots_history = self.account_slots_history.clone();

        let mut account_changes: Vec<(_, CfAccountsValue)> = Vec::new();
        let mut account_history_changes: Vec<(_, CfAccountsHistoryValue)> = Vec::new();

        for change in changes {
            let address: AddressRocksdb = change.address.into();
            let mut account_info_entry = accounts.get_or_insert_with(address, || AccountRocksdb::default().into())?;

            if let Some(nonce) = change.nonce.clone().take_modified() {
                account_info_entry.nonce = nonce.into();
            }
            if let Some(balance) = change.balance.clone().take_modified() {
                account_info_entry.balance = balance.into();
            }
            if let Some(bytecode) = change.bytecode.clone().take_modified() {
                account_info_entry.bytecode = bytecode.map_into();
            }

            account_changes.push((address, account_info_entry.clone()));
            account_history_changes.push(((address, block_number.into()), account_info_entry.into_inner().into()));
        }

        accounts.prepare_batch_insertion(account_changes, batch)?;
        accounts_history.prepare_batch_insertion(account_history_changes, batch)?;

        let mut slot_changes = Vec::new();
        let mut slot_history_changes = Vec::new();

        for change in changes {
            for (slot_index, slot_change) in &change.slots {
                if let Some(slot) = slot_change.take_modified_ref() {
                    let address: AddressRocksdb = change.address.into();
                    let slot_index = *slot_index;
                    slot_changes.push(((address, slot_index.into()), slot.value.into()));
                    slot_history_changes.push(((address, slot_index.into(), block_number.into()), slot.value.into()));
                }
            }
        }
        account_slots.prepare_batch_insertion(slot_changes, batch)?;
        account_slots_history.prepare_batch_insertion(slot_history_changes, batch)?;

        Ok(())
    }

    pub fn read_transaction(&self, tx_hash: &Hash) -> Result<Option<TransactionMined>> {
        let Some(block_number) = self.transactions.get(&(*tx_hash).into())? else {
            return Ok(None);
        };

        let Some(block) = self.blocks_by_number.get(&block_number)? else {
            return log_and_err!("the block that the transaction was supposed to be in was not found")
                .with_context(|| format!("block_number = {:?} tx_hash = {}", block_number, tx_hash));
        };

        let transaction = block.into_inner().transactions.into_iter().find(|tx| &Hash::from(tx.input.hash) == tx_hash);

        match transaction {
            Some(tx) => {
                tracing::trace!(%tx_hash, "transaction found");
                Ok(Some(tx.into()))
            }
            None => log_and_err!("rocks error, transaction wasn't found in block where the index pointed at")
                .with_context(|| format!("block_number = {:?} tx_hash = {}", block_number, tx_hash)),
        }
    }

    pub fn read_logs(&self, filter: &LogFilter) -> Result<Vec<LogMined>> {
        let addresses: HashSet<AddressRocksdb> = filter.addresses.iter().map(|&address| AddressRocksdb::from(address)).collect();

        let end_block_range_filter = |number: BlockNumber| match filter.to_block.as_ref() {
            Some(&last_block) => number <= last_block,
            None => true,
        };

        let iter = self
            .blocks_by_number
            .iter_from(BlockNumberRocksdb::from(filter.from_block), Direction::Forward)?;

        let mut logs_result = vec![];

        for next in iter {
            let (number, block) = next?;

            if !end_block_range_filter(number.into()) {
                break;
            }
            let transactions_with_matching_addresses = block
                .into_inner()
                .transactions
                .into_iter()
                .filter(|transaction| transaction.input.to.is_some_and(|to| addresses.contains(&to)));

            let logs = transactions_with_matching_addresses
                .flat_map(|transaction| transaction.logs)
                .map(LogMined::from);

            let filtered_logs = logs.filter(|log| filter.matches(log));
            logs_result.extend(filtered_logs);
        }
        Ok(logs_result)
    }

    pub fn read_slot(&self, address: &Address, index: &SlotIndex, point_in_time: &StoragePointInTime) -> Result<Option<Slot>> {
        if address.is_coinbase() {
            //XXX temporary, we will reload the database later without it
            return Ok(None);
        }

        match point_in_time {
            StoragePointInTime::Mined | StoragePointInTime::Pending => {
                let query_params = ((*address).into(), (*index).into());

                let Some(account_slot_value) = self.account_slots.get(&query_params)? else {
                    return Ok(None);
                };

                Ok(Some(Slot {
                    index: *index,
                    value: account_slot_value.into_inner().into(),
                }))
            }
            StoragePointInTime::MinedPast(number) => {
                let iterator_start = ((*address).into(), (*index).into(), (*number).into());

                if let Some(((rocks_address, rocks_index, _), value)) = self
                    .account_slots_history
                    .iter_from(iterator_start, rocksdb::Direction::Reverse)?
                    .next()
                    .transpose()?
                {
                    if rocks_index == (*index).into() && rocks_address == (*address).into() {
                        return Ok(Some(Slot {
                            index: rocks_index.into(),
                            value: value.into_inner().into(),
                        }));
                    }
                }
                Ok(None)
            }
        }
    }

    pub fn read_account(&self, address: &Address, point_in_time: &StoragePointInTime) -> Result<Option<Account>> {
        if address.is_coinbase() || address.is_zero() {
            //XXX temporary, we will reload the database later without it
            return Ok(None);
        }

        match point_in_time {
            StoragePointInTime::Mined | StoragePointInTime::Pending => {
                let Some(inner_account) = self.accounts.get(&((*address).into()))? else {
                    tracing::trace!(%address, "account not found");
                    return Ok(None);
                };

                let account = inner_account.to_account(address);
                tracing::trace!(%address, ?account, "account found");
                Ok(Some(account))
            }
            StoragePointInTime::MinedPast(block_number) => {
                let iterator_start = ((*address).into(), (*block_number).into());

                if let Some(next) = self.accounts_history.iter_from(iterator_start, rocksdb::Direction::Reverse)?.next() {
                    let ((addr, _), account_info) = next?;
                    if addr == (*address).into() {
                        return Ok(Some(account_info.to_account(address)));
                    }
                }
                Ok(None)
            }
        }
    }

    pub fn read_block(&self, selection: &BlockFilter) -> Result<Option<Block>> {
        tracing::debug!(?selection, "reading block");

        let block = match selection {
            BlockFilter::Latest | BlockFilter::Pending => self.blocks_by_number.last_value(),
            BlockFilter::Earliest => self.blocks_by_number.first_value(),
            BlockFilter::Number(block_number) => self.blocks_by_number.get(&(*block_number).into()),
            BlockFilter::Hash(block_hash) =>
                if let Some(block_number) = self.blocks_by_hash.get(&(*block_hash).into())? {
                    self.blocks_by_number.get(&block_number)
                } else {
                    Ok(None)
                },
        };

        block.map(|block_option| block_option.map(|block| block.into_inner().into()))
    }

    pub fn save_accounts(&self, accounts: Vec<Account>) -> Result<()> {
        for account in accounts {
            let (key, value) = account.into();
            let value: CfAccountsValue = value.into();
            self.accounts.insert(key, value.clone())?;
<<<<<<< HEAD
            self.accounts_history.insert((key, 0u64.into()), value)?;
=======
            self.accounts_history.insert((key, 0.into()), value.into_inner().into())?;
>>>>>>> 70ffe36b
        }
        Ok(())
    }

    pub fn save_block(&self, block: Block) -> Result<()> {
        let account_changes = block.compact_account_changes();

        let mut txs_batch = vec![];
        let mut logs_batch = vec![];
        for transaction in block.transactions.clone() {
            txs_batch.push((transaction.input.hash.into(), transaction.block_number.into()));
            for log in transaction.logs {
                logs_batch.push(((transaction.input.hash.into(), log.log_index.into()), transaction.block_number.into()));
            }
        }
        let mut batch = WriteBatch::default();

        self.transactions.prepare_batch_insertion(txs_batch, &mut batch)?;
        self.logs.prepare_batch_insertion(logs_batch, &mut batch)?;

        let number = block.number();
        let block_hash = block.hash();

        // this is an optimization, instead of saving the entire block into the database,
        // remove all discardable account changes
        let block_without_changes = {
            let mut block_mut = block;
            // mutate it
            block_mut.transactions.iter_mut().for_each(|transaction| {
                // checks if it has a contract address to keep, later this will be used to gather deployed_contract_address
                transaction.execution.changes.retain(|_, change| change.bytecode.is_modified());
            });
            block_mut
        };

        let block_by_number = (number.into(), block_without_changes.into());
        self.blocks_by_number.prepare_batch_insertion([block_by_number], &mut batch)?;

        let block_by_hash = (block_hash.into(), number.into());
        self.blocks_by_hash.prepare_batch_insertion([block_by_hash], &mut batch)?;

        self.prepare_batch_state_update_with_execution_changes(&account_changes, number, &mut batch)?;

        self.write_in_batch_for_multiple_cfs(batch)?;
        Ok(())
    }

    /// Write to DB in a batch
    pub fn write_in_batch_for_multiple_cfs(&self, batch: WriteBatch) -> Result<()> {
        let batch_len = batch.len();
        let result = self.db.write(batch).context("failed to write in batch to multiple column families");

        result.inspect_err(|e| {
            tracing::error!(reason = ?e, batch_len, "failed to write batch to DB");
        })
    }

    /// Writes accounts to state (does not write to account history)
    #[allow(dead_code)]
    fn write_accounts(&self, accounts: Vec<Account>) -> Result<()> {
        let accounts = accounts.into_iter().map(|account| {
            let (address, account) = account.into();
            (address, account.into())
        });

        let mut batch = WriteBatch::default();
        self.accounts.prepare_batch_insertion(accounts, &mut batch)?;
        self.accounts.write_batch_with_context(batch)
    }

    /// Writes slots to state (does not write to slot history)
    #[cfg_attr(not(test), allow(dead_code))]
    pub fn write_slots(&self, slots: Vec<(Address, Slot)>) -> Result<()> {
        let slots = slots
            .into_iter()
            .map(|(address, slot)| ((address.into(), slot.index.into()), slot.value.into()));

        let mut batch = WriteBatch::default();
        self.account_slots.prepare_batch_insertion(slots, &mut batch)?;
        self.account_slots.write_batch_with_context(batch)
    }

    /// Clears in-memory state.
    pub fn clear(&self) -> Result<()> {
        self.accounts.clear().context("when clearing accounts")?;
        self.accounts_history.clear().context("when clearing accounts_history")?;
        self.account_slots.clear().context("when clearing account_slots")?;
        self.account_slots_history.clear().context("when clearing account_slots_history")?;
        self.transactions.clear().context("when clearing transactions")?;
        self.blocks_by_hash.clear().context("when clearing blocks_by_hash")?;
        self.blocks_by_number.clear().context("when clearing blocks_by_number")?;
        self.logs.clear().context("when clearing logs")?;
        Ok(())
    }
}

#[cfg(feature = "metrics")]
impl RocksStorageState {
    pub fn export_metrics(&self) -> Result<()> {
        let db_get = self.db_options.get_histogram_data(Histogram::DbGet);
        let db_write = self.db_options.get_histogram_data(Histogram::DbWrite);

        let wal_file_synced = self.db_options.get_ticker_count(Ticker::WalFileSynced);
        let block_cache_miss = self.db_options.get_ticker_count(Ticker::BlockCacheMiss);
        let block_cache_hit = self.db_options.get_ticker_count(Ticker::BlockCacheHit);
        let bytes_written = self.db_options.get_ticker_count(Ticker::BytesWritten);
        let bytes_read = self.db_options.get_ticker_count(Ticker::BytesRead);

        let cur_size_active_mem_table = self.db.property_int_value(rocksdb::properties::CUR_SIZE_ACTIVE_MEM_TABLE).unwrap_or_default();
        let cur_size_all_mem_tables = self.db.property_int_value(rocksdb::properties::CUR_SIZE_ALL_MEM_TABLES).unwrap_or_default();
        let size_all_mem_tables = self.db.property_int_value(rocksdb::properties::SIZE_ALL_MEM_TABLES).unwrap_or_default();
        let block_cache_usage = self.db.property_int_value(rocksdb::properties::BLOCK_CACHE_USAGE).unwrap_or_default();
        let block_cache_capacity = self.db.property_int_value(rocksdb::properties::BLOCK_CACHE_CAPACITY).unwrap_or_default();
        let background_errors = self.db.property_int_value(rocksdb::properties::BACKGROUND_ERRORS).unwrap_or_default();

        let db_name = self.db_path_filename();

        metrics::set_rocks_db_get(db_get.count(), db_name);
        metrics::set_rocks_db_write(db_write.count(), db_name);
        metrics::set_rocks_block_cache_miss(block_cache_miss, db_name);
        metrics::set_rocks_block_cache_hit(block_cache_hit, db_name);
        metrics::set_rocks_bytes_written(bytes_written, db_name);
        metrics::set_rocks_bytes_read(bytes_read, db_name);
        metrics::set_rocks_wal_file_synced(wal_file_synced, db_name);

        metrics::set_rocks_compaction_time(self.get_histogram_average_in_interval(Histogram::CompactionTime)?, db_name);
        metrics::set_rocks_compaction_cpu_time(self.get_histogram_average_in_interval(Histogram::CompactionCpuTime)?, db_name);
        metrics::set_rocks_flush_time(self.get_histogram_average_in_interval(Histogram::FlushTime)?, db_name);

        if let Some(cur_size_active_mem_table) = cur_size_active_mem_table {
            metrics::set_rocks_cur_size_active_mem_table(cur_size_active_mem_table, db_name);
        }

        if let Some(cur_size_all_mem_tables) = cur_size_all_mem_tables {
            metrics::set_rocks_cur_size_all_mem_tables(cur_size_all_mem_tables, db_name);
        }

        if let Some(size_all_mem_tables) = size_all_mem_tables {
            metrics::set_rocks_size_all_mem_tables(size_all_mem_tables, db_name);
        }

        if let Some(block_cache_usage) = block_cache_usage {
            metrics::set_rocks_block_cache_usage(block_cache_usage, db_name);
        }
        if let Some(block_cache_capacity) = block_cache_capacity {
            metrics::set_rocks_block_cache_capacity(block_cache_capacity, db_name);
        }
        if let Some(background_errors) = background_errors {
            metrics::set_rocks_background_errors(background_errors, db_name);
        }

        self.account_slots.export_metrics();
        self.account_slots_history.export_metrics();
        self.accounts.export_metrics();
        self.accounts_history.export_metrics();
        self.blocks_by_hash.export_metrics();
        self.blocks_by_number.export_metrics();
        self.logs.export_metrics();
        self.transactions.export_metrics();
        Ok(())
    }

    fn get_histogram_average_in_interval(&self, hist: Histogram) -> Result<u64> {
        // The stats are cumulative since opening the db
        // we can get the average in the time interval with: avg = (new_sum - sum)/(new_count - count)

        let Ok(mut prev_values) = self.prev_stats.lock() else {
            bail!("mutex in get_histogram_average_in_interval is poisoned")
        };
        let (prev_sum, prev_count): (Sum, Count) = *prev_values.get(&(hist as u32)).unwrap_or(&(0, 0));
        let data = self.db_options.get_histogram_data(hist);
        let data_count = data.count();
        let data_sum = data.sum();

        let Some(avg) = (data_sum - prev_sum).checked_div(data_count - prev_count) else {
            return Ok(0);
        };

        prev_values.insert(hist as u32, (data_sum, data_count));
        Ok(avg)
    }
}

impl Drop for RocksStorageState {
    fn drop(&mut self) {
        let minute_in_micros = 60 * 1_000_000;

        let mut options = WaitForCompactOptions::default();
        // if background jobs are paused, it makes no sense to keep waiting indefinitely
        options.set_abort_on_pause(true);
        // flush all write buffers before waiting
        options.set_flush(true);
        // wait for 4 minutes at max, sacrificing a long shutdown for a faster boot
        options.set_timeout(4 * minute_in_micros);

        tracing::info!("starting rocksdb shutdown");
        let instant = Instant::now();

        // here, waiting for is done to force WAL logs to be processed, to skip replaying most of them when booting
        // up, which was slowing things down
        let result = self.db.wait_for_compact(&options);
        let waited_for = instant.elapsed();

        #[cfg(feature = "metrics")]
        {
            let db_name = self.db_path_filename();
            metrics::set_rocks_last_shutdown_delay_millis(waited_for.as_millis() as u64, db_name);
        }

        if let Err(e) = result {
            tracing::error!(reason = ?e, ?waited_for, "rocksdb shutdown compaction didn't finish in time, shutting it down anyways");
        } else {
            tracing::info!(?waited_for, "finished rocksdb shutdown");
        }
    }
}

impl fmt::Debug for RocksStorageState {
    fn fmt(&self, f: &mut fmt::Formatter<'_>) -> fmt::Result {
        f.debug_struct("RocksStorageState").field("db_path", &self.db_path).finish()
    }
}

#[cfg(test)]
mod tests {
    use std::fs;

    use fake::Fake;
    use fake::Faker;

    use super::*;
    use crate::eth::primitives::SlotValue;

    #[test]
    fn test_rocks_multi_get() {
        let (db, _db_options) = create_or_open_db("./data/slots_test.rocksdb", &CF_OPTIONS_MAP).unwrap();
        let account_slots: RocksCfRef<SlotIndex, SlotValue> = new_cf_ref(&db, "account_slots").unwrap();

        let slots: HashMap<SlotIndex, SlotValue> = (0..1000).map(|_| (Faker.fake(), Faker.fake())).collect();
        let extra_slots: HashMap<SlotIndex, SlotValue> = (0..1000)
            .map(|_| (Faker.fake(), Faker.fake()))
            .filter(|(key, _)| !slots.contains_key(key))
            .collect();

        let mut batch = WriteBatch::default();
        account_slots.prepare_batch_insertion(slots.clone(), &mut batch).unwrap();
        account_slots.prepare_batch_insertion(extra_slots.clone(), &mut batch).unwrap();
        db.write(batch).unwrap();

        let extra_keys: HashSet<SlotIndex> = (0..1000)
            .map(|_| Faker.fake())
            .filter(|key| !extra_slots.contains_key(key) && !slots.contains_key(key))
            .collect();

        let keys: Vec<SlotIndex> = slots.keys().copied().chain(extra_keys).collect();
        let result = account_slots.multi_get(keys).expect("this should not fail");

        assert_eq!(result.len(), slots.keys().len());
        for (idx, value) in result {
            assert_eq!(value, *slots.get(&idx).expect("should not be None"));
        }

        fs::remove_dir_all("./data/slots_test.rocksdb").unwrap();
    }
}<|MERGE_RESOLUTION|>--- conflicted
+++ resolved
@@ -452,11 +452,7 @@
             let (key, value) = account.into();
             let value: CfAccountsValue = value.into();
             self.accounts.insert(key, value.clone())?;
-<<<<<<< HEAD
-            self.accounts_history.insert((key, 0u64.into()), value)?;
-=======
-            self.accounts_history.insert((key, 0.into()), value.into_inner().into())?;
->>>>>>> 70ffe36b
+            self.accounts_history.insert((key, 0u64.into()), value.into_inner().into())?;
         }
         Ok(())
     }
