--- conflicted
+++ resolved
@@ -1,616 +1,3 @@
-<<<<<<< HEAD
-use core::fmt;
-use std::sync::atomic::AtomicU64;
-use std::sync::atomic::Ordering;
-use std::sync::Arc;
-
-use anyhow::anyhow;
-use anyhow::Context;
-use async_trait::async_trait;
-use futures::future::join_all;
-use itertools::Itertools;
-use num_traits::cast::ToPrimitive;
-use revm::primitives::KECCAK_EMPTY;
-use tokio::task::JoinHandle;
-use tracing::warn;
-
-use super::rocks_db::DbConfig;
-use super::rocks_db::RocksDb;
-use crate::eth::primitives::Account;
-use crate::eth::primitives::Address;
-use crate::eth::primitives::Block;
-use crate::eth::primitives::BlockNumber;
-use crate::eth::primitives::BlockSelection;
-use crate::eth::primitives::Bytes;
-use crate::eth::primitives::CodeHash;
-use crate::eth::primitives::ExecutionAccountChanges;
-use crate::eth::primitives::ExecutionConflicts;
-use crate::eth::primitives::ExecutionConflictsBuilder;
-use crate::eth::primitives::Hash;
-use crate::eth::primitives::Index;
-use crate::eth::primitives::LogFilter;
-use crate::eth::primitives::LogMined;
-use crate::eth::primitives::Nonce;
-use crate::eth::primitives::Slot;
-use crate::eth::primitives::SlotIndex;
-use crate::eth::primitives::SlotSample;
-use crate::eth::primitives::SlotValue;
-use crate::eth::primitives::StoragePointInTime;
-use crate::eth::primitives::TransactionMined;
-use crate::eth::primitives::Wei;
-use crate::eth::storage::PermanentStorage;
-use crate::eth::storage::StorageError;
-use crate::log_and_err;
-
-#[derive(Debug)]
-pub struct RocksPermanentStorage {
-    state: RocksStorageState, //XXX TODO remove RwLock when rocksdb is implemented everywhere
-    block_number: AtomicU64,
-}
-
-impl RocksPermanentStorage {
-    pub fn new() -> anyhow::Result<Self> {
-        tracing::info!("starting rocksdb storage");
-
-        let state = RocksStorageState::new();
-        state.sync_data()?;
-        let block_number = state.preload_block_number()?;
-        Ok(Self { state, block_number })
-    }
-
-    // -------------------------------------------------------------------------
-    // State methods
-    // -------------------------------------------------------------------------
-
-    /// Clears in-memory state.
-    pub fn clear(&self) {
-        let _ = self.state.accounts.clear();
-        let _ = self.state.accounts_history.clear();
-        let _ = self.state.account_slots.clear();
-        let _ = self.state.account_slots_history.clear();
-
-        self.state.transactions.clear().unwrap();
-        self.state.blocks_by_hash.clear().unwrap();
-        self.state.blocks_by_number.clear().unwrap();
-        self.state.logs.clear().unwrap();
-    }
-
-    fn check_conflicts(state: &RocksStorageState, account_changes: &[ExecutionAccountChanges]) -> Option<ExecutionConflicts> {
-        let mut conflicts = ExecutionConflictsBuilder::default();
-
-        for change in account_changes {
-            let address = &change.address;
-
-            if let Some(account) = state.accounts.get(address) {
-                // check account info conflicts
-                if let Some(original_nonce) = change.nonce.take_original_ref() {
-                    let account_nonce = &account.nonce;
-                    if original_nonce != account_nonce {
-                        conflicts.add_nonce(address.clone(), account_nonce.clone(), original_nonce.clone());
-                    }
-                }
-                if let Some(original_balance) = change.balance.take_original_ref() {
-                    let account_balance = &account.balance;
-                    if original_balance != account_balance {
-                        conflicts.add_balance(address.clone(), account_balance.clone(), original_balance.clone());
-                    }
-                }
-                // check slots conflicts
-                for (slot_index, slot_change) in &change.slots {
-                    if let Some(value) = state.account_slots.get(&(address.clone(), slot_index.clone())) {
-                        if let Some(original_slot) = slot_change.take_original_ref() {
-                            let account_slot_value = value.clone();
-                            if original_slot.value != account_slot_value {
-                                conflicts.add_slot(address.clone(), slot_index.clone(), account_slot_value, original_slot.value.clone());
-                            }
-                        }
-                    }
-                }
-            }
-        }
-        conflicts.build()
-    }
-}
-
-#[async_trait]
-impl PermanentStorage for RocksPermanentStorage {
-    async fn allocate_evm_thread_resources(&self) -> anyhow::Result<()> {
-        Ok(())
-    }
-
-    // -------------------------------------------------------------------------
-    // Block number operations
-    // -------------------------------------------------------------------------
-
-    async fn read_mined_block_number(&self) -> anyhow::Result<BlockNumber> {
-        Ok(self.block_number.load(Ordering::SeqCst).into())
-    }
-
-    async fn increment_block_number(&self) -> anyhow::Result<BlockNumber> {
-        let next = self.block_number.fetch_add(1, Ordering::SeqCst) + 1;
-        Ok(next.into())
-    }
-
-    async fn set_mined_block_number(&self, number: BlockNumber) -> anyhow::Result<()> {
-        self.block_number.store(number.as_u64(), Ordering::SeqCst);
-        Ok(())
-    }
-
-    // -------------------------------------------------------------------------
-    // State operations
-    // ------------------------------------------------------------------------
-
-    async fn maybe_read_account(&self, address: &Address, point_in_time: &StoragePointInTime) -> anyhow::Result<Option<Account>> {
-        let account = match point_in_time {
-            StoragePointInTime::Present => match self.state.accounts.get(address) {
-                Some(inner_account) => {
-                    let account = inner_account.to_account(address).await;
-                    tracing::trace!(%address, ?account, "account found");
-                    Some(account)
-                }
-
-                None => {
-                    tracing::trace!(%address, "account not found");
-                    None
-                }
-            },
-            StoragePointInTime::Past(block_number) => {
-                if let Some(((addr, _), account_info)) = self
-                    .state
-                    .accounts_history
-                    .iter_from((address.clone(), *block_number), rocksdb::Direction::Reverse)
-                    .next()
-                {
-                    if address == &addr {
-                        return Ok(Some(account_info.to_account(address).await));
-                    }
-                }
-                return Ok(None);
-            }
-        };
-        Ok(account)
-    }
-
-    async fn maybe_read_slot(&self, address: &Address, slot_index: &SlotIndex, point_in_time: &StoragePointInTime) -> anyhow::Result<Option<Slot>> {
-        tracing::debug!(%address, %slot_index, ?point_in_time, "reading slot");
-        self.state.get_slot_at_point(address, slot_index, point_in_time)
-    }
-
-    async fn read_block(&self, selection: &BlockSelection) -> anyhow::Result<Option<Block>> {
-        // TODO read from pg if not in memory
-        tracing::debug!(?selection, "reading block");
-
-        let block = match selection {
-            BlockSelection::Latest => self.state.blocks_by_number.iter_end().next().map(|(_, block)| block),
-            BlockSelection::Earliest => self.state.blocks_by_number.iter_start().next().map(|(_, block)| block),
-            BlockSelection::Number(number) => self.state.blocks_by_number.get(number),
-            BlockSelection::Hash(hash) => {
-                let block_number = self.state.blocks_by_hash.get(hash).unwrap_or_default();
-                self.state.blocks_by_number.get(&block_number)
-            }
-        };
-        match block {
-            Some(block) => {
-                tracing::trace!(?selection, ?block, "block found");
-                Ok(Some(block))
-            }
-            None => Ok(None),
-        }
-    }
-
-    async fn read_mined_transaction(&self, hash: &Hash) -> anyhow::Result<Option<TransactionMined>> {
-        tracing::debug!(%hash, "reading transaction");
-        self.state.read_transaction(hash)
-    }
-
-    async fn read_logs(&self, filter: &LogFilter) -> anyhow::Result<Vec<LogMined>> {
-        tracing::debug!(?filter, "reading logs");
-        self.state.read_logs(filter)
-    }
-
-    async fn save_block(&self, block: Block) -> anyhow::Result<(), StorageError> {
-        // check conflicts before persisting any state changes
-        let account_changes = block.compact_account_changes();
-        if let Some(conflicts) = Self::check_conflicts(&self.state, &account_changes) {
-            return Err(StorageError::Conflict(conflicts));
-        }
-
-        let mut futures = Vec::with_capacity(9);
-
-        let mut txs_batch = vec![];
-        let mut logs_batch = vec![];
-        for transaction in block.transactions.clone() {
-            txs_batch.push((transaction.input.hash.clone(), transaction.block_number));
-            for log in transaction.logs {
-                logs_batch.push(((transaction.input.hash.clone(), log.log_index), transaction.block_number));
-            }
-        }
-
-        let txs_rocks = Arc::clone(&self.state.transactions);
-        let logs_rocks = Arc::clone(&self.state.logs);
-        futures.push(tokio::task::spawn_blocking(move || txs_rocks.insert_batch(txs_batch, None)));
-        futures.push(tokio::task::spawn_blocking(move || logs_rocks.insert_batch(logs_batch, None)));
-
-        // save block
-        let number = *block.number();
-        let hash = block.hash().clone();
-
-        let blocks_by_number = Arc::clone(&self.state.blocks_by_number);
-        let blocks_by_hash = Arc::clone(&self.state.blocks_by_hash);
-        let mut block_without_changes = block.clone();
-        for transaction in &mut block_without_changes.transactions {
-            transaction.execution.changes = vec![];
-        }
-        let hash_clone = hash.clone();
-        futures.push(tokio::task::spawn_blocking(move || blocks_by_number.insert(number, block_without_changes)));
-        futures.push(tokio::task::spawn_blocking(move || blocks_by_hash.insert(hash_clone, number)));
-
-        futures.append(
-            &mut self
-                .state
-                .update_state_with_execution_changes(&account_changes, number)
-                .context("failed to update state with execution changes")?,
-        );
-
-        join_all(futures).await;
-        Ok(())
-    }
-
-    async fn after_commit_hook(&self) -> anyhow::Result<()> {
-        Ok(())
-    }
-
-    async fn save_accounts(&self, accounts: Vec<Account>) -> anyhow::Result<()> {
-        tracing::debug!(?accounts, "saving initial accounts");
-
-        for account in accounts {
-            self.state.accounts.insert(
-                account.address.clone(),
-                AccountInfo {
-                    balance: account.balance.clone(),
-                    nonce: account.nonce.clone(),
-                    bytecode: account.bytecode.clone(),
-                    code_hash: account.code_hash.clone(),
-                },
-            );
-
-            self.state.accounts_history.insert(
-                (account.address.clone(), 0.into()),
-                AccountInfo {
-                    balance: account.balance.clone(),
-                    nonce: account.nonce.clone(),
-                    bytecode: account.bytecode.clone(),
-                    code_hash: account.code_hash.clone(),
-                },
-            );
-        }
-
-        Ok(())
-    }
-
-    async fn reset_at(&self, block_number: BlockNumber) -> anyhow::Result<()> {
-        // reset block number
-        let block_number_u64: u64 = block_number.into();
-        let _ = self.block_number.fetch_update(Ordering::SeqCst, Ordering::SeqCst, |current| {
-            if block_number_u64 <= current {
-                Some(block_number_u64)
-            } else {
-                None
-            }
-        });
-
-        self.state.reset_at(block_number)
-    }
-
-    async fn read_slots_sample(&self, _start: BlockNumber, _end: BlockNumber, _max_samples: u64, _seed: u64) -> anyhow::Result<Vec<SlotSample>> {
-        todo!()
-    }
-}
-
-#[derive(Debug, serde::Serialize, serde::Deserialize, Clone)]
-pub struct AccountInfo {
-    pub balance: Wei,
-    pub nonce: Nonce,
-    pub bytecode: Option<Bytes>,
-    pub code_hash: CodeHash,
-}
-
-impl AccountInfo {
-    pub async fn to_account(&self, address: &Address) -> Account {
-        Account {
-            address: address.clone(),
-            nonce: self.nonce.clone(),
-            balance: self.balance.clone(),
-            bytecode: self.bytecode.clone(),
-            code_hash: self.code_hash.clone(),
-        }
-    }
-}
-
-pub struct RocksStorageState {
-    pub accounts: Arc<RocksDb<Address, AccountInfo>>,
-    pub accounts_history: Arc<RocksDb<(Address, BlockNumber), AccountInfo>>,
-    pub account_slots: Arc<RocksDb<(Address, SlotIndex), SlotValue>>,
-    pub account_slots_history: Arc<RocksDb<(Address, SlotIndex, BlockNumber), SlotValue>>,
-    pub transactions: Arc<RocksDb<Hash, BlockNumber>>,
-    pub blocks_by_number: Arc<RocksDb<BlockNumber, Block>>,
-    pub blocks_by_hash: Arc<RocksDb<Hash, BlockNumber>>,
-    pub logs: Arc<RocksDb<(Hash, Index), BlockNumber>>,
-}
-
-impl RocksStorageState {
-    pub fn new() -> Self {
-        Self {
-            accounts: Arc::new(RocksDb::new("./data/accounts.rocksdb", DbConfig::Default).unwrap()),
-            accounts_history: Arc::new(RocksDb::new("./data/accounts_history.rocksdb", DbConfig::LargeSSTFiles).unwrap()),
-            account_slots: Arc::new(RocksDb::new("./data/account_slots.rocksdb", DbConfig::Default).unwrap()),
-            account_slots_history: Arc::new(RocksDb::new("./data/account_slots_history.rocksdb", DbConfig::LargeSSTFiles).unwrap()),
-            transactions: Arc::new(RocksDb::new("./data/transactions.rocksdb", DbConfig::LargeSSTFiles).unwrap()),
-            blocks_by_number: Arc::new(RocksDb::new("./data/blocks_by_number.rocksdb", DbConfig::LargeSSTFiles).unwrap()),
-            blocks_by_hash: Arc::new(RocksDb::new("./data/blocks_by_hash.rocksdb", DbConfig::LargeSSTFiles).unwrap()), //XXX this is not needed we can afford to have blocks_by_hash pointing into blocks_by_number
-            logs: Arc::new(RocksDb::new("./data/logs.rocksdb", DbConfig::LargeSSTFiles).unwrap()),
-        }
-    }
-
-    fn preload_block_number(&self) -> anyhow::Result<AtomicU64> {
-        let account_block_number = self.accounts.get_current_block_number();
-
-        Ok((account_block_number.to_u64().unwrap_or(0u64)).into())
-    }
-
-    pub fn sync_data(&self) -> anyhow::Result<()> {
-        let account_block_number = self.accounts.get_current_block_number();
-        let slots_block_number = self.account_slots.get_current_block_number();
-        if let Some((last_block_number, _)) = self.blocks_by_number.last() {
-            if account_block_number != slots_block_number {
-                warn!("block numbers are not in sync {:?} {:?}", account_block_number, slots_block_number);
-                let min_block_number = std::cmp::min(account_block_number, slots_block_number);
-                let last_secure_block_number = last_block_number.as_i64() - 1000;
-                if last_secure_block_number > min_block_number {
-                    panic!("block numbers is too far away from the last secure block number, please resync the data from the last secure block number");
-                }
-                self.reset_at(BlockNumber::from(min_block_number))?;
-
-            }
-        }
-
-        Ok(())
-    }
-
-    fn reset_at(&self, block_number: BlockNumber) -> anyhow::Result<()> {
-        // Remove blocks by hash that are greater than block_number
-        let blocks_by_hash = self.blocks_by_hash.iter_start();
-        for (block_hash, block_num) in blocks_by_hash {
-            if block_num > block_number {
-                self.blocks_by_hash.delete(&block_hash)?;
-            }
-        }
-
-        // Remove blocks by number that are greater than block_number
-        let blocks_by_number = self.blocks_by_number.iter_start();
-        for (num, _) in blocks_by_number {
-            if num > block_number {
-                self.blocks_by_number.delete(&num)?;
-            }
-        }
-
-        let transactions = self.transactions.iter_start();
-        for (hash, tx_block_number) in transactions {
-            if tx_block_number > block_number {
-                self.transactions.delete(&hash)?;
-            }
-        }
-
-        let logs = self.logs.iter_start();
-        for (key, log_block_number) in logs {
-            if log_block_number > block_number {
-                self.logs.delete(&key)?;
-            }
-        }
-
-        let accounts_historic = self.accounts_history.iter_start();
-        for ((address, historic_block_number), _) in accounts_historic {
-            if historic_block_number > block_number {
-                self.accounts_history.delete(&(address, historic_block_number))?;
-            }
-        }
-
-        let account_slots_historic = self.account_slots_history.iter_start();
-        for ((address, slot_index, historic_block_number), _) in account_slots_historic {
-            if historic_block_number > block_number {
-                self.account_slots_history.delete(&(address, slot_index, historic_block_number))?;
-            }
-        }
-
-        let _ = self.accounts.clear();
-        let _ = self.account_slots.clear();
-
-        // Use HashMaps to store only the latest entries for each account and slot
-        let mut latest_accounts = std::collections::HashMap::new();
-        let mut latest_slots = std::collections::HashMap::new();
-
-        // Populate latest_accounts with the most recent account info up to block_number
-        let account_histories = self.accounts_history.iter_start();
-        for ((address, historic_block_number), account_info) in account_histories {
-            if let Some((existing_block_number, _)) = latest_accounts.get(&address) {
-                if *existing_block_number < historic_block_number {
-                    latest_accounts.insert(address, (historic_block_number, account_info));
-                }
-            } else {
-                latest_accounts.insert(address, (historic_block_number, account_info));
-            }
-        }
-
-        // Insert the most recent account information from latest_accounts into the current state
-        let mut accounts_temp_vec = vec![];
-        for (address, (_, account_info)) in latest_accounts {
-            accounts_temp_vec.push((address, account_info));
-        }
-
-        self.accounts.insert_batch(accounts_temp_vec, Some(block_number.as_i64()));
-
-        // Populate latest_slots with the most recent slot info up to block_number
-        let slot_histories = self.account_slots_history.iter_start();
-        for ((address, slot_index, historic_block_number), slot_value) in slot_histories {
-            let slot_key = (address, slot_index);
-            if let Some((existing_block_number, _)) = latest_slots.get(&slot_key) {
-                if *existing_block_number < historic_block_number {
-                    latest_slots.insert(slot_key, (historic_block_number, slot_value));
-                }
-            } else {
-                latest_slots.insert(slot_key, (historic_block_number, slot_value));
-            }
-        }
-
-        // Insert the most recent slot information from latest_slots into the current state
-        let mut slots_temp_vec = vec![];
-        for ((address, slot_index), (_, slot_value)) in latest_slots {
-            slots_temp_vec.push(((address, slot_index), slot_value));
-        }
-
-        self.account_slots.insert_batch(slots_temp_vec, Some(block_number.as_i64()));
-
-        Ok(())
-    }
-
-    /// Updates the in-memory state with changes from transaction execution
-    pub fn update_state_with_execution_changes(
-        &self,
-        changes: &[ExecutionAccountChanges],
-        block_number: BlockNumber,
-    ) -> Result<Vec<JoinHandle<()>>, sqlx::Error> {
-        // Directly capture the fields needed by each future from `self`
-        let accounts = Arc::clone(&self.accounts);
-        let accounts_history = Arc::clone(&self.accounts_history);
-        let account_slots = Arc::clone(&self.account_slots);
-        let account_slots_history = Arc::clone(&self.account_slots_history);
-
-        let changes_clone_for_accounts = changes.to_vec(); // Clone changes for accounts future
-        let changes_clone_for_slots = changes.to_vec(); // Clone changes for slots future
-
-        let mut account_changes = Vec::new();
-        let mut account_history_changes = Vec::new();
-
-        let account_changes_future = tokio::task::spawn_blocking(move || {
-            for change in changes_clone_for_accounts {
-                let address = change.address.clone();
-                let mut account_info_entry = accounts.entry_or_insert_with(address.clone(), || AccountInfo {
-                    balance: Wei::ZERO, // Initialize with default values
-                    nonce: Nonce::ZERO,
-                    bytecode: None,
-                    code_hash: KECCAK_EMPTY.into(),
-                });
-                if let Some(nonce) = change.nonce.clone().take_modified() {
-                    account_info_entry.nonce = nonce;
-                }
-                if let Some(balance) = change.balance.clone().take_modified() {
-                    account_info_entry.balance = balance;
-                }
-                if let Some(bytecode) = change.bytecode.clone().take_modified() {
-                    account_info_entry.bytecode = bytecode;
-                }
-                account_changes.push((address.clone(), account_info_entry.clone()));
-                account_history_changes.push(((address.clone(), block_number), account_info_entry));
-            }
-
-            accounts.insert_batch(account_changes, Some(block_number.as_i64()));
-            accounts_history.insert_batch(account_history_changes, None);
-        });
-
-        let mut slot_changes = Vec::new();
-        let mut slot_history_changes = Vec::new();
-
-        let slot_changes_future = tokio::task::spawn_blocking(move || {
-            for change in changes_clone_for_slots {
-                let address = change.address.clone();
-                for (slot_index, slot_change) in change.slots.clone() {
-                    if let Some(slot) = slot_change.take_modified() {
-                        slot_changes.push(((address.clone(), slot_index.clone()), slot.value.clone()));
-                        slot_history_changes.push(((address.clone(), slot_index, block_number), slot.value));
-                    }
-                }
-            }
-            account_slots.insert_batch(slot_changes, Some(block_number.as_i64()));
-            account_slots_history.insert_batch(slot_history_changes, None);
-        });
-
-        Ok(vec![account_changes_future, slot_changes_future])
-    }
-
-    pub fn read_transaction(&self, tx_hash: &Hash) -> anyhow::Result<Option<TransactionMined>> {
-        match self.transactions.get(tx_hash) {
-            Some(transaction) => match self.blocks_by_number.get(&transaction) {
-                Some(block) => {
-                    tracing::trace!(%tx_hash, "transaction found in memory");
-                    match block.transactions.into_iter().find(|tx| &tx.input.hash == tx_hash) {
-                        Some(tx) => Ok(Some(tx)),
-                        None => log_and_err!("transaction was not found in block"),
-                    }
-                }
-                None => {
-                    log_and_err!("the block that the transaction was supposed to be in was not found")
-                }
-            },
-            None => Ok(None),
-        }
-    }
-
-    pub fn read_logs(&self, filter: &LogFilter) -> anyhow::Result<Vec<LogMined>> {
-        self.logs
-            .iter_start()
-            .skip_while(|(_, log_block_number)| log_block_number < &filter.from_block)
-            .take_while(|(_, log_block_number)| match filter.to_block {
-                Some(to_block) => log_block_number <= &to_block,
-                None => true,
-            })
-            .map(|((tx_hash, _), _)| match self.read_transaction(&tx_hash) {
-                Ok(Some(tx)) => Ok(tx.logs),
-                Ok(None) => Err(anyhow!("the transaction the log was supposed to be in was not found")),
-                Err(err) => Err(err),
-            })
-            .flatten_ok()
-            .filter_map(|log_res| match log_res {
-                Ok(log) =>
-                    if filter.matches(&log) {
-                        Some(Ok(log))
-                    } else {
-                        None
-                    },
-                err => Some(err),
-            })
-            .collect()
-    }
-
-    pub fn get_slot_at_point(&self, address: &Address, slot_index: &SlotIndex, point_in_time: &StoragePointInTime) -> anyhow::Result<Option<Slot>> {
-        let slot = match point_in_time {
-            StoragePointInTime::Present => self.account_slots.get(&(address.clone(), slot_index.clone())).map(|account_slot_value| Slot {
-                index: slot_index.clone(),
-                value: account_slot_value.clone(),
-            }),
-            StoragePointInTime::Past(number) => {
-                if let Some(((addr, index, _), value)) = self
-                    .account_slots_history
-                    .iter_from((address.clone(), slot_index.clone(), *number), rocksdb::Direction::Reverse)
-                    .next()
-                {
-                    if slot_index == &index && address == &addr {
-                        return Ok(Some(Slot { index, value }));
-                    }
-                }
-                return Ok(None);
-            }
-        };
-        Ok(slot)
-    }
-}
-
-impl fmt::Debug for RocksStorageState {
-    fn fmt(&self, f: &mut fmt::Formatter<'_>) -> fmt::Result {
-        f.debug_struct("RocksDb").field("db", &"Arc<DB>").finish()
-    }
-}
-=======
 pub mod rocks_permanent;
 pub mod rocks_state;
-pub mod rocks_temporary;
->>>>>>> f75ece6a
+pub mod rocks_temporary;