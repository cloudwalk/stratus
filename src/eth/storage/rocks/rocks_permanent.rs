--- conflicted
+++ resolved
@@ -231,11 +231,9 @@
 
         for account in accounts {
             self.state.accounts.insert(
-<<<<<<< HEAD
+
                 account.address.clone().into(),
-=======
-                account.address.clone(),
->>>>>>> 4fb35297
+
                 AccountRocksdb {
                     balance: account.balance.clone(),
                     nonce: account.nonce.clone(),
@@ -245,11 +243,7 @@
             );
 
             self.state.accounts_history.insert(
-<<<<<<< HEAD
                 (account.address.clone().into(), 0.into()),
-=======
-                (account.address.clone(), 0.into()),
->>>>>>> 4fb35297
                 AccountRocksdb {
                     balance: account.balance.clone(),
                     nonce: account.nonce.clone(),
