--- conflicted
+++ resolved
@@ -1,12 +1,8 @@
 //TODO move this onto temporary storage, it will be called from a channel
-<<<<<<< HEAD
 use std::collections::HashMap;
 use raft::{Config, storage::MemStorage, raw_node::RawNode};
 use tokio::{sync::Mutex, time::{self, Duration}};
 use tracing::info;
-=======
-
->>>>>>> 3a779ce9
 use anyhow::Result;
 
 use crate::infra::BlockchainClient;
@@ -22,12 +18,8 @@
 
 pub async fn gather_clients() -> Result<()> {
     // Initialize a HashMap to store pod IPs and roles
-<<<<<<< HEAD
-    let pods_list = ["http://stratus-api-0.stratus-api.stratus-staging.svc.cluster.local:3000",
-=======
     let pods_list = [
         "http://stratus-api-0.stratus-api.stratus-staging.svc.cluster.local:3000",
->>>>>>> 3a779ce9
         "http://stratus-api-1.stratus-api.stratus-staging.svc.cluster.local:3000",
         "http://stratus-api-2.stratus-api.stratus-staging.svc.cluster.local:3000"];
 
