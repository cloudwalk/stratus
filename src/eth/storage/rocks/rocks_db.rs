#[cfg(feature = "metrics")]
use std::collections::HashMap;
use std::marker::PhantomData;
<<<<<<< HEAD
use std::sync::Arc;
=======
#[cfg(feature = "metrics")]
use std::sync::Mutex;
>>>>>>> 7fa4c96c

use anyhow::anyhow;
use anyhow::Result;
use rocksdb::backup::BackupEngine;
use rocksdb::backup::BackupEngineOptions;
use rocksdb::backup::RestoreOptions;
#[cfg(feature = "metrics")]
use rocksdb::statistics::Histogram;
#[cfg(feature = "metrics")]
use rocksdb::statistics::Ticker;
use rocksdb::BlockBasedOptions;
use rocksdb::DBIteratorWithThreadMode;
use rocksdb::Env;
use rocksdb::IteratorMode;
use rocksdb::Options;
use rocksdb::WriteBatch;
use rocksdb::DB;
use serde::Deserialize;
use serde::Serialize;

#[cfg(feature = "metrics")]
type HistogramInt = u32;
#[cfg(feature = "metrics")]
type Sum = u64;
#[cfg(feature = "metrics")]
type Count = u64;

#[cfg(feature = "metrics")]
use crate::infra::metrics;

pub enum DbConfig {
    LargeSSTFiles,
    FastWriteSST,
    Default,
}

// A generic struct that abstracts over key-value pairs stored in RocksDB.
pub struct RocksDb<K, V> {
    pub db: DB,
    pub opts: Options,
    _marker: PhantomData<(K, V)>,
    // Last collected stats for a histogram
    #[cfg(feature = "metrics")]
    pub prev_stats: Mutex<HashMap<HistogramInt, (Sum, Count)>>,
}

impl<K: Serialize + for<'de> Deserialize<'de> + std::hash::Hash + Eq, V: Serialize + for<'de> Deserialize<'de> + Clone> RocksDb<K, V> {
    pub fn new(db_path: &str, config: DbConfig) -> anyhow::Result<Arc<Self>> {
        let mut opts = Options::default();
        let mut block_based_options = BlockBasedOptions::default();

        opts.create_if_missing(true);
        opts.increase_parallelism(16);

        // NOTE: As per the rocks db wiki: "The overhead of statistics is usually small but non-negligible. We usually observe an overhead of 5%-10%."
        #[cfg(feature = "metrics")]
        opts.enable_statistics();
        #[cfg(feature = "metrics")]
        opts.set_statistics_level(rocksdb::statistics::StatsLevel::ExceptTimeForMutex);

        match config {
            DbConfig::LargeSSTFiles => {
                // Set the compaction style to Level Compaction
                opts.set_compaction_style(rocksdb::DBCompactionStyle::Level);

                // Configure the size of SST files at each level
                opts.set_target_file_size_base(512 * 1024 * 1024);

                // Increase the file size multiplier to expand file size at upper levels
                opts.set_target_file_size_multiplier(2); // Each level grows in file size quicker

                // Reduce the number of L0 files that trigger compaction, increasing frequency
                opts.set_level_zero_file_num_compaction_trigger(2);

                // Reduce thresholds for slowing and stopping writes, which forces more frequent compaction
                opts.set_level_zero_slowdown_writes_trigger(10);
                opts.set_level_zero_stop_writes_trigger(20);

                // Increase the max bytes for L1 to allow more data before triggering compaction
                opts.set_max_bytes_for_level_base(2048 * 1024 * 1024);

                // Increase the level multiplier to aggressively increase space at each level
                opts.set_max_bytes_for_level_multiplier(8.0); // Exponential growth of levels is more pronounced

                // Configure block size to optimize for larger blocks, improving sequential read performance
                block_based_options.set_block_size(128 * 1024); // 128KB blocks

                // Increase the number of write buffers to delay flushing, optimizing CPU usage for compaction
                opts.set_max_write_buffer_number(5);
                opts.set_write_buffer_size(128 * 1024 * 1024); // 128MB per write buffer

                // Keep a higher number of open files to accommodate more files being produced by aggressive compaction
                opts.set_max_open_files(20000);

                // Apply more aggressive compression settings, if I/O and CPU permit
                opts.set_compression_per_level(&[
                    rocksdb::DBCompressionType::Lz4,
                    rocksdb::DBCompressionType::Zstd, // Use Zstd for higher compression from L1 onwards
                ]);
            }
            DbConfig::FastWriteSST => {
                // Continue using Level Compaction due to its effective use of I/O and CPU for writes
                opts.set_compaction_style(rocksdb::DBCompactionStyle::Level);

                // Increase initial SST file sizes to reduce the frequency of writes to disk
                opts.set_target_file_size_base(512 * 1024 * 1024); // Starting at 512MB for L1

                // Minimize the file size multiplier to control the growth of file sizes at upper levels
                opts.set_target_file_size_multiplier(1); // Minimal increase in file size at upper levels

                // Increase triggers for write slowdown and stop to maximize buffer before I/O actions
                opts.set_level_zero_file_num_compaction_trigger(100); // Slow down writes at 100 L0 files
                opts.set_level_zero_stop_writes_trigger(200); // Stop writes at 200 L0 files

                // Expand the maximum bytes for base level to further delay the need for compaction-related I/O
                opts.set_max_bytes_for_level_base(2048 * 1024 * 1024);

                // Use a higher level multiplier to increase space exponentially at higher levels
                opts.set_max_bytes_for_level_multiplier(10.0);

                // Opt for larger block sizes to decrease the number of read and write operations to disk
                block_based_options.set_block_size(512 * 1024); // 512KB blocks

                // Maximize the use of write buffers to extend the time data stays in memory before flushing
                opts.set_max_write_buffer_number(16);
                opts.set_write_buffer_size(1024 * 1024 * 1024); // 1GB per write buffer

                // Allow a very high number of open files to minimize the overhead of opening and closing files
                opts.set_max_open_files(20000);

                // Choose compression that balances CPU use and effective storage reduction
                opts.set_compression_per_level(&[rocksdb::DBCompressionType::Lz4, rocksdb::DBCompressionType::Zstd]);

                // Enable settings that make full use of CPU to handle more data in memory and process compaction
                opts.set_allow_concurrent_memtable_write(true);
                opts.set_enable_write_thread_adaptive_yield(true);
            }
            DbConfig::Default => {
                block_based_options.set_ribbon_filter(15.5); // https://github.com/facebook/rocksdb/wiki/RocksDB-Bloom-Filter

                opts.set_allow_concurrent_memtable_write(true);
                opts.set_enable_write_thread_adaptive_yield(true);

                let transform = rocksdb::SliceTransform::create_fixed_prefix(10);
                opts.set_prefix_extractor(transform);
                opts.set_memtable_prefix_bloom_ratio(0.2);

                // Enable a size-tiered compaction style, which is good for workloads with a high rate of updates and overwrites
                opts.set_compaction_style(rocksdb::DBCompactionStyle::Universal);

                let mut universal_compact_options = rocksdb::UniversalCompactOptions::default();
                universal_compact_options.set_size_ratio(10);
                universal_compact_options.set_min_merge_width(2);
                universal_compact_options.set_max_merge_width(6);
                universal_compact_options.set_max_size_amplification_percent(50);
                universal_compact_options.set_compression_size_percent(-1);
                universal_compact_options.set_stop_style(rocksdb::UniversalCompactionStopStyle::Total);
                opts.set_universal_compaction_options(&universal_compact_options);

                let pt_opts = rocksdb::PlainTableFactoryOptions {
                    user_key_length: 0,
                    bloom_bits_per_key: 10,
                    hash_table_ratio: 0.75,
                    index_sparseness: 8,
                    encoding_type: rocksdb::KeyEncodingType::Plain, // Default encoding
                    full_scan_mode: false,                          // Optimized for point lookups rather than full scans
                    huge_page_tlb_size: 0,                          // Not using huge pages
                    store_index_in_file: false,                     // Store index in memory for faster access
                };
                opts.set_plain_table_factory(&pt_opts);
            }
        }
        opts.set_block_based_table_factory(&block_based_options);
        let db = match DB::open(&opts, db_path) {
            Ok(db) => db,
            Err(e) => {
                tracing::error!("Failed to open RocksDB: {}", e);
                DB::repair(&opts, db_path)?;
                DB::open(&opts, db_path)?
            }
        }; //XXX in case of corruption, use DB

        Ok(Arc::new(RocksDb {
            db,
            opts,
            _marker: PhantomData,
<<<<<<< HEAD
        }))
=======
            #[cfg(feature = "metrics")]
            prev_stats: Mutex::new(HashMap::new()),
        })
>>>>>>> 7fa4c96c
    }

    pub fn backup_path(&self) -> anyhow::Result<String> {
        Ok(format!("{}backup", self.db.path().to_str().ok_or(anyhow!("Invalid path"))?))
    }

    fn backup_engine(&self) -> anyhow::Result<BackupEngine> {
        let backup_opts = BackupEngineOptions::new(self.backup_path()?)?;
        let backup_env = Env::new()?;
        Ok(BackupEngine::open(&backup_opts, &backup_env)?)
    }

    pub fn backup(&self) -> anyhow::Result<()> {
        let mut backup_engine = self.backup_engine()?;
        backup_engine.create_new_backup(&self.db)?;
        backup_engine.purge_old_backups(2)?;
        Ok(())
    }

    pub fn restore(&self) -> anyhow::Result<()> {
        let mut backup_engine = self.backup_engine()?;
        let restore_options = RestoreOptions::default();
        backup_engine.restore_from_latest_backup(self.db.path(), self.backup_path()?, &restore_options)?;
        Ok(())
    }

    // Clears the database
    pub fn clear(&self) -> Result<()> {
        let mut batch = WriteBatch::default();
        for item in self.db.iterator(IteratorMode::Start) {
            let (key, _) = item?; // Handle or unwrap the Result
            batch.delete(key);
        }
        self.db.write(batch)?;
        Ok(())
    }

    pub fn get(&self, key: &K) -> Option<V> {
        let Ok(serialized_key) = bincode::serialize(key) else { return None };
        let Ok(Some(value_bytes)) = self.db.get(serialized_key) else { return None };

        bincode::deserialize(&value_bytes).ok()
    }

    pub fn multi_get<I>(&self, keys: I) -> anyhow::Result<Vec<(K, V)>>
    where
        I: IntoIterator<Item = K> + Clone,
    {
        let serialized_keys = keys.clone().into_iter().map(|k| bincode::serialize(&k)).collect::<Result<Vec<_>, _>>()?;
        Ok(self
            .db
            .multi_get(serialized_keys)
            .into_iter()
            .zip(keys)
            .filter_map(|(value, key)| {
                if let Ok(Some(value)) = value {
                    let Ok(value) = bincode::deserialize::<V>(&value) else { return None }; // XXX: Maybe we should fail on a failed conversion instead of ignoring;
                    Some((key, value))
                } else {
                    None
                }
            })
            .collect())
    }

    pub fn get_current_block_number(&self) -> u64 {
        let Ok(serialized_key) = bincode::serialize(&"current_block") else {
            return 0;
        };
        let Ok(Some(value_bytes)) = self.db.get(serialized_key) else { return 0 };

        bincode::deserialize(&value_bytes).ok().unwrap_or(0)
    }

    pub fn get_index_block_number(&self) -> u64 {
        self.last_index().map(|(block_number, _)| block_number).unwrap_or(0)
    }

    // Mimics the 'insert' functionality of a HashMap
    pub fn insert(&self, key: K, value: V) {
        let serialized_key = bincode::serialize(&key).unwrap();
        let serialized_value = bincode::serialize(&value).unwrap();
        self.db.put(serialized_key, serialized_value).unwrap();
    }

    pub fn insert_batch(&self, changes: Vec<(K, V)>, current_block: Option<u64>) {
        let mut batch = WriteBatch::default();

        for (key, value) in changes {
            let serialized_key = bincode::serialize(&key).unwrap();
            let serialized_value = bincode::serialize(&value).unwrap();
            // Add each serialized key-value pair to the batch
            batch.put(serialized_key, serialized_value);
        }

        if let Some(current_block) = current_block {
            let serialized_block_key = bincode::serialize(&"current_block").unwrap();
            let serialized_block_value = bincode::serialize(&current_block).unwrap();
            batch.put(serialized_block_key, serialized_block_value);
        }

        // Execute the batch operation atomically
        self.db.write(batch).unwrap();
    }

    /// inserts data but keep a block as key pointing to the keys inserted in a given block
    /// this makes for faster search based on block_number, ergo index
    pub fn insert_batch_indexed(&self, changes: Vec<(K, V)>, current_block: u64) {
        let mut batch = WriteBatch::default();

        let mut keys = vec![];

        for (key, value) in changes {
            let serialized_key = bincode::serialize(&key).unwrap();
            let serialized_value = bincode::serialize(&value).unwrap();

            keys.push(key);

            // Add each serialized key-value pair to the batch
            batch.put(serialized_key, serialized_value);
        }

        let serialized_block_value = bincode::serialize(&current_block).unwrap();
        let serialized_keys = bincode::serialize(&keys).unwrap();
        batch.put(serialized_block_value, serialized_keys);

        // Execute the batch operation atomically
        self.db.write(batch).unwrap();
    }

    // Deletes an entry from the database by key
    pub fn delete(&self, key: &K) -> Result<()> {
        let serialized_key = bincode::serialize(key)?;
        self.db.delete(serialized_key)?;
        Ok(())
    }

    // Deletes an entry from the database by key
    pub fn delete_index(&self, key: u64) -> Result<()> {
        let serialized_key = bincode::serialize(&key)?;
        //XXX check if value is a vec that can be deserialized as a safety measure
        self.db.delete(serialized_key)?;
        Ok(())
    }

    // Custom method that combines entry and or_insert_with from a HashMap
    pub fn entry_or_insert_with<F>(&self, key: K, default: F) -> V
    where
        F: FnOnce() -> V,
    {
        match self.get(&key) {
            Some(value) => value,
            None => {
                let new_value = default();
                self.insert(key, new_value.clone());
                new_value
            }
        }
    }

    pub fn iter_start(&self) -> RocksDBIterator<K, V> {
        let iter = self.db.iterator(IteratorMode::Start);
        RocksDBIterator::<K, V>::new(iter)
    }

    pub fn iter_end(&self) -> RocksDBIterator<K, V> {
        let iter = self.db.iterator(IteratorMode::End);
        RocksDBIterator::<K, V>::new(iter)
    }

    pub fn indexed_iter_end(&self) -> IndexedRocksDBIterator<K> {
        let iter = self.db.iterator(IteratorMode::End);
        IndexedRocksDBIterator::<K>::new(iter)
    }

    pub fn iter_from<P: Serialize + for<'de> Deserialize<'de> + std::hash::Hash + Eq>(
        &self,
        key_prefix: P,
        direction: rocksdb::Direction,
    ) -> RocksDBIterator<K, V> {
        let serialized_key = bincode::serialize(&key_prefix).unwrap();
        let iter = self.db.iterator(IteratorMode::From(&serialized_key, direction));
        RocksDBIterator::<K, V>::new(iter)
    }

    pub fn last_index(&self) -> Option<(u64, Vec<K>)> {
        let iter = self.db.iterator(IteratorMode::End);
        IndexedRocksDBIterator::<K>::new(iter).next()
    }

    pub fn last(&self) -> Option<(K, V)> {
        let mut iter = self.db.iterator(IteratorMode::End);
        if let Some(Ok((k, v))) = iter.next() {
            let key = bincode::deserialize(&k).unwrap();
            let value = bincode::deserialize(&v).unwrap();
            Some((key, value))
        } else {
            None
        }
    }

    #[cfg(feature = "metrics")]
    pub fn get_histogram_average_in_interval(&self, hist: Histogram) -> u64 {
        // The stats are cumulative since opening the db
        // we can get the average in the time interval with: avg = (new_sum - sum)/(new_count - count)

        let mut prev_values = self.prev_stats.lock().unwrap();
        let (prev_sum, prev_count): (Sum, Count) = *prev_values.get(&(hist as u32)).unwrap_or(&(0, 0));
        let data = self.opts.get_histogram_data(hist);
        let data_count = data.count();
        let data_sum = data.sum();

        let Some(avg) = (data_sum - prev_sum).checked_div(data_count - prev_count) else {
            return 0;
        };

        prev_values.insert(hist as u32, (data_sum, data_count));
        avg
    }

    #[cfg(feature = "metrics")]
    pub fn export_metrics(&self) {
        let db_get = self.opts.get_histogram_data(Histogram::DbGet);
        let db_write = self.opts.get_histogram_data(Histogram::DbWrite);

        let block_cache_miss = self.opts.get_ticker_count(Ticker::BlockCacheMiss);
        let block_cache_hit = self.opts.get_ticker_count(Ticker::BlockCacheHit);
        let bytes_written = self.opts.get_ticker_count(Ticker::BytesWritten);
        let bytes_read = self.opts.get_ticker_count(Ticker::BytesRead);

        let db_name = self.db.path().file_name().unwrap().to_str();

        metrics::set_rocks_db_get(db_get.count(), db_name);
        metrics::set_rocks_db_write(db_write.count(), db_name);
        metrics::set_rocks_block_cache_miss(block_cache_miss, db_name);
        metrics::set_rocks_block_cache_hit(block_cache_hit, db_name);
        metrics::set_rocks_bytes_written(bytes_written, db_name);
        metrics::set_rocks_bytes_read(bytes_read, db_name);

        metrics::set_rocks_compaction_time(self.get_histogram_average_in_interval(Histogram::CompactionTime), db_name);
        metrics::set_rocks_compaction_cpu_time(self.get_histogram_average_in_interval(Histogram::CompactionCpuTime), db_name);
        metrics::set_rocks_flush_time(self.get_histogram_average_in_interval(Histogram::FlushTime), db_name);
    }
}

pub struct RocksDBIterator<'a, K, V> {
    iter: DBIteratorWithThreadMode<'a, DB>,
    _marker: PhantomData<(K, V)>,
}

impl<'a, K: Serialize + for<'de> Deserialize<'de> + std::hash::Hash + Eq, V: Serialize + for<'de> Deserialize<'de> + Clone> RocksDBIterator<'a, K, V> {
    pub fn new(iter: DBIteratorWithThreadMode<'a, DB>) -> Self {
        Self { iter, _marker: PhantomData }
    }
}

/// Custom iterator for navigating RocksDB entries.
///
/// This iterator is designed to skip over specific keys used for internal control purposes, such as:
/// - `"current_block"`: Used to indicate the current block number in the database.
/// - Keys representing index keys (if deserialized as `u64`): Used for various indexing purposes.
///
/// The iterator will:
/// - Ignore any entries where the key is `"current_block"`.
/// - Attempt to deserialize all other keys to the generic type `K`. If deserialization fails, it assumes
///   the key might be an index key or improperly formatted, and skips it.
impl<'a, K: Serialize + for<'de> Deserialize<'de> + std::hash::Hash + Eq, V: Serialize + for<'de> Deserialize<'de> + Clone> Iterator
    for RocksDBIterator<'a, K, V>
{
    type Item = (K, V);

    /// Retrieves the next key-value pair from the database, skipping over special control keys and
    /// potentially misformatted keys.
    ///
    /// Returns:
    /// - `Some((K, V))` if a valid key-value pair is found.
    /// - `None` if there are no more items to process, or if only special/control keys remain.
    fn next(&mut self) -> Option<Self::Item> {
        for key_value_result in self.iter.by_ref() {
            let Ok((key, value)) = key_value_result else { continue };

            // Check if the key is a special 'current_block' key and skip it
            if key == bincode::serialize(&"current_block").unwrap().into_boxed_slice() {
                continue; // Move to the next key-value pair
            }

            // Attempt to deserialize the key to type `K`
            if let Ok(deserialized_key) = bincode::deserialize::<K>(&key) {
                // Attempt to deserialize the value to type `V`
                if let Ok(deserialized_value) = bincode::deserialize::<V>(&value) {
                    // Return the deserialized key-value pair if both are successful
                    return Some((deserialized_key, deserialized_value));
                }
            }
            // If deserialization fails, continue to the next item
        }
        // Return None if all items are processed or if all remaining items fail conditions
        None
    }
}

impl<'a, K: Serialize + for<'de> Deserialize<'de> + std::hash::Hash + Eq> IndexedRocksDBIterator<'a, K> {
    pub fn new(iter: DBIteratorWithThreadMode<'a, DB>) -> Self {
        Self { iter, _marker: PhantomData }
    }
}

pub struct IndexedRocksDBIterator<'a, K> {
    iter: DBIteratorWithThreadMode<'a, DB>,
    _marker: PhantomData<Vec<K>>,
}

impl<'a, K: Serialize + for<'de> Deserialize<'de> + std::hash::Hash + Eq> Iterator for IndexedRocksDBIterator<'a, K> {
    type Item = (u64, Vec<K>);

    fn next(&mut self) -> Option<Self::Item> {
        for key_value_result in self.iter.by_ref() {
            let Ok((key, value)) = key_value_result else { continue };

            if let Ok(index_key) = bincode::deserialize::<u64>(&key) {
                if let Ok(index_values) = bincode::deserialize::<Vec<K>>(&value) {
                    return Some((index_key, index_values));
                }
            }
        }
        None
    }
}

#[cfg(test)]
mod tests {
    use std::collections::HashMap;
    use std::collections::HashSet;
    use std::fs;
    use std::sync::Arc;

    use fake::Fake;
    use fake::Faker;

    use super::RocksDb;
    use crate::eth::primitives::SlotIndex;
    use crate::eth::primitives::SlotValue;

    #[test]
    fn test_multi_get() {
        let db: Arc<RocksDb<SlotIndex, SlotValue>> = RocksDb::new("./data/slots_test.rocksdb", super::DbConfig::Default).unwrap();

        let slots: HashMap<SlotIndex, SlotValue> = (0..1000).map(|_| (Faker.fake(), Faker.fake())).collect();
        let extra_slots: HashMap<SlotIndex, SlotValue> = (0..1000)
            .map(|_| (Faker.fake(), Faker.fake()))
            .filter(|(key, _)| !slots.contains_key(key))
            .collect();

        db.insert_batch(slots.clone().into_iter().collect(), None);
        db.insert_batch(extra_slots.clone().into_iter().collect(), None);

        let extra_keys: HashSet<SlotIndex> = (0..1000)
            .map(|_| Faker.fake())
            .filter(|key| !extra_slots.contains_key(key) && !slots.contains_key(key))
            .collect();

        let keys: Vec<SlotIndex> = slots.keys().cloned().chain(extra_keys).collect();
        let result = db.multi_get(keys).expect("this should not fail");

        assert_eq!(result.len(), slots.keys().len());
        for (idx, value) in result {
            assert_eq!(value, *slots.get(&idx).expect("should not be None"));
        }

        fs::remove_dir_all("./data/slots_test.rocksdb").unwrap();
    }
}<|MERGE_RESOLUTION|>--- conflicted
+++ resolved
@@ -1,12 +1,9 @@
 #[cfg(feature = "metrics")]
 use std::collections::HashMap;
 use std::marker::PhantomData;
-<<<<<<< HEAD
 use std::sync::Arc;
-=======
 #[cfg(feature = "metrics")]
 use std::sync::Mutex;
->>>>>>> 7fa4c96c
 
 use anyhow::anyhow;
 use anyhow::Result;
@@ -193,13 +190,9 @@
             db,
             opts,
             _marker: PhantomData,
-<<<<<<< HEAD
-        }))
-=======
             #[cfg(feature = "metrics")]
             prev_stats: Mutex::new(HashMap::new()),
-        })
->>>>>>> 7fa4c96c
+        }))
     }
 
     pub fn backup_path(&self) -> anyhow::Result<String> {
