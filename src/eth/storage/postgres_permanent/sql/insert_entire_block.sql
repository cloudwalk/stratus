--- conflicted
+++ resolved
@@ -89,7 +89,6 @@
 ),
 log_insert AS (
     INSERT INTO logs (
-<<<<<<< HEAD
         address,
         data,
         transaction_hash,
@@ -102,16 +101,7 @@
         topic2,
         topic3
     )
-=======
-            address,
-            data,
-            transaction_hash,
-            transaction_idx,
-            log_idx,
-            block_number,
-            block_hash
-        )
->>>>>>> 4870cc28
+
     SELECT *
     FROM unnest(
             $36::bytea [],
@@ -120,57 +110,17 @@
             $39::numeric [],
             $40::numeric [],
             $41::numeric [],
-<<<<<<< HEAD
             $42::bytea [],
-            $66::bytea [],
-            $67::bytea [],
-            $68::bytea [],
-            $69::bytea [] -- TODO: reorder bind indexes
-=======
-            $42::bytea []
-        )
-    RETURNING 1 as res
-),
-topic_insert AS (
-    INSERT INTO topics (
-            topic,
-            transaction_hash,
-            transaction_idx,
-            log_idx,
-            topic_idx,
-            block_number,
-            block_hash
-        )
-    SELECT *
-    FROM unnest(
-            $43::bytea [],
-            $44::bytea [],
-            $45::numeric [],
-            $46::numeric [],
-            $47::numeric [],
-            $48::numeric [],
-            $49::bytea []
->>>>>>> 4870cc28
+            $76::bytea [],
+            $77::bytea [],
+            $78::bytea [],
+            $79::bytea [] -- TODO: reorder bind indexes
         )
     RETURNING 1 as res
 ),
 account_insert AS (
     WITH account_updates AS (
         SELECT *
-<<<<<<< HEAD
-        FROM
-            unnest(
-                $43::bytea [],
-                $44::bytea [],
-                $45::numeric [],
-                $46::numeric [],
-                $47::numeric [],
-                $48::numeric [],
-                $49::numeric [],
-                $50::bytea []
-            )
-            AS t (
-=======
         FROM unnest(
                 $50::bytea [],
                 $51::bytea [],
@@ -183,7 +133,6 @@
                 $58::JSONB [],
                 $59::JSONB []
             ) AS t (
->>>>>>> 4870cc28
                 address,
                 bytecode,
                 new_balance,
@@ -231,15 +180,7 @@
 slot_insert AS (
     WITH slot_updates AS (
         SELECT *
-<<<<<<< HEAD
-        FROM
-            unnest(
-                $51::bytea [],
-                $52::bytea [],
-                $53::bytea [],
-                $54::numeric [],
-                $55::bytea []
-=======
+
         FROM unnest(
                 $60::bytea [],
                 $61::bytea [],
@@ -252,7 +193,6 @@
                 account_address,
                 creation_block,
                 original_value
->>>>>>> 4870cc28
             )
     )
     INSERT INTO account_slots (
@@ -276,37 +216,25 @@
 ),
 historical_nonce_insert AS (
     INSERT INTO historical_nonces (address, nonce, block_number)
-<<<<<<< HEAD
-    SELECT * FROM unnest($56::bytea [], $57::numeric [], $58::numeric [])
-=======
     SELECT *
     FROM unnest($65::bytea [], $66::numeric [], $67::numeric [])
->>>>>>> 4870cc28
     RETURNING 1 as res
 ),
 historical_balance_insert AS (
     INSERT INTO historical_balances (address, balance, block_number)
-<<<<<<< HEAD
-    SELECT * FROM unnest($59::bytea [], $60::numeric [], $61::numeric [])
-=======
     SELECT *
     FROM unnest($68::bytea [], $69::numeric [], $70::numeric [])
->>>>>>> 4870cc28
     RETURNING 1 as res
 ),
 historical_slots_insert AS (
     INSERT INTO historical_slots (idx, value, account_address, block_number)
     SELECT *
-<<<<<<< HEAD
-    FROM unnest($62::bytea [], $63::bytea [], $64::bytea [], $65::numeric [])
-=======
     FROM unnest(
             $71::bytea [],
             $72::bytea [],
             $73::bytea [],
             $74::numeric []
         )
->>>>>>> 4870cc28
     RETURNING 1 as res
 )
 SELECT modified_accounts,
