--- conflicted
+++ resolved
@@ -34,18 +34,12 @@
 
     /// Appends a transaction to the active block.
     fn append_transaction(&self, tx: TransactionExecution) -> anyhow::Result<()>;
-<<<<<<< HEAD
-=======
-  
+
     /// Retrieves the pending transactions of the active block.
     fn pending_transactions(&self) -> anyhow::Result<Vec<TransactionExecution>>;
->>>>>>> 05f3e688
 
     /// Finishes the mining of the active block and starts a new block.
     fn finish_block(&self) -> anyhow::Result<PendingBlock>;
-
-    /// Retrieves the pending transactions of the active block.
-    fn pending_transactions(&self) -> anyhow::Result<Vec<TransactionExecution>>;
 
     /// Retrieves a transaction from the storage.
     fn read_transaction(&self, hash: &Hash) -> anyhow::Result<Option<TransactionExecution>>;
