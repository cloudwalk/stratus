use crate::eth::primitives::Account;
use crate::eth::primitives::Address;
use crate::eth::primitives::BlockNumber;
use crate::eth::primitives::EvmExecution;
use crate::eth::primitives::ExecutionConflicts;
use crate::eth::primitives::ExternalBlock;
use crate::eth::primitives::Hash;
use crate::eth::primitives::PendingBlock;
use crate::eth::primitives::Slot;
use crate::eth::primitives::SlotIndex;
use crate::eth::primitives::TransactionExecution;

/// Temporary storage (in-between blocks) operations
pub trait TemporaryStorage: Send + Sync + 'static {
    // -------------------------------------------------------------------------
    // Block number
    // -------------------------------------------------------------------------

    /// Sets the block number activelly being mined.
    fn set_active_block_number(&self, number: BlockNumber) -> anyhow::Result<()>;

    // Reads the block number activelly being mined.
    fn read_active_block_number(&self) -> anyhow::Result<Option<BlockNumber>>;

    // -------------------------------------------------------------------------
    // Block and executions
    // -------------------------------------------------------------------------

    /// Sets the external block being re-executed.
    fn set_active_external_block(&self, block: ExternalBlock) -> anyhow::Result<()>;

    /// Saves an re-executed transaction to the active mined block.
    fn save_execution(&self, tx: TransactionExecution) -> anyhow::Result<()>;

    /// Appends a transaction to the active block.
    fn append_transaction(&self, tx: TransactionExecution) -> anyhow::Result<()>;

<<<<<<< HEAD
    /// Retrieves the pending transactions of the active block.
    fn pending_transactions(&self) -> anyhow::Result<Vec<TransactionExecution>>;

=======
>>>>>>> 616d8fa9
    /// Finishes the mining of the active block and starts a new block.
    fn finish_block(&self) -> anyhow::Result<PendingBlock>;

    /// Retrieves a transaction from the storage.
    fn read_transaction(&self, hash: &Hash) -> anyhow::Result<Option<TransactionExecution>>;

    // -------------------------------------------------------------------------
    // Accounts and slots
    // -------------------------------------------------------------------------

    /// Checks if an execution conflicts with current storage state.
    fn check_conflicts(&self, execution: &EvmExecution) -> anyhow::Result<Option<ExecutionConflicts>>;

    /// Retrieves an account from the storage. Returns Option when not found.
    fn read_account(&self, address: &Address) -> anyhow::Result<Option<Account>>;

    /// Retrieves an slot from the storage. Returns Option when not found.
    fn read_slot(&self, address: &Address, index: &SlotIndex) -> anyhow::Result<Option<Slot>>;

    // -------------------------------------------------------------------------
    // Global state
    // -------------------------------------------------------------------------

    /// Resets to default empty state.
    fn reset(&self) -> anyhow::Result<()>;
}<|MERGE_RESOLUTION|>--- conflicted
+++ resolved
@@ -34,13 +34,10 @@
 
     /// Appends a transaction to the active block.
     fn append_transaction(&self, tx: TransactionExecution) -> anyhow::Result<()>;
-
-<<<<<<< HEAD
+  
     /// Retrieves the pending transactions of the active block.
     fn pending_transactions(&self) -> anyhow::Result<Vec<TransactionExecution>>;
 
-=======
->>>>>>> 616d8fa9
     /// Finishes the mining of the active block and starts a new block.
     fn finish_block(&self) -> anyhow::Result<PendingBlock>;
 
