--- conflicted
+++ resolved
@@ -458,83 +458,6 @@
             .context("failed to insert transaction")?;
 
             for change in transaction.execution.changes {
-<<<<<<< HEAD
-                let (original_nonce, nonce) = change.nonce.take_both();
-                let (original_balance, balance) = change.balance.take_both();
-
-                let nonce: BigDecimal = nonce
-                    .unwrap_or_else(|| {
-                        tracing::debug!("Nonce not set, defaulting to 0");
-                        0.into()
-                    })
-                    .try_into()?;
-
-                let balance: BigDecimal = balance
-                    .unwrap_or_else(|| {
-                        tracing::debug!("Balance not set, defaulting to 0");
-                        0.into()
-                    })
-                    .try_into()?;
-
-                let bytecode = change
-                    .bytecode
-                    .take()
-                    .unwrap_or_else(|| {
-                        tracing::debug!("Bytecode not set, defaulting to None");
-                        None
-                    })
-                    .map(|val| val.as_ref().to_owned());
-
-                let original_nonce: BigDecimal = original_nonce.unwrap_or_default().try_into()?;
-                let original_balance: BigDecimal = original_balance.unwrap_or_default().try_into()?;
-
-                let block_number = i64::try_from(block.header.number).context("failed to convert block number")?;
-
-                let account_result: PgQueryResult = sqlx::query_file!(
-                    "src/eth/storage/postgres/queries/insert_account.sql",
-                    change.address.as_ref(),
-                    nonce,
-                    balance,
-                    bytecode,
-                    block_number,
-                    original_nonce,
-                    original_balance
-                )
-                .execute(&mut *tx)
-                .await
-                .context("failed to insert account")?;
-
-                // A successful insert/update with no conflicts will have one affected row
-                if account_result.rows_affected() != 1 {
-                    tx.rollback().await.context("failed to rollback transaction")?;
-                    let error: EthStorageError = EthStorageError::Conflict(ExecutionConflicts(nonempty![ExecutionConflict::Account {
-                        address: change.address,
-                        expected_balance: original_balance,
-                        expected_nonce: original_nonce,
-                    }]));
-                    return Err(error);
-                }
-
-                sqlx::query_file!(
-                    "src/eth/storage/postgres/queries/insert_historical_balance.sql",
-                    change.address.as_ref(),
-                    balance,
-                    block_number
-                )
-                .execute(&mut *tx)
-                .await
-                .context("failed to insert balance")?;
-
-                sqlx::query_file!(
-                    "src/eth/storage/postgres/queries/insert_historical_nonce.sql",
-                    change.address.as_ref(),
-                    nonce,
-                    block_number
-                )
-                .execute(&mut *tx)
-                .await
-                .context("failed to insert nonce")?;
-=======
                 let (original_nonce, new_nonce) = change.nonce.take_both();
                 let (original_balance, new_balance) = change.balance.take_both();
 
@@ -614,8 +537,7 @@
                     .await
                     .context("failed to insert nonce")?;
                 }
->>>>>>> 262a8835
-
+              
                 if is_success {
                     for (slot_idx, value) in change.slots {
                         let (original_value, val) = value.clone().take_both();
