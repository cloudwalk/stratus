use std::collections::HashMap;

use anyhow::Context;
use async_trait::async_trait;
use sqlx::types::BigDecimal;

use crate::eth::primitives::Account;
use crate::eth::primitives::Address;
use crate::eth::primitives::Block;
use crate::eth::primitives::BlockHeader;
use crate::eth::primitives::BlockNumber;
use crate::eth::primitives::BlockSelection;
use crate::eth::primitives::Hash;
use crate::eth::primitives::Index;
use crate::eth::primitives::LogFilter;
use crate::eth::primitives::LogMined;
use crate::eth::primitives::Slot;
use crate::eth::primitives::SlotIndex;
use crate::eth::primitives::StoragePointInTime;
use crate::eth::primitives::TransactionExecution;
use crate::eth::primitives::TransactionExecutionConflicts;
use crate::eth::primitives::TransactionMined;
use crate::eth::storage::postgres::types::PostgresLog;
use crate::eth::storage::postgres::types::PostgresTopic;
use crate::eth::storage::postgres::types::PostgresTransaction;
use crate::eth::storage::EthStorage;
use crate::eth::storage::EthStorageError;
use crate::infra::postgres::Postgres;

#[async_trait]
impl EthStorage for Postgres {
    async fn check_conflicts(&self, _execution: &TransactionExecution) -> anyhow::Result<TransactionExecutionConflicts> {
        todo!()
    }

    async fn read_account(&self, address: &Address, point_in_time: &StoragePointInTime) -> anyhow::Result<Account> {
        tracing::debug!(%address, "reading account");

        // TODO: use HistoricalValue
        let block = match point_in_time {
            StoragePointInTime::Present => self.read_current_block_number().await?,
            StoragePointInTime::Past(number) => *number,
        };

        let block_number = i64::try_from(block)?;

        let account = sqlx::query_as!(
            Account,
            r#"
                        SELECT
                            address as "address: _",
                            nonce as "nonce: _",
                            balance as "balance: _",
                            bytecode as "bytecode: _"
                        FROM accounts
                        WHERE address = $1 AND block_number = $2
                    "#,
            address.as_ref(),
            block_number,
        )
        .fetch_one(&self.connection_pool)
        .await
        .unwrap_or(Account {
            address: address.clone(),
            ..Account::default()
        });

        tracing::debug!(%address, "Account read");

        Ok(account)
    }
    async fn read_slot(&self, address: &Address, slot_index: &SlotIndex, point_in_time: &StoragePointInTime) -> anyhow::Result<Slot> {
        tracing::debug!(%address, %slot_index, "reading slot");

        // TODO: use HistoricalValue
        let block = match point_in_time {
            StoragePointInTime::Present => self.read_current_block_number().await?,
            StoragePointInTime::Past(number) => *number,
        };

        let block_number = i64::try_from(block)?;

        // TODO: improve this conversion
        let slot_index: [u8; 32] = slot_index.clone().into();

        let slot = sqlx::query_as!(
            Slot,
            r#"
                SELECT
                    idx as "index: _",
                    value as "value: _"
                FROM account_slots
                WHERE account_address = $1 AND idx = $2 AND block_number = $3
            "#,
            address.as_ref(),
            slot_index.as_ref(),
            block_number,
        )
        .fetch_one(&self.connection_pool)
        .await?;

        Ok(slot)
    }

    async fn read_block(&self, block: &BlockSelection) -> anyhow::Result<Option<Block>> {
        tracing::debug!(block = ?block, "reading block");

        match block {
            BlockSelection::Latest => {
                let current = self.read_current_block_number().await?;

                let block_number = i64::try_from(current)?;

                let header_query = sqlx::query_file_as!(BlockHeader, "src/eth/storage/postgres/queries/select_block_header_by_number.sql", block_number,)
                    .fetch_one(&self.connection_pool);

                let transactions_query = sqlx::query_file_as!(
                    PostgresTransaction,
                    "src/eth/storage/postgres/queries/select_transactions_by_block_number.sql",
                    block_number
                )
                .fetch_all(&self.connection_pool);

                let logs_query = sqlx::query_file_as!(PostgresLog, "src/eth/storage/postgres/queries/select_logs_by_block_number.sql", block_number)
                    .fetch_all(&self.connection_pool);

                let topics_query = sqlx::query_file_as!(
                    PostgresTopic,
                    "src/eth/storage/postgres/queries/select_topics_by_block_number.sql",
                    block_number
                )
                .fetch_all(&self.connection_pool);

                // run queries concurrently, but not in parallel
                // see https://docs.rs/tokio/latest/tokio/macro.join.html#runtime-characteristics
                let res = tokio::join!(header_query, transactions_query, logs_query, topics_query);
                let header = res.0?;
                let transactions = res.1?;
                let logs = res.2?.into_iter();
                let topics = res.3?.into_iter();

                // We're still cloning the hashes, maybe create a HashMap structure like this
                // `HashMap<PostgresTransaction, Vec<HashMap<PostgresLog, Vec<PostgresTopic>>>>` in the future
                // so that we don't have to clone the hashes
                let mut log_partitions = partition_logs(logs);
                let mut topic_partitions = partition_topics(topics);
                let transactions = transactions
                    .into_iter()
                    .map(|tx| {
                        let this_tx_logs = log_partitions.remove(&tx.hash).unwrap();
                        let this_tx_topics = topic_partitions.remove(&tx.hash).unwrap();
                        tx.into_transaction_mined(this_tx_logs, this_tx_topics)
                    })
                    .collect();

                let block = Block { header, transactions };

                Ok::<Option<Block>, anyhow::Error>(Some(block))
            }

            BlockSelection::Hash(hash) => {
                let header_query = sqlx::query_file_as!(BlockHeader, "src/eth/storage/postgres/queries/select_block_header_by_hash.sql", hash.as_ref(),)
                    .fetch_one(&self.connection_pool);

                let transactions_query = sqlx::query_file_as!(
                    PostgresTransaction,
<<<<<<< HEAD
                    r#"
                        SELECT
                            hash as "hash: _"
                            ,signer_address as "signer_address: _"
                            ,nonce as "nonce: _"
                            ,address_from as "address_from: _"
                            ,address_to as "address_to: _"
                            ,input as "input: _"
                            ,gas as "gas: _"
                            ,gas_price as "gas_price: _"
                            ,idx_in_block as "idx_in_block: _"
                            ,block_number as "block_number: _"
                            ,block_hash as "block_hash: _"
                            ,output as "output: _"
                            ,value as "value: _"
                            ,v as "v: _"
                            ,s as "s: _"
                            ,r as "r: _"
                            ,result as "result: _"
                        FROM transactions
                        WHERE block_hash = $1
                    "#,
=======
                    "src/eth/storage/postgres/queries/select_transactions_by_block_hash.sql",
>>>>>>> 712f9f42
                    hash.as_ref()
                )
                .fetch_all(&self.connection_pool);

                let logs_query = sqlx::query_file_as!(PostgresLog, "src/eth/storage/postgres/queries/select_logs_by_block_hash.sql", hash.as_ref())
                    .fetch_all(&self.connection_pool);

                let topics_query = sqlx::query_file_as!(PostgresTopic, "src/eth/storage/postgres/queries/select_topics_by_block_hash.sql", hash.as_ref())
                    .fetch_all(&self.connection_pool);

                // run queries concurrently, but not in parallel
                // see https://docs.rs/tokio/latest/tokio/macro.join.html#runtime-characteristics
                let res = tokio::join!(header_query, transactions_query, logs_query, topics_query);
                let header = res.0?;
                let transactions = res.1?;
                let logs = res.2?.into_iter();
                let topics = res.3?.into_iter();

                // We're still cloning the hashes, maybe create a HashMap structure like this
                // `HashMap<PostgresTransaction, Vec<HashMap<PostgresLog, Vec<PostgresTopic>>>>` in the future
                // so that we don't have to clone the hashes
                let mut log_partitions = partition_logs(logs);
                let mut topic_partitions = partition_topics(topics);
                let transactions = transactions
                    .into_iter()
                    .map(|tx| {
                        let this_tx_logs = log_partitions.remove(&tx.hash).unwrap();
                        let this_tx_topics = topic_partitions.remove(&tx.hash).unwrap();
                        tx.into_transaction_mined(this_tx_logs, this_tx_topics)
                    })
                    .collect();

                let block = Block { header, transactions };

                Ok::<Option<Block>, anyhow::Error>(Some(block))
            }

            BlockSelection::Number(number) => {
                let block_number = i64::try_from(*number)?;

                let header_query = sqlx::query_file_as!(BlockHeader, "src/eth/storage/postgres/queries/select_block_header_by_number.sql", block_number,)
                    .fetch_one(&self.connection_pool);

                let transactions_query = sqlx::query_file_as!(
                    PostgresTransaction,
                    "src/eth/storage/postgres/queries/select_transactions_by_block_number.sql",
                    block_number
                )
                .fetch_all(&self.connection_pool);

                let logs_query = sqlx::query_file_as!(PostgresLog, "src/eth/storage/postgres/queries/select_logs_by_block_number.sql", block_number)
                    .fetch_all(&self.connection_pool);

                let topics_query = sqlx::query_file_as!(
                    PostgresTopic,
                    "src/eth/storage/postgres/queries/select_topics_by_block_number.sql",
                    block_number
                )
                .fetch_all(&self.connection_pool);

                // run queries concurrently, but not in parallel
                // see https://docs.rs/tokio/latest/tokio/macro.join.html#runtime-characteristics
                let res = tokio::join!(header_query, transactions_query, logs_query, topics_query);
                let header = res.0?;
                let transactions = res.1?;
                let logs = res.2?.into_iter();
                let topics = res.3?.into_iter();

                // We're still cloning the hashes, maybe create a HashMap structure like this
                // `HashMap<PostgresTransaction, Vec<HashMap<PostgresLog, Vec<PostgresTopic>>>>` in the future
                // so that we don't have to clone the hashes
                let mut log_partitions = partition_logs(logs);
                let mut topic_partitions = partition_topics(topics);
                let transactions = transactions
                    .into_iter()
                    .map(|tx| {
                        let this_tx_logs = log_partitions.remove(&tx.hash).unwrap_or(Vec::new());
                        let this_tx_topics = topic_partitions.remove(&tx.hash).unwrap_or(HashMap::new());
                        tx.into_transaction_mined(this_tx_logs, this_tx_topics)
                    })
                    .collect();

                let block = Block { header, transactions };

                Ok::<Option<Block>, anyhow::Error>(Some(block))
            }
            BlockSelection::Earliest => {
                let block_number = 0i64;

                let header_query = sqlx::query_file_as!(BlockHeader, "src/eth/storage/postgres/queries/select_block_header_by_number.sql", block_number,)
                    .fetch_one(&self.connection_pool);

                let transactions_query = sqlx::query_file_as!(
                    PostgresTransaction,
                    "src/eth/storage/postgres/queries/select_transactions_by_block_number.sql",
                    block_number
                )
                .fetch_all(&self.connection_pool);

                let logs_query = sqlx::query_file_as!(PostgresLog, "src/eth/storage/postgres/queries/select_logs_by_block_number.sql", block_number)
                    .fetch_all(&self.connection_pool);

                let topics_query = sqlx::query_file_as!(
                    PostgresTopic,
                    "src/eth/storage/postgres/queries/select_topics_by_block_number.sql",
                    block_number
                )
                .fetch_all(&self.connection_pool);

                // run queries concurrently, but not in parallel
                // see https://docs.rs/tokio/latest/tokio/macro.join.html#runtime-characteristics
                let res = tokio::join!(header_query, transactions_query, logs_query, topics_query);
                let header = res.0?;
                let transactions = res.1?;
                let logs = res.2?.into_iter();
                let topics = res.3?.into_iter();

                // We're still cloning the hashes, maybe create a HashMap structure like this
                // `HashMap<PostgresTransaction, Vec<HashMap<PostgresLog, Vec<PostgresTopic>>>>` in the future
                // so that we don't have to clone the hashes
                let mut log_partitions = partition_logs(logs);
                let mut topic_partitions = partition_topics(topics);
                let transactions = transactions
                    .into_iter()
                    .map(|tx| {
                        let this_tx_logs = log_partitions.remove(&tx.hash).unwrap();
                        let this_tx_topics = topic_partitions.remove(&tx.hash).unwrap();
                        tx.into_transaction_mined(this_tx_logs, this_tx_topics)
                    })
                    .collect();

                let block = Block { header, transactions };

                Ok::<Option<Block>, anyhow::Error>(Some(block))
            }
        }
    }

    async fn read_mined_transaction(&self, hash: &Hash) -> anyhow::Result<Option<TransactionMined>> {
        tracing::debug!(%hash, "reading transaction");
        let transaction = sqlx::query_as!(
            PostgresTransaction,
            r#"
                SELECT
                    hash as "hash: _"
                    ,signer_address as "signer_address: _"
                    ,nonce as "nonce: _"
                    ,address_from as "address_from: _"
                    ,address_to as "address_to: _"
                    ,input as "input: _"
                    ,gas as "gas: _"
                    ,gas_price as "gas_price: _"
                    ,idx_in_block as "idx_in_block: _"
                    ,block_number as "block_number: _"
                    ,block_hash as "block_hash: _"
                    ,output as "output: _"
                    ,value as "value: _"
                    ,v as "v: _"
                    ,s as "s: _"
                    ,r as "r: _"
                    ,result as "result: _"
                FROM transactions
                WHERE hash = $1
            "#,
            hash.as_ref()
        )
        .fetch_one(&self.connection_pool)
        .await
        .map_err(|err| {
            tracing::debug!(?err);
            err
        })?;

        let logs = sqlx::query_as!(
            PostgresLog,
            r#"
                SELECT
                    address as "address: _"
                    ,data as "data: _"
                    ,transaction_hash as "transaction_hash: _"
                    ,transaction_idx as "transaction_idx: _"
                    ,log_idx as "log_idx: _"
                    ,block_number as "block_number: _"
                    ,block_hash as "block_hash: _"
                FROM logs
                WHERE transaction_hash = $1
            "#,
            hash.as_ref()
        )
        .fetch_all(&self.connection_pool)
        .await?;

        let topics = sqlx::query_as!(
            PostgresTopic,
            r#"
                SELECT
                    topic as "topic: _"
                    ,transaction_hash as "transaction_hash: _"
                    ,transaction_idx as "transaction_idx: _"
                    ,log_idx as "log_idx: _"
                    ,block_number as "block_number: _"
                    ,block_hash as "block_hash: _"
                FROM topics
                WHERE transaction_hash = $1
            "#,
            hash.as_ref()
        )
        .fetch_all(&self.connection_pool)
        .await?;

        let mut topic_partitions = partition_topics(topics);

        Ok(Some(
            transaction.into_transaction_mined(logs, topic_partitions.remove(hash).unwrap_or(HashMap::new())),
        ))
    }

    async fn read_logs(&self, _: &LogFilter) -> anyhow::Result<Vec<LogMined>> {
        Ok(Vec::new())
    }

    // The type conversions are ugly, but they are acting as a placeholder until we decide if we'll use
    // byte arrays for numbers. Implementing the trait sqlx::Encode for the eth primitives would make
    // this much easier to work with (note: I tried implementing Encode for both Hash and Nonce and
    // neither worked for some reason I was not able to determine at this time)
    // TODO: save slots
    async fn save_block(&self, block: Block) -> anyhow::Result<(), EthStorageError> {
        tracing::debug!(block = ?block, "saving block");
        sqlx::query!(
            "INSERT INTO blocks(hash, transactions_root, gas, logs_bloom, timestamp_in_secs, created_at)
            VALUES ($1, $2, $3, $4, $5, current_timestamp)",
            block.header.hash.as_ref(),
            block.header.transactions_root.as_ref(),
            BigDecimal::from(block.header.gas),
            block.header.bloom.as_ref(),
            i32::try_from(block.header.timestamp_in_secs).context("failed to convert block timestamp")?
        )
        .execute(&self.connection_pool)
        .await
        .context("failed to insert block")?;

        for transaction in block.transactions {
            if transaction.is_success() {
                for change in transaction.execution.changes {
                    let nonce = change.nonce.take().unwrap_or_else(|| {
                        tracing::debug!("Nonce not set, defaulting to 0");
                        0.into()
                    });
                    let balance = change.balance.take().unwrap_or_else(|| {
                        tracing::debug!("Balance not set, defaulting to 0");
                        0.into()
                    });
                    let bytecode = change
                        .bytecode
                        .take()
                        .unwrap_or_else(|| {
                            tracing::debug!("Bytecode not set, defaulting to None");
                            None
                        })
                        .map(|val| val.as_ref().to_owned());
                    sqlx::query!(
                        r#"
                INSERT INTO accounts
                VALUES ($1, $2, $3, $4, $5)
                ON CONFLICT (address) DO UPDATE
                SET nonce = EXCLUDED.nonce,
                    balance = EXCLUDED.balance,
                    bytecode = EXCLUDED.bytecode"#,
                        change.address.as_ref(),
                        BigDecimal::from(nonce),
                        BigDecimal::from(balance),
                        bytecode,
                        i64::try_from(block.header.number).context("failed to convert block number")?
                    )
                    .execute(&self.connection_pool)
                    .await
                    .context("failed to insert topic")?;
                }
            }

            sqlx::query!(
                "INSERT INTO transactions
                VALUES ($1, $2, $3, $4, $5, $6, $7, $8, $9, $10, $11, $12, $13, $14, $15, $16, $17)",
                transaction.input.hash.as_ref(),
                transaction.input.signer.as_ref(),
                BigDecimal::from(transaction.input.nonce),
                transaction.input.signer.as_ref(),
                transaction.input.to.unwrap_or_default().as_ref().to_owned(),
                *transaction.input.input,
                *transaction.execution.output,
                BigDecimal::from(transaction.execution.gas),
                BigDecimal::from(transaction.input.gas_price),
                i32::from(transaction.transaction_index),
                i64::try_from(transaction.block_number).context("failed to convert block number")?,
                transaction.block_hash.as_ref(),
                &<[u8; 8]>::from(transaction.input.v),
                &<[u8; 32]>::from(transaction.input.r),
                &<[u8; 32]>::from(transaction.input.s),
                BigDecimal::from(transaction.input.value),
                transaction.execution.result.to_string()
            )
            .execute(&self.connection_pool)
            .await
            .context("failed to insert transaction")?;
        }

        Ok(())
    }

    async fn read_current_block_number(&self) -> anyhow::Result<BlockNumber> {
        tracing::debug!("reading current block number");

        let currval: i64 = sqlx::query_scalar!(
            r#"
                SELECT MAX(number) as "n!: _" FROM blocks
                    "#
        )
        .fetch_one(&self.connection_pool)
        .await
        .unwrap_or(0);

        let block_number = BlockNumber::from(currval);
        Ok(block_number)
    }

    async fn increment_block_number(&self) -> anyhow::Result<BlockNumber> {
        tracing::debug!("incrementing block number");

        let nextval: i64 = sqlx::query_scalar!(
            r#"
                SELECT MAX(number) as "n!: _" FROM blocks
            "#
        )
        .fetch_one(&self.connection_pool)
        .await
        .unwrap_or(0)
            + 1;

        let block_number = BlockNumber::from(nextval);

        Ok(block_number)
    }
}

fn partition_logs(logs: impl IntoIterator<Item = PostgresLog>) -> HashMap<Hash, Vec<PostgresLog>> {
    let mut partitions: HashMap<Hash, Vec<PostgresLog>> = HashMap::new();
    for log in logs {
        if let Some(part) = partitions.get_mut(&log.transaction_hash) {
            part.push(log);
        } else {
            partitions.insert(log.transaction_hash.clone(), vec![log]);
        }
    }
    partitions
}

fn partition_topics(topics: impl IntoIterator<Item = PostgresTopic>) -> HashMap<Hash, HashMap<Index, Vec<PostgresTopic>>> {
    let mut partitions: HashMap<Hash, HashMap<Index, Vec<PostgresTopic>>> = HashMap::new();
    for topic in topics {
        if let Some(transaction) = partitions.get_mut(&topic.transaction_hash) {
            if let Some(part) = transaction.get_mut(&topic.log_idx) {
                part.push(topic);
            } else {
                transaction.insert(topic.log_idx, vec![topic]);
            }
        } else {
            partitions.insert(topic.transaction_hash.clone(), HashMap::new());
        }
    }
    partitions
}<|MERGE_RESOLUTION|>--- conflicted
+++ resolved
@@ -164,32 +164,7 @@
 
                 let transactions_query = sqlx::query_file_as!(
                     PostgresTransaction,
-<<<<<<< HEAD
-                    r#"
-                        SELECT
-                            hash as "hash: _"
-                            ,signer_address as "signer_address: _"
-                            ,nonce as "nonce: _"
-                            ,address_from as "address_from: _"
-                            ,address_to as "address_to: _"
-                            ,input as "input: _"
-                            ,gas as "gas: _"
-                            ,gas_price as "gas_price: _"
-                            ,idx_in_block as "idx_in_block: _"
-                            ,block_number as "block_number: _"
-                            ,block_hash as "block_hash: _"
-                            ,output as "output: _"
-                            ,value as "value: _"
-                            ,v as "v: _"
-                            ,s as "s: _"
-                            ,r as "r: _"
-                            ,result as "result: _"
-                        FROM transactions
-                        WHERE block_hash = $1
-                    "#,
-=======
                     "src/eth/storage/postgres/queries/select_transactions_by_block_hash.sql",
->>>>>>> 712f9f42
                     hash.as_ref()
                 )
                 .fetch_all(&self.connection_pool);
