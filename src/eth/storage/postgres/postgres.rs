--- conflicted
+++ resolved
@@ -350,14 +350,9 @@
     // The type conversions are ugly, but they are acting as a placeholder until we decide if we'll use
     // byte arrays for numbers. Implementing the trait sqlx::Encode for the eth primitives would make
     // this much easier to work with (note: I tried implementing Encode for both Hash and Nonce and
-<<<<<<< HEAD
     // neither worked for some reason I was not able to determine at this time)
     // TODO: save slots
     async fn save_block(&self, block: Block) -> anyhow::Result<()> {
-=======
-    //either worked for some reason I was not able to determine at this time)
-    async fn save_block(&self, block: Block) -> anyhow::Result<(), EthStorageError> {
->>>>>>> 141b8fe1
         tracing::debug!(block = ?block, "saving block");
         sqlx::query!(
             "INSERT INTO blocks(hash, transactions_root, gas, logs_bloom, timestamp_in_secs, created_at)
