//! Ethereum / EVM storage.

mod csv;
mod external_rpc_storage;
mod hybrid;
mod inmemory;
mod permanent_storage;
mod postgres_external_rpc;
mod postgres_permanent;
<<<<<<< HEAD
pub mod rocks_db;
mod rocks;
=======
//XXX mod rocks;
pub mod rocks_db;
>>>>>>> d409e38e
mod sled;
mod storage_error;
mod stratus_storage;
mod temporary_storage;

pub use csv::CsvExporter;
pub use external_rpc_storage::ExternalRpcStorage;
pub use hybrid::HybridPermanentStorage;
pub use hybrid::HybridPermanentStorageConfig;
pub use inmemory::InMemoryPermanentStorage;
pub use inmemory::InMemoryPermanentStorageState;
pub use inmemory::InMemoryTemporaryStorage;
pub use permanent_storage::PermanentStorage;
pub use postgres_external_rpc::PostgresExternalRpcStorage;
pub use postgres_external_rpc::PostgresExternalRpcStorageConfig;
pub use postgres_permanent::PostgresPermanentStorage;
pub use postgres_permanent::PostgresPermanentStorageConfig;
pub use sled::SledTemporary;
pub use rocks::RocksPermanentStorage;
pub use storage_error::StorageError;
pub use stratus_storage::StratusStorage;
pub use temporary_storage::TemporaryStorage;<|MERGE_RESOLUTION|>--- conflicted
+++ resolved
@@ -7,13 +7,8 @@
 mod permanent_storage;
 mod postgres_external_rpc;
 mod postgres_permanent;
-<<<<<<< HEAD
+mod rocks;
 pub mod rocks_db;
-mod rocks;
-=======
-//XXX mod rocks;
-pub mod rocks_db;
->>>>>>> d409e38e
 mod sled;
 mod storage_error;
 mod stratus_storage;
