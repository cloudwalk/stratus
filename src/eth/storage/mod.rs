--- conflicted
+++ resolved
@@ -1,10 +1,7 @@
 //! Ethereum / EVM storage.
 
-<<<<<<< HEAD
 mod csv;
-=======
 mod hybrid;
->>>>>>> d01b589d
 mod inmemory;
 mod permanent_storage;
 mod postgres;
@@ -12,11 +9,8 @@
 mod stratus_storage;
 mod temporary_storage;
 
-<<<<<<< HEAD
 pub use csv::CsvExporter;
-=======
 pub use hybrid::HybridPermanentStorage;
->>>>>>> d01b589d
 pub use inmemory::InMemoryPermanentStorage;
 pub use inmemory::InMemoryPermanentStorageState;
 pub use inmemory::InMemoryTemporaryStorage;
