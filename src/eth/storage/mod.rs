--- conflicted
+++ resolved
@@ -1,16 +1,9 @@
 //! Ethereum / EVM storage.
 
-<<<<<<< HEAD
 pub mod eth_storage;
-//pub mod inmemory;
 pub mod impls;
-pub use eth_storage::EthStorage;
-pub use impls::inmemory::InMemoryStorage;
-pub use impls::redis::RedisStorage;
-=======
-mod eth_storage;
-pub mod inmemory;
 #[cfg(debug_assertions)]
 pub use eth_storage::test_accounts;
 pub use eth_storage::EthStorage;
->>>>>>> b5ac6b49
+pub use impls::inmemory::InMemoryStorage;
+pub use impls::redis::RedisStorage;