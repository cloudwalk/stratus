--- conflicted
+++ resolved
@@ -115,12 +115,8 @@
     }
 }
 
-<<<<<<< HEAD
-#[derive(Clone, Copy, serde::Serialize, serde::Deserialize, PartialEq, Default, fake::Dummy, Eq)]
-=======
-#[derive(Clone, Copy, serde::Serialize, serde::Deserialize, PartialEq, Default)]
+#[derive(Clone, Copy, serde::Serialize, serde::Deserialize, PartialEq, Default, Eq)]
 #[cfg_attr(test, derive(fake::Dummy))]
->>>>>>> 3838d064
 pub enum ReadKind {
     Call((BlockNumber, TxCount)),
     #[default]
