--- conflicted
+++ resolved
@@ -1,21 +1,12 @@
 //! Ethereum / EVM storage.
 
-<<<<<<< HEAD
-pub mod eth_storage;
-pub mod impls;
-#[cfg(debug_assertions)]
-pub use eth_storage::test_accounts;
-pub use eth_storage::EthStorage;
-pub use impls::inmemory::InMemoryStorage;
-pub use impls::redis::RedisStorage;
-=======
 mod eth_storage;
 mod inmemory;
 mod metrified;
 mod postgres;
+mod redis;
 
 pub use eth_storage::test_accounts;
 pub use eth_storage::EthStorage;
 pub use inmemory::InMemoryStorage;
-pub use metrified::MetrifiedStorage;
->>>>>>> 05c87d0a
+pub use metrified::MetrifiedStorage;