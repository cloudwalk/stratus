--- conflicted
+++ resolved
@@ -14,76 +14,6 @@
 use crate::config::GenesisFileConfig;
 use crate::ext::parse_duration;
 
-<<<<<<< HEAD
-/// Permanent (committed) storage operations.
-pub trait PermanentStorage: Send + Sync + 'static {
-    // -------------------------------------------------------------------------
-    // Block number
-    // -------------------------------------------------------------------------
-
-    /// Sets the last mined block number.
-    fn set_mined_block_number(&self, number: BlockNumber) -> anyhow::Result<(), StorageError>;
-
-    // Retrieves the last mined block number.
-    fn read_mined_block_number(&self) -> anyhow::Result<BlockNumber, StorageError>;
-
-    // -------------------------------------------------------------------------
-    // Block
-    // -------------------------------------------------------------------------
-
-    /// Persists atomically changes from block.
-    fn save_block(&self, block: Block) -> anyhow::Result<(), StorageError>;
-
-    /// Persists atomically changes from blocks.
-    fn save_block_batch(&self, blocks: Vec<Block>) -> anyhow::Result<(), StorageError> {
-        blocks.into_iter().try_for_each(|block| self.save_block(block))
-    }
-
-    /// Retrieves a block from the storage.
-    fn read_block(&self, block_filter: BlockFilter) -> anyhow::Result<Option<Block>, StorageError>;
-
-    /// Retrieves a transaction from the storage.
-    fn read_transaction(&self, hash: Hash) -> anyhow::Result<Option<TransactionMined>, StorageError>;
-
-    /// Retrieves logs from the storage.
-    fn read_logs(&self, filter: &LogFilter) -> anyhow::Result<Vec<LogMined>, StorageError>;
-
-    /// Retrieves a replication log by block number.
-    fn read_replication_log(&self, block_number: BlockNumber) -> anyhow::Result<Option<WriteBatch>, StorageError>;
-
-    /// Applies a replication log to the storage.
-    fn apply_replication_log(&self, block_number: BlockNumber, replication_log: WriteBatch) -> anyhow::Result<(), StorageError>;
-
-    /// Returns whether RocksDB replication is enabled
-    fn rocksdb_replication_enabled(&self) -> bool;
-
-    /// Persists the genesis block and accounts.
-    fn save_genesis_block(&self, block: Block, accounts: Vec<Account>) -> anyhow::Result<(), StorageError>;
-
-    // -------------------------------------------------------------------------
-    // Account and slots
-    // -------------------------------------------------------------------------
-
-    /// Persists initial accounts (test accounts or genesis accounts).
-    fn save_accounts(&self, accounts: Vec<Account>) -> anyhow::Result<(), StorageError>;
-
-    /// Retrieves an account from the storage. Returns Option when not found.
-    fn read_account(&self, address: Address, point_in_time: PointInTime) -> anyhow::Result<Option<Account>, StorageError>;
-
-    /// Retrieves an slot from the storage. Returns Option when not found.
-    fn read_slot(&self, address: Address, index: SlotIndex, point_in_time: PointInTime) -> anyhow::Result<Option<Slot>, StorageError>;
-
-    // -------------------------------------------------------------------------
-    // Global state
-    // -------------------------------------------------------------------------
-
-    #[cfg(feature = "dev")]
-    /// Resets all state to a specific block number.
-    fn reset(&self) -> anyhow::Result<(), StorageError>;
-}
-
-=======
->>>>>>> 61de6e6b
 // -----------------------------------------------------------------------------
 // Config
 // -----------------------------------------------------------------------------
@@ -106,19 +36,10 @@
     /// Augments or decreases the size of Column Family caches based on a multiplier.
     #[arg(long = "rocks-disable-sync-write", env = "ROCKS_DISABLE_SYNC_WRITE")]
     pub rocks_disable_sync_write: bool,
-<<<<<<< HEAD
 
     /// Use RocksDB replication logs for importing data without re-executing transactions.
     #[arg(long = "use-rocksdb-replication", env = "USE_ROCKSDB_REPLICATION")]
     pub use_rocksdb_replication: bool,
-}
-
-#[derive(DebugAsJson, Clone, serde::Serialize)]
-pub enum PermanentStorageKind {
-    #[serde(rename = "inmemory")]
-    InMemory,
-=======
->>>>>>> 61de6e6b
 
     /// Genesis file configuration
     #[clap(flatten)]
@@ -131,38 +52,12 @@
     pub fn init(&self) -> anyhow::Result<RocksPermanentStorage> {
         tracing::info!(config = ?self, "creating permanent storage");
 
-<<<<<<< HEAD
-        let perm: Box<dyn PermanentStorage> = match self.perm_storage_kind {
-            PermanentStorageKind::InMemory => Box::<InMemoryPermanentStorage>::default(),
-
-            PermanentStorageKind::Rocks => Box::new(RocksPermanentStorage::new(
-                self.rocks_path_prefix.clone(),
-                self.rocks_shutdown_timeout,
-                self.rocks_cache_size_multiplier,
-                !self.rocks_disable_sync_write,
-                self.use_rocksdb_replication,
-            )?),
-        };
-        Ok(perm)
-    }
-}
-
-impl FromStr for PermanentStorageKind {
-    type Err = anyhow::Error;
-
-    fn from_str(s: &str) -> anyhow::Result<Self, Self::Err> {
-        match s {
-            "inmemory" => Ok(Self::InMemory),
-            "rocks" => Ok(Self::Rocks),
-            s => Err(anyhow!("unknown permanent storage: {}", s)),
-        }
-=======
         RocksPermanentStorage::new(
             self.rocks_path_prefix.clone(),
             self.rocks_shutdown_timeout,
             self.rocks_cache_size_multiplier,
             !self.rocks_disable_sync_write,
+            self.use_rocksdb_replication,
         )
->>>>>>> 61de6e6b
     }
 }