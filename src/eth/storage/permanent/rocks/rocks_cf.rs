//! RocksDB handling of column families.
//!
//! Check `RocksCfRef` docs for more details.

use std::fmt::Debug;
use std::iter;
use std::marker::PhantomData;
use std::sync::Arc;

use anyhow::Context;
use anyhow::Result;
use anyhow::anyhow;
use rocksdb::ColumnFamilyRef;
use rocksdb::DB;
use rocksdb::DBIteratorWithThreadMode;
use rocksdb::IteratorMode;
use rocksdb::ReadOptions;
use rocksdb::WriteBatch;
use serde::Deserialize;
use serde::Serialize;

use crate::eth::storage::permanent::rocks::SerializeDeserializeWithContext;
#[cfg(feature = "rocks_metrics")]
use crate::infra::metrics;

/// A RocksDB Column Family (CF) reference.
///
/// Different CFs can hold data of different types, the main purpose of this struct is to help
/// serializing and deserializing to the correct types, and passing the unique handle in every
/// call to the underlying library.
///
/// Note that creating this struct doesn't write a new CF to the database, instead, CFs are created
/// when creating/opening the database (via `rocksdb::DB` or a wrapper). This is just a reference
/// to an already created CF.
#[derive(Clone)]
pub struct RocksCfRef<'a, K, V> {
    db: Arc<DB>,
    column_family_name: String,
    pub column_family: ColumnFamilyRef<'a>,
    _marker: PhantomData<(K, V)>,
}

impl<'a, K, V> RocksCfRef<'a, K, V>
where
<<<<<<< HEAD
    K: bincode::Encode + bincode::Decode<()> + Serialize + for<'de> Deserialize<'de> + Debug + std::hash::Hash + Eq,
    V: bincode::Encode + bincode::Decode<()> + Serialize + for<'de> Deserialize<'de> + Debug + Clone,
=======
    K: Serialize + for<'de> Deserialize<'de> + Debug + std::hash::Hash + Eq + SerializeDeserializeWithContext,
    V: Serialize + for<'de> Deserialize<'de> + Debug + Clone + SerializeDeserializeWithContext,
>>>>>>> 0e259e7c
{
    /// Create Column Family reference struct.
    pub fn new(db: &'a Arc<DB>, column_family: &str) -> Result<Self> {
        let Some(cf) = db.cf_handle(column_family) else {
            return Err(anyhow!(
                "can't find column family '{}' in database! check if CFs are configured properly when creating/opening the DB",
                column_family,
            ));
        };

        let this = Self {
            db: Arc::clone(db),
            column_family_name: column_family.to_string(),
            column_family: cf,
            _marker: PhantomData,
        };

        Ok(this)
    }

    pub fn db(&self) -> &DB {
        &self.db
    }

    // Clears the database
    #[cfg(feature = "dev")]
    pub fn clear(&self) -> Result<()> {
        // try clearing everything
        let first = self.db.iterator_cf(&self.column_family, IteratorMode::Start).next();
        let last = self.db.iterator_cf(&self.column_family, IteratorMode::End).next();
        if let (Some(Ok((first_key, _))), Some(Ok((last_key, _)))) = (first, last) {
            self.db
                .delete_range_cf(&self.column_family, first_key, last_key)
                .context("when deleting elements in range")?;
        }

        // clear left-overs
        let mut batch = WriteBatch::default();
        for item in self.db.iterator_cf(&self.column_family, IteratorMode::Start) {
            let (key, _) = item.context("when reading an element from the iterator")?;
            batch.delete_cf(&self.column_family, key);
        }
        self.apply_batch_with_context(batch)?;
        Ok(())
    }

    pub fn get(&self, key: &K) -> Result<Option<V>> {
        self.get_impl(key)
            .with_context(|| format!("when trying to read value from CF: '{}'", self.column_family_name))
    }

    #[inline]
    fn get_impl(&self, key: &K) -> Result<Option<V>> {
        let serialized_key = self.serialize_key_with_context(key)?;

        let Some(value_bytes) = self.db.get_cf(&self.column_family, serialized_key)? else {
            return Ok(None);
        };

        self.deserialize_value_with_context(&value_bytes).map(Some)
    }

    #[allow(dead_code)]
    pub fn multi_get<I>(&self, keys: I) -> Result<Vec<(K, V)>>
    where
        I: IntoIterator<Item = K> + Clone,
    {
        let cf_repeated = iter::repeat(&self.column_family);

        let serialized_keys_with_cfs = keys
            .clone()
            .into_iter()
            .zip(cf_repeated)
            .map(|(k, cf)| self.serialize_key_with_context(&k).map(|k| (cf, k)))
            .collect::<Result<Vec<(_, _)>>>()?;

        self.db
            .multi_get_cf(serialized_keys_with_cfs)
            .into_iter()
            .map(|result| result.context("when reading a value with multi_get"))
            .zip(keys)
            .filter_map(|(result, key)| {
                result.transpose().map(|value_bytes| {
                    value_bytes
                        .and_then(|value_bytes| self.deserialize_value_with_context(&value_bytes))
                        .map(|value| (key, value))
                })
            })
            .collect()
    }

    #[cfg(feature = "dev")]
    pub fn apply_batch_with_context(&self, batch: WriteBatch) -> Result<()> {
        self.db
            .write(batch)
            .with_context(|| format!("failed to apply operation batch to column family '{}'", self.column_family_name))
    }

    pub fn prepare_batch_insertion<I>(&self, insertions: I, batch: &mut WriteBatch) -> Result<()>
    where
        I: IntoIterator<Item = (K, V)>,
    {
        self.prepare_batch_insertion_impl(insertions, batch)
            .with_context(|| format!("failed to prepare batch insertion for CF: '{}'", self.column_family_name))
    }

    #[inline]
    fn prepare_batch_insertion_impl<I>(&self, insertions: I, batch: &mut WriteBatch) -> Result<()>
    where
        I: IntoIterator<Item = (K, V)>,
    {
        for (key, value) in insertions {
            let serialized_key = self.serialize_key_with_context(&key)?;
            let serialized_value = self.serialize_value_with_context(&value)?;
            // add the insertion operation to the batch
            batch.put_cf(&self.column_family, serialized_key, serialized_value);
        }
        Ok(())
    }

    #[allow(dead_code)]
    pub fn iter_start(&self) -> RocksCfIter<K, V> {
        let iter = self.db.iterator_cf(&self.column_family, IteratorMode::Start);
        RocksCfIter::new(iter, &self.column_family_name)
    }

    pub fn iter_from(&self, start_key: K, direction: rocksdb::Direction) -> Result<RocksCfIter<K, V>> {
        let serialized_key = self.serialize_key_with_context(&start_key)?;

        let iter = self.db.iterator_cf(&self.column_family, IteratorMode::From(&serialized_key, direction));
        Ok(RocksCfIter::new(iter, &self.column_family_name))
    }

    pub fn seek(&self, key: K) -> Result<Option<(K, V)>> {
        let mut opts = ReadOptions::default();
        opts.set_total_order_seek(false);

        let mut iter = self.db.raw_iterator_cf_opt(&self.column_family, opts);

        let serialized_key = self.serialize_key_with_context(&key)?;
        iter.seek(serialized_key);

        if !iter.valid() {
            return Ok(None);
        }
        let Some(key) = iter.key() else { return Ok(None) };
        let Some(value) = iter.value() else { return Ok(None) };

        let deserialized_key =
            K::deserialize_with_context(key).with_context(|| format!("iterator failed to deserialize key in cf '{}'", self.column_family_name))?;
        let deserialized_value =
            V::deserialize_with_context(value).with_context(|| format!("iterator failed to deserialize value in cf '{}'", self.column_family_name))?;

        Ok(Some((deserialized_key, deserialized_value)))
    }

    pub fn first_value(&self) -> Result<Option<V>> {
        let first_pair = self.db.iterator_cf(&self.column_family, IteratorMode::Start).next().transpose()?;

        if let Some((_k, v)) = first_pair {
            self.deserialize_value_with_context(&v).map(Some)
        } else {
            Ok(None)
        }
    }

    pub fn last_key(&self) -> Result<Option<K>> {
        let last_pair = self.db.iterator_cf(&self.column_family, IteratorMode::End).next().transpose()?;

        if let Some((k, _v)) = last_pair {
            self.deserialize_key_with_context(&k).map(Some)
        } else {
            Ok(None)
        }
    }

    pub fn last_value(&self) -> Result<Option<V>> {
        let last_pair = self.db.iterator_cf(&self.column_family, IteratorMode::End).next().transpose()?;
        if let Some((_k, v)) = last_pair {
            self.deserialize_value_with_context(&v).map(Some)
        } else {
            Ok(None)
        }
    }

    #[cfg(feature = "rocks_metrics")]
    pub fn export_metrics(&self) {
        let cur_size_active_mem_table = self
            .db
            .property_int_value_cf(&self.column_family, rocksdb::properties::CUR_SIZE_ACTIVE_MEM_TABLE)
            .unwrap_or_default();
        let cur_size_all_mem_tables = self
            .db
            .property_int_value_cf(&self.column_family, rocksdb::properties::CUR_SIZE_ALL_MEM_TABLES)
            .unwrap_or_default();
        let size_all_mem_tables = self
            .db
            .property_int_value_cf(&self.column_family, rocksdb::properties::SIZE_ALL_MEM_TABLES)
            .unwrap_or_default();
        let block_cache_usage = self
            .db
            .property_int_value_cf(&self.column_family, rocksdb::properties::BLOCK_CACHE_USAGE)
            .unwrap_or_default();
        let block_cache_capacity = self
            .db
            .property_int_value_cf(&self.column_family, rocksdb::properties::BLOCK_CACHE_CAPACITY)
            .unwrap_or_default();
        let background_errors = self
            .db
            .property_int_value_cf(&self.column_family, rocksdb::properties::BACKGROUND_ERRORS)
            .unwrap_or_default();

        let cf_name = &self.column_family_name;
        if let Some(cur_size_active_mem_table) = cur_size_active_mem_table {
            metrics::set_rocks_cur_size_active_mem_table(cur_size_active_mem_table, cf_name);
        }

        if let Some(cur_size_all_mem_tables) = cur_size_all_mem_tables {
            metrics::set_rocks_cur_size_all_mem_tables(cur_size_all_mem_tables, cf_name);
        }

        if let Some(size_all_mem_tables) = size_all_mem_tables {
            metrics::set_rocks_size_all_mem_tables(size_all_mem_tables, cf_name);
        }

        if let Some(block_cache_usage) = block_cache_usage {
            metrics::set_rocks_block_cache_usage(block_cache_usage, cf_name);
        }
        if let Some(block_cache_capacity) = block_cache_capacity {
            metrics::set_rocks_block_cache_capacity(block_cache_capacity, cf_name);
        }
        if let Some(background_errors) = background_errors {
            metrics::set_rocks_background_errors(background_errors, cf_name);
        }
    }

    fn deserialize_key_with_context(&self, key_bytes: &[u8]) -> Result<K> {
        K::deserialize_with_context(key_bytes).with_context(|| format!("when deserializing a key of cf '{}'", self.column_family_name))
    }

    fn deserialize_value_with_context(&self, value_bytes: &[u8]) -> Result<V> {
        V::deserialize_with_context(value_bytes).with_context(|| format!("failed to deserialize value_bytes of cf '{}'", self.column_family_name))
    }

    fn serialize_key_with_context(&self, key: &K) -> Result<Vec<u8>> {
        K::serialize_with_context(key).with_context(|| format!("failed to serialize key of cf '{}'", self.column_family_name))
    }

    fn serialize_value_with_context(&self, value: &V) -> Result<Vec<u8>> {
        V::serialize_with_context(value).with_context(|| format!("failed to serialize value of cf '{}'", self.column_family_name))
    }
}

<<<<<<< HEAD
fn deserialize_with_context<T>(bytes: &[u8]) -> Result<T>
where
    T: bincode::Decode<()>,
{
    use crate::rocks_bincode_config;
    bincode::decode_from_slice(bytes, rocks_bincode_config())
        .map(|(result, _)| result)
        .with_context(|| format!("failed to deserialize '{}'", hex_fmt::HexFmt(bytes)))
        .with_context(|| format!("failed to deserialize to type '{}'", std::any::type_name::<T>()))
}

fn serialize_with_context<T>(input: T) -> Result<Vec<u8>>
where
    T: bincode::Encode + Debug,
{
    use crate::rocks_bincode_config;
    bincode::encode_to_vec(&input, rocks_bincode_config()).with_context(|| format!("failed to serialize '{input:?}'"))
}

=======
>>>>>>> 0e259e7c
/// An iterator over K-V pairs in a CF.
pub struct RocksCfIter<'a, K, V> {
    iter: DBIteratorWithThreadMode<'a, DB>,
    column_family: &'a str,
    _marker: PhantomData<(K, V)>,
}

impl<'a, K, V> RocksCfIter<'a, K, V>
where
    K: Serialize + for<'de> Deserialize<'de> + Debug + std::hash::Hash + Eq + bincode::Decode<()>,
    V: Serialize + for<'de> Deserialize<'de> + Debug + Clone + bincode::Decode<()>,
{
    fn new(iter: DBIteratorWithThreadMode<'a, DB>, column_family: &'a str) -> Self {
        Self {
            iter,
            column_family,
            _marker: PhantomData,
        }
    }

    #[allow(dead_code)]
    pub fn keys(self) -> RocksCfKeysIter<'a, K> {
        RocksCfKeysIter {
            iter: self.iter,
            column_family: self.column_family,
            _marker: PhantomData,
        }
    }
}

impl<K, V> Iterator for RocksCfIter<'_, K, V>
where
<<<<<<< HEAD
    K: Serialize + for<'de> Deserialize<'de> + Debug + std::hash::Hash + Eq + bincode::Decode<()>,
    V: Serialize + for<'de> Deserialize<'de> + Debug + Clone + bincode::Decode<()>,
=======
    K: Serialize + for<'de> Deserialize<'de> + Debug + std::hash::Hash + Eq + SerializeDeserializeWithContext,
    V: Serialize + for<'de> Deserialize<'de> + Debug + Clone + SerializeDeserializeWithContext,
>>>>>>> 0e259e7c
{
    type Item = Result<(K, V)>;

    fn next(&mut self) -> Option<Self::Item> {
        let next = self
            .iter
            .next()?
            .with_context(|| format!("rocksdb iterator failed while reading from cf '{}'", self.column_family));

        let (key, value) = match next {
            Ok(next) => next,
            Err(e) => return Some(Err(e)),
        };

        let deserialized_key = K::deserialize_with_context(&key).with_context(|| format!("iterator failed to deserialize key in cf '{}'", self.column_family));
        let deserialized_key = match deserialized_key {
            Ok(inner) => inner,
            Err(e) => return Some(Err(e)),
        };

        let deserialized_value =
            V::deserialize_with_context(&value).with_context(|| format!("iterator failed to deserialize value in cf '{}'", self.column_family));
        let deserialized_value = match deserialized_value {
            Ok(inner) => inner,
            Err(e) => return Some(Err(e)),
        };

        Some(Ok((deserialized_key, deserialized_value)))
    }
}

/// An iterator over keys of a CF.
///
/// This iterator doesn't deserialize values, but the underlying RocksDB iterator still reads them.
///
/// Created by calling `.keys()` on a `RocksCfIter`.
#[allow(dead_code)]
pub struct RocksCfKeysIter<'a, K> {
    iter: DBIteratorWithThreadMode<'a, DB>,
    column_family: &'a str,
    _marker: PhantomData<K>,
}

impl<K> Iterator for RocksCfKeysIter<'_, K>
where
<<<<<<< HEAD
    K: Serialize + for<'de> Deserialize<'de> + Debug + Clone + bincode::Decode<()>,
=======
    K: Serialize + for<'de> Deserialize<'de> + Debug + Clone + SerializeDeserializeWithContext,
>>>>>>> 0e259e7c
{
    type Item = Result<K>;

    fn next(&mut self) -> Option<Self::Item> {
        let next = self
            .iter
            .next()?
            .with_context(|| format!("rocksdb iterator failed while reading from cf '{}'", self.column_family));

        let (key, _value) = match next {
            Ok(next) => next,
            Err(e) => return Some(Err(e)),
        };

        let deserialized_key = K::deserialize_with_context(&key).with_context(|| format!("iterator failed to deserialize key in cf '{}'", self.column_family));
        let deserialized_key = match deserialized_key {
            Ok(inner) => inner,
            Err(e) => return Some(Err(e)),
        };

        Some(Ok(deserialized_key))
    }
}<|MERGE_RESOLUTION|>--- conflicted
+++ resolved
@@ -42,13 +42,8 @@
 
 impl<'a, K, V> RocksCfRef<'a, K, V>
 where
-<<<<<<< HEAD
-    K: bincode::Encode + bincode::Decode<()> + Serialize + for<'de> Deserialize<'de> + Debug + std::hash::Hash + Eq,
-    V: bincode::Encode + bincode::Decode<()> + Serialize + for<'de> Deserialize<'de> + Debug + Clone,
-=======
-    K: Serialize + for<'de> Deserialize<'de> + Debug + std::hash::Hash + Eq + SerializeDeserializeWithContext,
-    V: Serialize + for<'de> Deserialize<'de> + Debug + Clone + SerializeDeserializeWithContext,
->>>>>>> 0e259e7c
+    K: bincode::Encode + bincode::Decode<()> + Serialize + for<'de> Deserialize<'de> + Debug + std::hash::Hash + Eq + SerializeDeserializeWithContext,
+    V: bincode::Encode + bincode::Decode<()> + Serialize + for<'de> Deserialize<'de> + Debug + Clone + SerializeDeserializeWithContext,
 {
     /// Create Column Family reference struct.
     pub fn new(db: &'a Arc<DB>, column_family: &str) -> Result<Self> {
@@ -302,28 +297,6 @@
     }
 }
 
-<<<<<<< HEAD
-fn deserialize_with_context<T>(bytes: &[u8]) -> Result<T>
-where
-    T: bincode::Decode<()>,
-{
-    use crate::rocks_bincode_config;
-    bincode::decode_from_slice(bytes, rocks_bincode_config())
-        .map(|(result, _)| result)
-        .with_context(|| format!("failed to deserialize '{}'", hex_fmt::HexFmt(bytes)))
-        .with_context(|| format!("failed to deserialize to type '{}'", std::any::type_name::<T>()))
-}
-
-fn serialize_with_context<T>(input: T) -> Result<Vec<u8>>
-where
-    T: bincode::Encode + Debug,
-{
-    use crate::rocks_bincode_config;
-    bincode::encode_to_vec(&input, rocks_bincode_config()).with_context(|| format!("failed to serialize '{input:?}'"))
-}
-
-=======
->>>>>>> 0e259e7c
 /// An iterator over K-V pairs in a CF.
 pub struct RocksCfIter<'a, K, V> {
     iter: DBIteratorWithThreadMode<'a, DB>,
@@ -333,8 +306,8 @@
 
 impl<'a, K, V> RocksCfIter<'a, K, V>
 where
-    K: Serialize + for<'de> Deserialize<'de> + Debug + std::hash::Hash + Eq + bincode::Decode<()>,
-    V: Serialize + for<'de> Deserialize<'de> + Debug + Clone + bincode::Decode<()>,
+    K: Serialize + for<'de> Deserialize<'de> + Debug + std::hash::Hash + Eq + SerializeDeserializeWithContext + bincode::Decode<()>,
+    V: Serialize + for<'de> Deserialize<'de> + Debug + Clone + SerializeDeserializeWithContext + bincode::Decode<()>,
 {
     fn new(iter: DBIteratorWithThreadMode<'a, DB>, column_family: &'a str) -> Self {
         Self {
@@ -356,13 +329,8 @@
 
 impl<K, V> Iterator for RocksCfIter<'_, K, V>
 where
-<<<<<<< HEAD
-    K: Serialize + for<'de> Deserialize<'de> + Debug + std::hash::Hash + Eq + bincode::Decode<()>,
-    V: Serialize + for<'de> Deserialize<'de> + Debug + Clone + bincode::Decode<()>,
-=======
-    K: Serialize + for<'de> Deserialize<'de> + Debug + std::hash::Hash + Eq + SerializeDeserializeWithContext,
-    V: Serialize + for<'de> Deserialize<'de> + Debug + Clone + SerializeDeserializeWithContext,
->>>>>>> 0e259e7c
+    K: Serialize + for<'de> Deserialize<'de> + Debug + std::hash::Hash + Eq + SerializeDeserializeWithContext + bincode::Decode<()>,
+    V: Serialize + for<'de> Deserialize<'de> + Debug + Clone + SerializeDeserializeWithContext + bincode::Decode<()>,
 {
     type Item = Result<(K, V)>;
 
@@ -408,11 +376,7 @@
 
 impl<K> Iterator for RocksCfKeysIter<'_, K>
 where
-<<<<<<< HEAD
-    K: Serialize + for<'de> Deserialize<'de> + Debug + Clone + bincode::Decode<()>,
-=======
-    K: Serialize + for<'de> Deserialize<'de> + Debug + Clone + SerializeDeserializeWithContext,
->>>>>>> 0e259e7c
+    K: Serialize + for<'de> Deserialize<'de> + Debug + Clone + SerializeDeserializeWithContext + bincode::Decode<()>,
 {
     type Item = Result<K>;
 
