use std::path::Path;
use std::sync::atomic::AtomicU32;
use std::sync::atomic::Ordering;
use std::time::Duration;

use anyhow::bail;

use super::rocks_state::RocksStorageState;
use crate::eth::primitives::Account;
use crate::eth::primitives::Address;
use crate::eth::primitives::Block;
use crate::eth::primitives::BlockFilter;
use crate::eth::primitives::BlockNumber;
use crate::eth::primitives::Hash;
use crate::eth::primitives::LogFilter;
use crate::eth::primitives::LogMined;
use crate::eth::primitives::PointInTime;
use crate::eth::primitives::Slot;
use crate::eth::primitives::SlotIndex;
use crate::eth::primitives::StorageError;
use crate::eth::primitives::TransactionMined;
use crate::eth::storage::PermanentStorage;

#[derive(Debug)]
pub struct RocksPermanentStorage {
    pub state: RocksStorageState,
    block_number: AtomicU32,
}

impl RocksPermanentStorage {
    pub fn new(
        db_path_prefix: Option<String>,
        shutdown_timeout: Duration,
        cache_size_multiplier: Option<f32>,
        enable_sync_write: bool,
    ) -> anyhow::Result<Self> {
        tracing::info!("setting up rocksdb storage");

        let path = if let Some(prefix) = db_path_prefix {
            // run some checks on the given prefix
            if prefix.is_empty() {
                bail!("given prefix for RocksDB is empty, try not providing the flag");
            }

            if Path::new(&prefix).is_dir() || Path::new(&prefix).iter().count() > 1 {
                tracing::warn!(?prefix, "given prefix for RocksDB might put it in another folder");
            }

            let path = format!("{prefix}-rocksdb");
            tracing::info!("starting rocksdb storage - at custom path: '{:?}'", path);
            path
        } else {
            tracing::info!("starting rocksdb storage - at default path: 'data/rocksdb'");
            "data/rocksdb".to_string()
        };

        let state = RocksStorageState::new(path, shutdown_timeout, cache_size_multiplier, enable_sync_write)?;
        let block_number = state.preload_block_number()?;

        Ok(Self { state, block_number })
    }

    // -------------------------------------------------------------------------
    // State methods
    // -------------------------------------------------------------------------
    #[cfg(feature = "dev")]
    pub fn clear(&self) -> anyhow::Result<()> {
        self.state.clear().inspect_err(|e| {
            tracing::error!(reason = ?e, "failed to clear RocksPermanent DB");
        })?;
        self.block_number.store(0, Ordering::SeqCst);
        Ok(())
    }
}

impl PermanentStorage for RocksPermanentStorage {
    // -------------------------------------------------------------------------
    // Block number operations
    // -------------------------------------------------------------------------

    fn read_mined_block_number(&self) -> anyhow::Result<BlockNumber, StorageError> {
        Ok(self.block_number.load(Ordering::SeqCst).into())
    }

<<<<<<< HEAD
    fn set_mined_block_number(&self, number: BlockNumber) -> anyhow::Result<()> {
        self.block_number.store(number.as_u32(), Ordering::SeqCst);
=======
    fn set_mined_block_number(&self, number: BlockNumber) -> anyhow::Result<(), StorageError> {
        self.block_number.store(number.as_u64(), Ordering::SeqCst);
>>>>>>> 36f2a352
        Ok(())
    }

    // -------------------------------------------------------------------------
    // State operations
    // -------------------------------------------------------------------------

    fn read_account(&self, address: Address, point_in_time: PointInTime) -> anyhow::Result<Option<Account>, StorageError> {
        self.state
            .read_account(address, point_in_time)
            .map_err(|err| StorageError::RocksError { err })
            .inspect_err(|e| {
                tracing::error!(reason = ?e, "failed to read account in RocksPermanent");
            })
    }

    fn read_slot(&self, address: Address, index: SlotIndex, point_in_time: PointInTime) -> anyhow::Result<Option<Slot>, StorageError> {
        self.state
            .read_slot(address, index, point_in_time)
            .map_err(|err| StorageError::RocksError { err })
            .inspect_err(|e| {
                tracing::error!(reason = ?e, "failed to read slot in RocksPermanent");
            })
    }

    fn read_block(&self, selection: BlockFilter) -> anyhow::Result<Option<Block>, StorageError> {
        let block = self.state.read_block(selection).inspect_err(|e| {
            tracing::error!(reason = ?e, "failed to read block in RocksPermanent");
        });
        if let Ok(Some(block)) = &block {
            tracing::trace!(?selection, ?block, "block found");
        }
        block.map_err(|err| StorageError::RocksError { err })
    }

    fn read_transaction(&self, hash: Hash) -> anyhow::Result<Option<TransactionMined>, StorageError> {
        self.state
            .read_transaction(hash)
            .map_err(|err| StorageError::RocksError { err })
            .inspect_err(|e| {
                tracing::error!(reason = ?e, "failed to read transaction in RocksPermanent");
            })
    }

    fn read_logs(&self, filter: &LogFilter) -> anyhow::Result<Vec<LogMined>, StorageError> {
        self.state.read_logs(filter).map_err(|err| StorageError::RocksError { err }).inspect_err(|e| {
            tracing::error!(reason = ?e, "failed to read log in RocksPermanent");
        })
    }

    fn save_block(&self, block: Block) -> anyhow::Result<(), StorageError> {
        #[cfg(feature = "rocks_metrics")]
        {
            self.state.export_metrics().map_err(|err| StorageError::RocksError { err }).inspect_err(|e| {
                tracing::error!(reason = ?e, "failed to export metrics in RocksPermanent");
            })?;
        }
        self.state.save_block(block).map_err(|err| StorageError::RocksError { err }).inspect_err(|e| {
            tracing::error!(reason = ?e, "failed to save block in RocksPermanent");
        })
    }

    fn save_block_batch(&self, block_batch: Vec<Block>) -> anyhow::Result<(), StorageError> {
        self.state
            .save_block_batch(block_batch)
            .map_err(|err| StorageError::RocksError { err })
            .inspect_err(|e| {
                tracing::error!(reason = ?e, "failed to save block_batch in RocksPermanent");
            })
    }

    fn save_accounts(&self, accounts: Vec<Account>) -> anyhow::Result<(), StorageError> {
        self.state
            .save_accounts(accounts)
            .map_err(|err| StorageError::RocksError { err })
            .inspect_err(|e| {
                tracing::error!(reason = ?e, "failed to save accounts in RocksPermanent");
            })
    }

    #[cfg(feature = "dev")]
<<<<<<< HEAD
    fn reset(&self) -> anyhow::Result<()> {
        self.block_number.store(0u32, Ordering::SeqCst);
        self.state.reset().inspect_err(|e| {
=======
    fn reset(&self) -> anyhow::Result<(), StorageError> {
        self.block_number.store(0u64, Ordering::SeqCst);
        self.state.reset().map_err(|err| StorageError::RocksError { err }).inspect_err(|e| {
>>>>>>> 36f2a352
            tracing::error!(reason = ?e, "failed to reset in RocksPermanent");
        })
    }
}<|MERGE_RESOLUTION|>--- conflicted
+++ resolved
@@ -82,13 +82,8 @@
         Ok(self.block_number.load(Ordering::SeqCst).into())
     }
 
-<<<<<<< HEAD
-    fn set_mined_block_number(&self, number: BlockNumber) -> anyhow::Result<()> {
+    fn set_mined_block_number(&self, number: BlockNumber) -> anyhow::Result<(), StorageError> {
         self.block_number.store(number.as_u32(), Ordering::SeqCst);
-=======
-    fn set_mined_block_number(&self, number: BlockNumber) -> anyhow::Result<(), StorageError> {
-        self.block_number.store(number.as_u64(), Ordering::SeqCst);
->>>>>>> 36f2a352
         Ok(())
     }
 
@@ -170,15 +165,9 @@
     }
 
     #[cfg(feature = "dev")]
-<<<<<<< HEAD
-    fn reset(&self) -> anyhow::Result<()> {
+    fn reset(&self) -> anyhow::Result<(), StorageError> {
         self.block_number.store(0u32, Ordering::SeqCst);
-        self.state.reset().inspect_err(|e| {
-=======
-    fn reset(&self) -> anyhow::Result<(), StorageError> {
-        self.block_number.store(0u64, Ordering::SeqCst);
         self.state.reset().map_err(|err| StorageError::RocksError { err }).inspect_err(|e| {
->>>>>>> 36f2a352
             tracing::error!(reason = ?e, "failed to reset in RocksPermanent");
         })
     }
