use std::path::Path;
use std::sync::atomic::AtomicU32;
use std::sync::atomic::Ordering;
use std::time::Duration;

use anyhow::bail;

use super::rocks_state::RocksStorageState;
use crate::eth::primitives::Account;
use crate::eth::primitives::Address;
use crate::eth::primitives::Block;
use crate::eth::primitives::BlockFilter;
use crate::eth::primitives::BlockNumber;
#[cfg(feature = "dev")]
use crate::eth::primitives::Bytes;
use crate::eth::primitives::Hash;
use crate::eth::primitives::LogFilter;
use crate::eth::primitives::LogMined;
#[cfg(feature = "dev")]
use crate::eth::primitives::Nonce;
use crate::eth::primitives::PointInTime;
use crate::eth::primitives::Slot;
use crate::eth::primitives::SlotIndex;
use crate::eth::primitives::StorageError;
use crate::eth::primitives::TransactionMined;
#[cfg(feature = "dev")]
use crate::eth::primitives::Wei;
use crate::eth::storage::PermanentStorage;

#[derive(Debug)]
pub struct RocksPermanentStorage {
    pub state: RocksStorageState,
    block_number: AtomicU32,
}

impl RocksPermanentStorage {
    pub fn new(
        db_path_prefix: Option<String>,
        shutdown_timeout: Duration,
        cache_size_multiplier: Option<f32>,
        enable_sync_write: bool,
    ) -> anyhow::Result<Self> {
        tracing::info!("setting up rocksdb storage");

        let path = if let Some(prefix) = db_path_prefix {
            // run some checks on the given prefix
            if prefix.is_empty() {
                bail!("given prefix for RocksDB is empty, try not providing the flag");
            }

            if Path::new(&prefix).is_dir() || Path::new(&prefix).iter().count() > 1 {
                tracing::warn!(?prefix, "given prefix for RocksDB might put it in another folder");
            }

            let path = format!("{prefix}-rocksdb");
            tracing::info!("starting rocksdb storage - at custom path: '{:?}'", path);
            path
        } else {
            tracing::info!("starting rocksdb storage - at default path: 'data/rocksdb'");
            "data/rocksdb".to_string()
        };

        let state = RocksStorageState::new(path, shutdown_timeout, cache_size_multiplier, enable_sync_write)?;
        let block_number = state.preload_block_number()?;

        Ok(Self { state, block_number })
    }

    // -------------------------------------------------------------------------
    // State methods
    // -------------------------------------------------------------------------
    #[cfg(feature = "dev")]
    pub fn clear(&self) -> anyhow::Result<()> {
        self.state.clear().inspect_err(|e| {
            tracing::error!(reason = ?e, "failed to clear RocksPermanent DB");
        })?;
        self.block_number.store(0, Ordering::SeqCst);
        Ok(())
    }
}

impl PermanentStorage for RocksPermanentStorage {
    // -------------------------------------------------------------------------
    // Block number operations
    // -------------------------------------------------------------------------

    fn read_mined_block_number(&self) -> anyhow::Result<BlockNumber, StorageError> {
        Ok(self.block_number.load(Ordering::SeqCst).into())
    }

    fn set_mined_block_number(&self, number: BlockNumber) -> anyhow::Result<(), StorageError> {
        self.block_number.store(number.as_u32(), Ordering::SeqCst);
        Ok(())
    }

    // -------------------------------------------------------------------------
    // State operations
    // -------------------------------------------------------------------------

    fn read_account(&self, address: Address, point_in_time: PointInTime) -> anyhow::Result<Option<Account>, StorageError> {
        self.state
            .read_account(address, point_in_time)
            .map_err(|err| StorageError::RocksError { err })
            .inspect_err(|e| {
                tracing::error!(reason = ?e, "failed to read account in RocksPermanent");
            })
    }

    fn read_slot(&self, address: Address, index: SlotIndex, point_in_time: PointInTime) -> anyhow::Result<Option<Slot>, StorageError> {
        self.state
            .read_slot(address, index, point_in_time)
            .map_err(|err| StorageError::RocksError { err })
            .inspect_err(|e| {
                tracing::error!(reason = ?e, "failed to read slot in RocksPermanent");
            })
    }

    fn read_block(&self, selection: BlockFilter) -> anyhow::Result<Option<Block>, StorageError> {
        let block = self.state.read_block(selection).inspect_err(|e| {
            tracing::error!(reason = ?e, "failed to read block in RocksPermanent");
        });
        if let Ok(Some(block)) = &block {
            tracing::trace!(?selection, ?block, "block found");
        }
        block.map_err(|err| StorageError::RocksError { err })
    }

    fn read_transaction(&self, hash: Hash) -> anyhow::Result<Option<TransactionMined>, StorageError> {
        self.state
            .read_transaction(hash)
            .map_err(|err| StorageError::RocksError { err })
            .inspect_err(|e| {
                tracing::error!(reason = ?e, "failed to read transaction in RocksPermanent");
            })
    }

    fn read_logs(&self, filter: &LogFilter) -> anyhow::Result<Vec<LogMined>, StorageError> {
        self.state.read_logs(filter).map_err(|err| StorageError::RocksError { err }).inspect_err(|e| {
            tracing::error!(reason = ?e, "failed to read log in RocksPermanent");
        })
    }

    fn save_block(&self, block: Block) -> anyhow::Result<(), StorageError> {
        #[cfg(feature = "rocks_metrics")]
        {
            self.state.export_metrics().map_err(|err| StorageError::RocksError { err }).inspect_err(|e| {
                tracing::error!(reason = ?e, "failed to export metrics in RocksPermanent");
            })?;
        }
        self.state.save_block(block).map_err(|err| StorageError::RocksError { err }).inspect_err(|e| {
            tracing::error!(reason = ?e, "failed to save block in RocksPermanent");
        })
    }

    fn save_block_batch(&self, block_batch: Vec<Block>) -> anyhow::Result<(), StorageError> {
        self.state
            .save_block_batch(block_batch)
            .map_err(|err| StorageError::RocksError { err })
            .inspect_err(|e| {
                tracing::error!(reason = ?e, "failed to save block_batch in RocksPermanent");
            })
    }

    fn save_accounts(&self, accounts: Vec<Account>) -> anyhow::Result<(), StorageError> {
        self.state
            .save_accounts(accounts)
            .map_err(|err| StorageError::RocksError { err })
            .inspect_err(|e| {
                tracing::error!(reason = ?e, "failed to save accounts in RocksPermanent");
            })
    }

    #[cfg(feature = "dev")]
    fn save_slot(&self, address: Address, slot: Slot) -> anyhow::Result<(), StorageError> {
        self.state
            .save_slot(address, slot)
            .map_err(|err| StorageError::RocksError { err })
            .inspect_err(|e| {
                tracing::error!(reason = ?e, "failed to save slot in RocksPermanent");
            })
    }

    #[cfg(feature = "dev")]
    fn save_account_nonce(&self, address: Address, nonce: Nonce) -> anyhow::Result<(), StorageError> {
        self.state
            .save_account_nonce(address, nonce)
            .map_err(|err| StorageError::RocksError { err })
            .inspect_err(|e| {
                tracing::error!(reason = ?e, "failed to save account nonce in RocksPermanent");
            })
    }

    #[cfg(feature = "dev")]
    fn save_account_balance(&self, address: Address, balance: Wei) -> anyhow::Result<(), StorageError> {
        self.state
            .save_account_balance(address, balance)
            .map_err(|err| StorageError::RocksError { err })
            .inspect_err(|e| {
                tracing::error!(reason = ?e, "failed to save account balance in RocksPermanent");
            })
    }

    #[cfg(feature = "dev")]
    fn save_account_code(&self, address: Address, code: Bytes) -> anyhow::Result<(), StorageError> {
        self.state
            .save_account_code(address, code)
            .map_err(|err| StorageError::RocksError { err })
            .inspect_err(|e| {
                tracing::error!(reason = ?e, "failed to save account code in RocksPermanent");
            })
    }

    #[cfg(feature = "dev")]
    fn reset(&self) -> anyhow::Result<(), StorageError> {
        self.block_number.store(0u32, Ordering::SeqCst);
        self.state.reset().map_err(|err| StorageError::RocksError { err }).inspect_err(|e| {
            tracing::error!(reason = ?e, "failed to reset in RocksPermanent");
        })
    }
<<<<<<< HEAD

    #[cfg(feature = "dev")]
    fn revert_state_to_block_batched(&self, block_number: BlockNumber) -> anyhow::Result<(), StorageError> {
        let result = self
            .state
            .revert_state_to_block_batched(block_number.into())
            .map_err(|err| StorageError::RocksError { err })
            .inspect_err(|e| {
                tracing::error!(reason = ?e, "failed to revert state to block in RocksPermanent");
            });
        if let Ok(()) = result {
            self.set_mined_block_number(block_number)?;
            assert_eq!(self.read_mined_block_number()?, block_number);
        }
        result
    }

    #[cfg(feature = "dev")]
    fn save_slots(&self, slots: Vec<(Address, Slot)>) -> anyhow::Result<(), StorageError> {
        self.state.save_slots(slots).map_err(|err| StorageError::RocksError { err }).inspect_err(|e| {
            tracing::error!(reason = ?e, "failed to save slots in RocksPermanent");
        })
    }
=======
>>>>>>> 602e6a39
}<|MERGE_RESOLUTION|>--- conflicted
+++ resolved
@@ -217,7 +217,6 @@
             tracing::error!(reason = ?e, "failed to reset in RocksPermanent");
         })
     }
-<<<<<<< HEAD
 
     #[cfg(feature = "dev")]
     fn revert_state_to_block_batched(&self, block_number: BlockNumber) -> anyhow::Result<(), StorageError> {
@@ -234,13 +233,4 @@
         }
         result
     }
-
-    #[cfg(feature = "dev")]
-    fn save_slots(&self, slots: Vec<(Address, Slot)>) -> anyhow::Result<(), StorageError> {
-        self.state.save_slots(slots).map_err(|err| StorageError::RocksError { err }).inspect_err(|e| {
-            tracing::error!(reason = ?e, "failed to save slots in RocksPermanent");
-        })
-    }
-=======
->>>>>>> 602e6a39
 }