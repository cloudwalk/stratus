use std::path::Path;
use std::sync::atomic::AtomicU32;
use std::sync::atomic::Ordering;
use std::time::Duration;

use anyhow::bail;
use rocksdb::WriteBatch;

use super::rocks_state::RocksStorageState;
use crate::eth::primitives::Account;
use crate::eth::primitives::Address;
use crate::eth::primitives::Block;
use crate::eth::primitives::BlockFilter;
use crate::eth::primitives::BlockNumber;
#[cfg(feature = "dev")]
use crate::eth::primitives::Bytes;
use crate::eth::primitives::Hash;
use crate::eth::primitives::LogFilter;
use crate::eth::primitives::LogMined;
#[cfg(feature = "dev")]
use crate::eth::primitives::Nonce;
use crate::eth::primitives::PointInTime;
use crate::eth::primitives::Slot;
use crate::eth::primitives::SlotIndex;
use crate::eth::primitives::StorageError;
use crate::eth::primitives::TransactionMined;
#[cfg(feature = "dev")]
use crate::eth::primitives::Wei;

#[derive(Debug)]
pub struct RocksPermanentStorage {
    pub state: RocksStorageState,
    block_number: AtomicU32,
}

impl RocksPermanentStorage {
    pub fn new(
        db_path_prefix: Option<String>,
        shutdown_timeout: Duration,
        cache_size_multiplier: Option<f32>,
        enable_sync_write: bool,
        use_rocksdb_replication: bool,
    ) -> anyhow::Result<Self> {
        tracing::info!("setting up rocksdb storage");

        let path = if let Some(prefix) = db_path_prefix {
            // run some checks on the given prefix
            if prefix.is_empty() {
                bail!("given prefix for RocksDB is empty, try not providing the flag");
            }

            if Path::new(&prefix).is_dir() || Path::new(&prefix).iter().count() > 1 {
                tracing::warn!(?prefix, "given prefix for RocksDB might put it in another folder");
            }

            let path = format!("{prefix}-rocksdb");
            tracing::info!("starting rocksdb storage - at custom path: '{:?}'", path);
            path
        } else {
            tracing::info!("starting rocksdb storage - at default path: 'data/rocksdb'");
            "data/rocksdb".to_string()
        };

        let state = RocksStorageState::new(path, shutdown_timeout, cache_size_multiplier, enable_sync_write, use_rocksdb_replication)?;
        let block_number = state.preload_block_number()?;

        Ok(Self { state, block_number })
    }

    // -------------------------------------------------------------------------
    // Block number operations
    // -------------------------------------------------------------------------

    pub fn read_mined_block_number(&self) -> anyhow::Result<BlockNumber, StorageError> {
        Ok(self.block_number.load(Ordering::SeqCst).into())
    }

    pub fn set_mined_block_number(&self, number: BlockNumber) -> anyhow::Result<(), StorageError> {
        self.block_number.store(number.as_u32(), Ordering::SeqCst);
        Ok(())
    }

    // -------------------------------------------------------------------------
    // State operations
    // -------------------------------------------------------------------------

    pub fn read_account(&self, address: Address, point_in_time: PointInTime) -> anyhow::Result<Option<Account>, StorageError> {
        self.state
            .read_account(address, point_in_time)
            .map_err(|err| StorageError::RocksError { err })
            .inspect_err(|e| {
                tracing::error!(reason = ?e, "failed to read account in RocksPermanent");
            })
    }

    pub fn read_slot(&self, address: Address, index: SlotIndex, point_in_time: PointInTime) -> anyhow::Result<Option<Slot>, StorageError> {
        self.state
            .read_slot(address, index, point_in_time)
            .map_err(|err| StorageError::RocksError { err })
            .inspect_err(|e| {
                tracing::error!(reason = ?e, "failed to read slot in RocksPermanent");
            })
    }

    pub fn read_block(&self, selection: BlockFilter) -> anyhow::Result<Option<Block>, StorageError> {
        let block = self.state.read_block(selection).inspect_err(|e| {
            tracing::error!(reason = ?e, "failed to read block in RocksPermanent");
        });
        if let Ok(Some(block)) = &block {
            tracing::trace!(?selection, ?block, "block found");
        }
        block.map_err(|err| StorageError::RocksError { err })
    }

    pub fn read_transaction(&self, hash: Hash) -> anyhow::Result<Option<TransactionMined>, StorageError> {
        self.state
            .read_transaction(hash)
            .map_err(|err| StorageError::RocksError { err })
            .inspect_err(|e| {
                tracing::error!(reason = ?e, "failed to read transaction in RocksPermanent");
            })
    }

    pub fn read_logs(&self, filter: &LogFilter) -> anyhow::Result<Vec<LogMined>, StorageError> {
        self.state.read_logs(filter).map_err(|err| StorageError::RocksError { err }).inspect_err(|e| {
            tracing::error!(reason = ?e, "failed to read log in RocksPermanent");
        })
    }

<<<<<<< HEAD
    fn read_replication_log(&self, block_number: BlockNumber) -> anyhow::Result<Option<WriteBatch>, StorageError> {
        self.state
            .read_replication_log(block_number)
            .map_err(|err| StorageError::RocksError { err })
            .inspect_err(|e| {
                tracing::error!(reason = ?e, "failed to read replication log in RocksPermanent");
            })
    }

    fn apply_replication_log(&self, block_number: BlockNumber, replication_log: WriteBatch) -> anyhow::Result<(), StorageError> {
        self.state
            .apply_replication_log(block_number, replication_log)
            .map_err(|err| StorageError::RocksError { err })
            .inspect_err(|e| {
                tracing::error!(reason = ?e, "failed to apply replication log in RocksPermanent");
            })?;

        self.set_mined_block_number(block_number)?;

        Ok(())
    }

    fn save_genesis_block(&self, block: Block, accounts: Vec<Account>) -> anyhow::Result<(), StorageError> {
        #[cfg(feature = "rocks_metrics")]
        {
            self.state.export_metrics().map_err(|err| StorageError::RocksError { err }).inspect_err(|e| {
                tracing::error!(reason = ?e, "failed to export metrics in RocksPermanent");
            })?;
        }

        self.state
            .save_genesis_block(block, accounts)
            .map_err(|err| StorageError::RocksError { err })
            .inspect_err(|e| {
                tracing::error!(reason = ?e, "failed to save genesis block in RocksPermanent");
            })
    }

    fn save_block(&self, block: Block) -> anyhow::Result<(), StorageError> {
=======
    pub fn save_block(&self, block: Block) -> anyhow::Result<(), StorageError> {
>>>>>>> 61de6e6b
        #[cfg(feature = "rocks_metrics")]
        {
            self.state.export_metrics().map_err(|err| StorageError::RocksError { err }).inspect_err(|e| {
                tracing::error!(reason = ?e, "failed to export metrics in RocksPermanent");
            })?;
        }
        self.state.save_block(block).map_err(|err| StorageError::RocksError { err }).inspect_err(|e| {
            tracing::error!(reason = ?e, "failed to save block in RocksPermanent");
        })
    }

    pub fn save_accounts(&self, accounts: Vec<Account>) -> anyhow::Result<(), StorageError> {
        self.state
            .save_accounts(accounts)
            .map_err(|err| StorageError::RocksError { err })
            .inspect_err(|e| {
                tracing::error!(reason = ?e, "failed to save accounts in RocksPermanent");
            })
    }

    #[cfg(feature = "dev")]
    pub fn save_slot(&self, address: Address, slot: Slot) -> anyhow::Result<(), StorageError> {
        self.state
            .save_slot(address, slot)
            .map_err(|err| StorageError::RocksError { err })
            .inspect_err(|e| {
                tracing::error!(reason = ?e, "failed to save slot in RocksPermanent");
            })
    }

    #[cfg(feature = "dev")]
    pub fn save_account_nonce(&self, address: Address, nonce: Nonce) -> anyhow::Result<(), StorageError> {
        self.state
            .save_account_nonce(address, nonce)
            .map_err(|err| StorageError::RocksError { err })
            .inspect_err(|e| {
                tracing::error!(reason = ?e, "failed to save account nonce in RocksPermanent");
            })
    }

    #[cfg(feature = "dev")]
    pub fn save_account_balance(&self, address: Address, balance: Wei) -> anyhow::Result<(), StorageError> {
        self.state
            .save_account_balance(address, balance)
            .map_err(|err| StorageError::RocksError { err })
            .inspect_err(|e| {
                tracing::error!(reason = ?e, "failed to save account balance in RocksPermanent");
            })
    }

    #[cfg(feature = "dev")]
    pub fn save_account_code(&self, address: Address, code: Bytes) -> anyhow::Result<(), StorageError> {
        self.state
            .save_account_code(address, code)
            .map_err(|err| StorageError::RocksError { err })
            .inspect_err(|e| {
                tracing::error!(reason = ?e, "failed to save account code in RocksPermanent");
            })
    }

    fn rocksdb_replication_enabled(&self) -> bool {
        self.state.use_rocksdb_replication
    }

    #[cfg(feature = "dev")]
    pub fn reset(&self) -> anyhow::Result<(), StorageError> {
        self.block_number.store(0u32, Ordering::SeqCst);
        self.state.reset().map_err(|err| StorageError::RocksError { err }).inspect_err(|e| {
            tracing::error!(reason = ?e, "failed to reset in RocksPermanent");
        })
    }
}<|MERGE_RESOLUTION|>--- conflicted
+++ resolved
@@ -127,8 +127,7 @@
         })
     }
 
-<<<<<<< HEAD
-    fn read_replication_log(&self, block_number: BlockNumber) -> anyhow::Result<Option<WriteBatch>, StorageError> {
+    pub fn read_replication_log(&self, block_number: BlockNumber) -> anyhow::Result<Option<WriteBatch>, StorageError> {
         self.state
             .read_replication_log(block_number)
             .map_err(|err| StorageError::RocksError { err })
@@ -137,7 +136,7 @@
             })
     }
 
-    fn apply_replication_log(&self, block_number: BlockNumber, replication_log: WriteBatch) -> anyhow::Result<(), StorageError> {
+    pub fn apply_replication_log(&self, block_number: BlockNumber, replication_log: WriteBatch) -> anyhow::Result<(), StorageError> {
         self.state
             .apply_replication_log(block_number, replication_log)
             .map_err(|err| StorageError::RocksError { err })
@@ -150,7 +149,7 @@
         Ok(())
     }
 
-    fn save_genesis_block(&self, block: Block, accounts: Vec<Account>) -> anyhow::Result<(), StorageError> {
+    pub fn save_genesis_block(&self, block: Block, accounts: Vec<Account>) -> anyhow::Result<(), StorageError> {
         #[cfg(feature = "rocks_metrics")]
         {
             self.state.export_metrics().map_err(|err| StorageError::RocksError { err }).inspect_err(|e| {
@@ -166,10 +165,7 @@
             })
     }
 
-    fn save_block(&self, block: Block) -> anyhow::Result<(), StorageError> {
-=======
     pub fn save_block(&self, block: Block) -> anyhow::Result<(), StorageError> {
->>>>>>> 61de6e6b
         #[cfg(feature = "rocks_metrics")]
         {
             self.state.export_metrics().map_err(|err| StorageError::RocksError { err }).inspect_err(|e| {
@@ -190,6 +186,10 @@
             })
     }
 
+    pub fn rocksdb_replication_enabled(&self) -> bool {
+        self.state.use_rocksdb_replication
+    }
+
     #[cfg(feature = "dev")]
     pub fn save_slot(&self, address: Address, slot: Slot) -> anyhow::Result<(), StorageError> {
         self.state
@@ -228,10 +228,6 @@
             .inspect_err(|e| {
                 tracing::error!(reason = ?e, "failed to save account code in RocksPermanent");
             })
-    }
-
-    fn rocksdb_replication_enabled(&self) -> bool {
-        self.state.use_rocksdb_replication
     }
 
     #[cfg(feature = "dev")]
