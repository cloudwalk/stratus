--- conflicted
+++ resolved
@@ -185,11 +185,7 @@
         block.map_err(|err| StorageError::RocksError { err })
     }
 
-<<<<<<< HEAD
     pub fn read_block_with_changes(&self, selection: BlockFilter) -> anyhow::Result<Option<(Block, BlockChangesRocksdb)>, StorageError> {
-=======
-    pub fn read_block_with_changes(&self, selection: BlockFilter) -> anyhow::Result<Option<(Block, ExecutionChanges)>, StorageError> {
->>>>>>> b31f3d56
         let result = self.state.read_block_with_changes(selection).inspect_err(|e| {
             tracing::error!(reason = ?e, "failed to read block with changes in RocksPermanent");
         });
