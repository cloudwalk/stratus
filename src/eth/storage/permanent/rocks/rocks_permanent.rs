use std::path::Path;
use std::sync::atomic::AtomicU32;
use std::sync::atomic::Ordering;
use std::time::Duration;

use anyhow::bail;

use super::rocks_state::RocksStorageState;
use crate::eth::primitives::Account;
use crate::eth::primitives::Address;
use crate::eth::primitives::Block;
use crate::eth::primitives::BlockFilter;
use crate::eth::primitives::BlockNumber;
use crate::eth::primitives::Hash;
use crate::eth::primitives::LogFilter;
use crate::eth::primitives::LogMined;
use crate::eth::primitives::PointInTime;
use crate::eth::primitives::Slot;
use crate::eth::primitives::SlotIndex;
use crate::eth::primitives::StorageError;
use crate::eth::primitives::TransactionMined;
use crate::eth::storage::PermanentStorage;

#[derive(Debug)]
pub struct RocksPermanentStorage {
    pub state: RocksStorageState,
    block_number: AtomicU32,
}

impl RocksPermanentStorage {
    pub fn new(
        db_path_prefix: Option<String>,
        shutdown_timeout: Duration,
        cache_size_multiplier: Option<f32>,
        enable_sync_write: bool,
    ) -> anyhow::Result<Self> {
        tracing::info!("setting up rocksdb storage");

        let path = if let Some(prefix) = db_path_prefix {
            // run some checks on the given prefix
            if prefix.is_empty() {
                bail!("given prefix for RocksDB is empty, try not providing the flag");
            }

            if Path::new(&prefix).is_dir() || Path::new(&prefix).iter().count() > 1 {
                tracing::warn!(?prefix, "given prefix for RocksDB might put it in another folder");
            }

            let path = format!("{prefix}-rocksdb");
            tracing::info!("starting rocksdb storage - at custom path: '{:?}'", path);
            path
        } else {
            tracing::info!("starting rocksdb storage - at default path: 'data/rocksdb'");
            "data/rocksdb".to_string()
        };

        let state = RocksStorageState::new(path, shutdown_timeout, cache_size_multiplier, enable_sync_write)?;
        let block_number = state.preload_block_number()?;

        Ok(Self { state, block_number })
    }

    // -------------------------------------------------------------------------
    // State methods
    // -------------------------------------------------------------------------
    #[cfg(feature = "dev")]
    pub fn clear(&self) -> anyhow::Result<()> {
        self.state.clear().inspect_err(|e| {
            tracing::error!(reason = ?e, "failed to clear RocksPermanent DB");
        })?;
        self.block_number.store(0, Ordering::SeqCst);
        Ok(())
    }

    #[cfg(feature = "dev")]
    pub fn revert_state_to_block_batched(&self, block_number: BlockNumber) -> anyhow::Result<(), StorageError> {
        <Self as PermanentStorage>::revert_state_to_block_batched(self, block_number)
    }
}

impl PermanentStorage for RocksPermanentStorage {
    // -------------------------------------------------------------------------
    // Block number operations
    // -------------------------------------------------------------------------

    fn read_mined_block_number(&self) -> anyhow::Result<BlockNumber, StorageError> {
        Ok(self.block_number.load(Ordering::SeqCst).into())
    }

    fn set_mined_block_number(&self, number: BlockNumber) -> anyhow::Result<(), StorageError> {
        self.block_number.store(number.as_u32(), Ordering::SeqCst);
        Ok(())
    }

    // -------------------------------------------------------------------------
    // State operations
    // -------------------------------------------------------------------------

    fn read_account(&self, address: Address, point_in_time: PointInTime) -> anyhow::Result<Option<Account>, StorageError> {
        self.state
            .read_account(address, point_in_time)
            .map_err(|err| StorageError::RocksError { err })
            .inspect_err(|e| {
                tracing::error!(reason = ?e, "failed to read account in RocksPermanent");
            })
    }

    fn read_slot(&self, address: Address, index: SlotIndex, point_in_time: PointInTime) -> anyhow::Result<Option<Slot>, StorageError> {
        self.state
            .read_slot(address, index, point_in_time)
            .map_err(|err| StorageError::RocksError { err })
            .inspect_err(|e| {
                tracing::error!(reason = ?e, "failed to read slot in RocksPermanent");
            })
    }

    fn read_block(&self, selection: BlockFilter) -> anyhow::Result<Option<Block>, StorageError> {
        let block = self.state.read_block(selection).inspect_err(|e| {
            tracing::error!(reason = ?e, "failed to read block in RocksPermanent");
        });
        if let Ok(Some(block)) = &block {
            tracing::trace!(?selection, ?block, "block found");
        }
        block.map_err(|err| StorageError::RocksError { err })
    }

    fn read_transaction(&self, hash: Hash) -> anyhow::Result<Option<TransactionMined>, StorageError> {
        self.state
            .read_transaction(hash)
            .map_err(|err| StorageError::RocksError { err })
            .inspect_err(|e| {
                tracing::error!(reason = ?e, "failed to read transaction in RocksPermanent");
            })
    }

    fn read_logs(&self, filter: &LogFilter) -> anyhow::Result<Vec<LogMined>, StorageError> {
        self.state.read_logs(filter).map_err(|err| StorageError::RocksError { err }).inspect_err(|e| {
            tracing::error!(reason = ?e, "failed to read log in RocksPermanent");
        })
    }

    fn save_block(&self, block: Block) -> anyhow::Result<(), StorageError> {
        #[cfg(feature = "rocks_metrics")]
        {
            self.state.export_metrics().map_err(|err| StorageError::RocksError { err }).inspect_err(|e| {
                tracing::error!(reason = ?e, "failed to export metrics in RocksPermanent");
            })?;
        }
        self.state.save_block(block).map_err(|err| StorageError::RocksError { err }).inspect_err(|e| {
            tracing::error!(reason = ?e, "failed to save block in RocksPermanent");
        })
    }

    fn save_block_batch(&self, block_batch: Vec<Block>) -> anyhow::Result<(), StorageError> {
        self.state
            .save_block_batch(block_batch)
            .map_err(|err| StorageError::RocksError { err })
            .inspect_err(|e| {
                tracing::error!(reason = ?e, "failed to save block_batch in RocksPermanent");
            })
    }

    fn save_accounts(&self, accounts: Vec<Account>) -> anyhow::Result<(), StorageError> {
        self.state
            .save_accounts(accounts)
            .map_err(|err| StorageError::RocksError { err })
            .inspect_err(|e| {
                tracing::error!(reason = ?e, "failed to save accounts in RocksPermanent");
            })
    }

    #[cfg(feature = "dev")]
    fn reset(&self) -> anyhow::Result<(), StorageError> {
        self.block_number.store(0u32, Ordering::SeqCst);
        self.state.reset().map_err(|err| StorageError::RocksError { err }).inspect_err(|e| {
            tracing::error!(reason = ?e, "failed to reset in RocksPermanent");
        })
    }

    #[cfg(feature = "dev")]
<<<<<<< HEAD
    fn revert_state_to_block_batched(&self, block_number: BlockNumber) -> anyhow::Result<(), StorageError> {
        self.state
            .revert_state_to_block_batched(block_number.into())
            .map_err(|err| StorageError::RocksError { err })
            .inspect_err(|e| {
                tracing::error!(reason = ?e, "failed to revert state to block in RocksPermanent");
            })
=======
    fn save_slots(&self, slots: Vec<(Address, Slot)>) -> anyhow::Result<(), StorageError> {
        self.state.save_slots(slots).map_err(|err| StorageError::RocksError { err }).inspect_err(|e| {
            tracing::error!(reason = ?e, "failed to save slots in RocksPermanent");
        })
>>>>>>> 9c8db889
    }
}<|MERGE_RESOLUTION|>--- conflicted
+++ resolved
@@ -178,7 +178,6 @@
     }
 
     #[cfg(feature = "dev")]
-<<<<<<< HEAD
     fn revert_state_to_block_batched(&self, block_number: BlockNumber) -> anyhow::Result<(), StorageError> {
         self.state
             .revert_state_to_block_batched(block_number.into())
@@ -186,11 +185,11 @@
             .inspect_err(|e| {
                 tracing::error!(reason = ?e, "failed to revert state to block in RocksPermanent");
             })
-=======
+
+    #[cfg(feature = "dev")]
     fn save_slots(&self, slots: Vec<(Address, Slot)>) -> anyhow::Result<(), StorageError> {
         self.state.save_slots(slots).map_err(|err| StorageError::RocksError { err }).inspect_err(|e| {
             tracing::error!(reason = ?e, "failed to save slots in RocksPermanent");
         })
->>>>>>> 9c8db889
     }
 }