--- conflicted
+++ resolved
@@ -740,19 +740,7 @@
     pub fn export_column_family_size_metrics(&self) -> Result<()> {
         let db_name = self.db_path_filename();
 
-<<<<<<< HEAD
-        let column_families = vec![
-            ("accounts", &self.accounts.column_family),
-            ("accounts_history", &self.accounts_history.column_family),
-            ("account_slots", &self.account_slots.column_family),
-            ("account_slots_history", &self.account_slots_history.column_family),
-            ("transactions", &self.transactions.column_family),
-            ("blocks_by_number", &self.blocks_by_number.column_family),
-            ("blocks_by_hash", &self.blocks_by_hash.column_family),
-        ];
-=======
         let cf_names = DB::list_cf(&Options::default(), &self.db_path)?;
->>>>>>> 1fc3f95a
 
         for cf_name in cf_names {
             if let Some(cf_handle) = self.db.cf_handle(&cf_name)
