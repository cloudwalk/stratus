--- conflicted
+++ resolved
@@ -116,13 +116,8 @@
 /// Helper for creating a `RocksCfRef`, aborting if it wasn't declared in our option presets.
 fn new_cf_ref<'a, K, V>(db: &'a Arc<DB>, column_family: &str, cf_options_map: &BTreeMap<&str, Options>) -> Result<RocksCfRef<'a, K, V>>
 where
-<<<<<<< HEAD
-    K: Serialize + for<'de> Deserialize<'de> + Debug + std::hash::Hash + Eq + bincode::Encode + bincode::Decode<()>,
-    V: Serialize + for<'de> Deserialize<'de> + Debug + Clone + bincode::Encode + bincode::Decode<()>,
-=======
-    K: Serialize + for<'de> Deserialize<'de> + Debug + std::hash::Hash + Eq + SerializeDeserializeWithContext,
-    V: Serialize + for<'de> Deserialize<'de> + Debug + Clone + SerializeDeserializeWithContext,
->>>>>>> 0e259e7c
+    K: Serialize + for<'de> Deserialize<'de> + Debug + std::hash::Hash + Eq + SerializeDeserializeWithContext + bincode::Encode + bincode::Decode<()>,
+    V: Serialize + for<'de> Deserialize<'de> + Debug + Clone + SerializeDeserializeWithContext + bincode::Encode + bincode::Decode<()>,
 {
     tracing::debug!(column_family = column_family, "creating new column family");
 
