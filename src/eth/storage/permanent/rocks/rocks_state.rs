--- conflicted
+++ resolved
@@ -440,7 +440,6 @@
         self.write_in_batch_for_multiple_cfs(write_batch)
     }
 
-<<<<<<< HEAD
     pub fn save_block_batch(&self, block_batch: Vec<Block>) -> Result<()> {
         let mut batch = WriteBatch::default();
         for block in block_batch {
@@ -502,8 +501,6 @@
         self.write_in_batch_for_multiple_cfs(batch)
     }
 
-=======
->>>>>>> 61de6e6b
     pub fn save_block(&self, block: Block) -> Result<()> {
         let mut batch = WriteBatch::default();
         self.prepare_block_insertion(block, &mut batch)?;
