--- conflicted
+++ resolved
@@ -606,20 +606,12 @@
         Ok(())
     }
 
-<<<<<<< HEAD
     pub fn read_block_with_changes(&self, selection: BlockFilter) -> Result<Option<(Block, BlockChangesRocksdb)>> {
-=======
-    pub fn read_block_with_changes(&self, selection: BlockFilter) -> Result<Option<(Block, ExecutionChanges)>> {
->>>>>>> b31f3d56
         let Some(block_wo_changes) = self.read_block(selection)? else {
             return Ok(None);
         };
         let changes = self.block_changes.get(&block_wo_changes.number().into())?;
-<<<<<<< HEAD
         Ok(Some((block_wo_changes, changes.map(|changes| changes.into_inner()).unwrap_or_default())))
-=======
-        Ok(Some((block_wo_changes, changes.map(|changes| changes.into_inner().into()).unwrap_or_default())))
->>>>>>> b31f3d56
     }
 }
 
