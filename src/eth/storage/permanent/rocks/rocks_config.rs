use rocksdb::BlockBasedOptions;
use rocksdb::Cache;
use rocksdb::Options;

pub enum CacheSetting {
    /// Enabled cache with the given size in bytes
    Enabled(usize),
    Disabled,
}

#[derive(Debug, Clone, Copy)]
pub enum DbConfig {
    OptimizedPointLookUp,
    Default,
}

impl Default for DbConfig {
    fn default() -> Self {
        Self::Default
    }
}

impl DbConfig {
    pub fn to_options(self, cache_setting: CacheSetting, prefix_len: Option<usize>) -> Options {
        let mut opts = Options::default();
        let mut block_based_options = BlockBasedOptions::default();

        opts.create_if_missing(true);
        opts.create_missing_column_families(true);
        opts.increase_parallelism(16);

<<<<<<< HEAD
        block_based_options.set_pin_l0_filter_and_index_blocks_in_cache(true);
        block_based_options.set_cache_index_and_filter_blocks(true);
        block_based_options.set_bloom_filter(15.5, false);

        // due to the nature of our application enabling rocks metrics decreases point lookup performance by 5x.
        #[cfg(feature = "metrics")]
=======
        // NOTE: As per the rocks db wiki: "The overhead of statistics is usually small but non-negligible. We usually observe an overhead of 5%-10%."
        #[cfg(feature = "rocks_metrics")]
>>>>>>> 4bec71ad
        {
            opts.enable_statistics();
            opts.set_statistics_level(rocksdb::statistics::StatsLevel::ExceptTimeForMutex);
        }

        if let Some(prefix_len) = prefix_len {
            let transform = rocksdb::SliceTransform::create_fixed_prefix(prefix_len);
            block_based_options.set_index_type(rocksdb::BlockBasedIndexType::HashSearch);
            opts.set_memtable_prefix_bloom_ratio(0.15);
            opts.set_prefix_extractor(transform);
        }

        if let CacheSetting::Enabled(cache_size) = cache_setting {
            let block_cache = Cache::new_lru_cache(cache_size / 2);
            let row_cache = Cache::new_lru_cache(cache_size / 2);

            opts.set_row_cache(&row_cache);
            block_based_options.set_block_cache(&block_cache);
        }

        match self {
            DbConfig::OptimizedPointLookUp => {
                block_based_options.set_data_block_hash_ratio(0.3);
                block_based_options.set_data_block_index_type(rocksdb::DataBlockIndexType::BinaryAndHash);

                opts.set_use_direct_reads(true);
                opts.set_memtable_whole_key_filtering(true);
                opts.set_compression_type(rocksdb::DBCompressionType::None);
            }
            DbConfig::Default => {
                opts.set_compression_type(rocksdb::DBCompressionType::Lz4);
                opts.set_bottommost_compression_type(rocksdb::DBCompressionType::Zstd);
                opts.set_bottommost_compression_options(-14, 32767, 0, 16 * 1024, true); // mostly defaults except max_dict_bytes
                opts.set_bottommost_zstd_max_train_bytes(1600 * 1024, true);
            }
        }

        opts.set_block_based_table_factory(&block_based_options);

        opts
    }
}<|MERGE_RESOLUTION|>--- conflicted
+++ resolved
@@ -29,17 +29,12 @@
         opts.create_missing_column_families(true);
         opts.increase_parallelism(16);
 
-<<<<<<< HEAD
         block_based_options.set_pin_l0_filter_and_index_blocks_in_cache(true);
         block_based_options.set_cache_index_and_filter_blocks(true);
         block_based_options.set_bloom_filter(15.5, false);
 
         // due to the nature of our application enabling rocks metrics decreases point lookup performance by 5x.
-        #[cfg(feature = "metrics")]
-=======
-        // NOTE: As per the rocks db wiki: "The overhead of statistics is usually small but non-negligible. We usually observe an overhead of 5%-10%."
         #[cfg(feature = "rocks_metrics")]
->>>>>>> 4bec71ad
         {
             opts.enable_statistics();
             opts.set_statistics_level(rocksdb::statistics::StatsLevel::ExceptTimeForMutex);
