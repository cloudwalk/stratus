//! In-memory storage implementations.

use std::collections::HashMap;
use std::sync::atomic::Ordering;
use std::sync::Arc;
use std::time::Duration;

use async_trait::async_trait;
use indexmap::IndexMap;
use metrics::atomics::AtomicU64;
use num_traits::cast::ToPrimitive;
use rand::rngs::StdRng;
use rand::seq::IteratorRandom;
use rand::SeedableRng;
use sqlx::postgres::PgPoolOptions;
use sqlx::Pool;
use tokio::sync::mpsc;
use tokio::sync::mpsc::channel;
use tokio::sync::RwLock;
use tokio::sync::RwLockReadGuard;
use tokio::sync::RwLockWriteGuard;
use tokio::sync::Semaphore;
use tokio::time::sleep;

use crate::eth::primitives::Account;
use crate::eth::primitives::Address;
use crate::eth::primitives::Block;
use crate::eth::primitives::BlockNumber;
use crate::eth::primitives::BlockSelection;
use crate::eth::primitives::Bytes;
use crate::eth::primitives::ExecutionAccountChanges;
use crate::eth::primitives::ExecutionConflicts;
use crate::eth::primitives::ExecutionConflictsBuilder;
use crate::eth::primitives::Hash;
use crate::eth::primitives::LogFilter;
use crate::eth::primitives::LogMined;
use crate::eth::primitives::Nonce;
use crate::eth::primitives::Slot;
use crate::eth::primitives::SlotIndex;
use crate::eth::primitives::SlotSample;
use crate::eth::primitives::StoragePointInTime;
use crate::eth::primitives::TransactionMined;
use crate::eth::primitives::Wei;
use crate::eth::storage::inmemory::InMemoryHistory;
use crate::eth::storage::PermanentStorage;
use crate::eth::storage::StorageError;

type BlockNumbers = Vec<i64>;
type Addresses = Vec<Address>;
type OptionalBytes = Vec<Option<Bytes>>;
type Weis = Vec<Wei>;
type Nonces = Vec<Nonce>;

type AccountChanges = (BlockNumbers, Addresses, OptionalBytes, Weis, Nonces);

#[derive(Debug)]
struct BlockTask {
    block_number: BlockNumber,
    block_hash: Hash,
    block_data: Block,
    account_changes: Vec<ExecutionAccountChanges>,
}

#[derive(Debug, Default, serde::Serialize, serde::Deserialize)]
pub struct HybridPermanentStorageState {
    pub accounts: HashMap<Address, InMemoryPermanentAccount>,
    pub transactions: HashMap<Hash, TransactionMined>,
    pub blocks_by_number: IndexMap<BlockNumber, Arc<Block>>,
    pub blocks_by_hash: IndexMap<Hash, Arc<Block>>,
    pub logs: Vec<LogMined>,
}

#[derive(Debug)]
pub struct HybridPermanentStorage {
    state: RwLock<HybridPermanentStorageState>,
    block_number: AtomicU64,
    task_sender: mpsc::Sender<BlockTask>,
}

#[derive(Debug)]
pub struct HybridPermanentStorageConfig {
    pub url: String,
    pub connections: u32,
    pub acquire_timeout: Duration,
}

impl HybridPermanentStorage {
    pub async fn new(config: HybridPermanentStorageConfig) -> anyhow::Result<Self> {
        tracing::info!(?config, "starting hybrid storage");

        let connection_pool = PgPoolOptions::new()
            .min_connections(config.connections / 2)
            .max_connections(config.connections)
            .acquire_timeout(config.acquire_timeout)
            .connect(&config.url)
            .await
            .map_err(|e| {
                tracing::error!(reason = ?e, "failed to start postgres client");
                anyhow::anyhow!("failed to start postgres client")
            })?;

        let (task_sender, task_receiver) = channel::<BlockTask>(32);
        let pool = Arc::new(connection_pool.clone());
        tokio::spawn(async move {
            // Assuming you define a 'response_sender' if you plan to handle responses
            let worker_pool = Arc::<sqlx::Pool<sqlx::Postgres>>::clone(&pool);
            // Omitting response channel setup for simplicity
            Self::worker(task_receiver, worker_pool, config.connections).await;
        });

        let block_number = Self::preload_block_number(connection_pool.clone()).await?;
        let state = RwLock::new(HybridPermanentStorageState::default());

        Ok(Self {
            state,
            block_number,
            task_sender,
        })
    }

    async fn preload_block_number(pool: Pool<sqlx::Postgres>) -> anyhow::Result<AtomicU64> {
        let blocks = sqlx::query!("SELECT block_number FROM neo_blocks ORDER BY block_number DESC LIMIT 1")
            .fetch_all(&pool)
            .await?;

        let last_block_number = blocks.last().map(|b| b.block_number.to_u64()).unwrap_or(Some(0)).unwrap_or(0);

        Ok(last_block_number.into())
    }

    async fn worker(mut receiver: tokio::sync::mpsc::Receiver<BlockTask>, pool: Arc<sqlx::Pool<sqlx::Postgres>>, connections: u32) {
        // Define the maximum number of concurrent tasks. Adjust this number based on your requirements.
        let max_concurrent_tasks: usize = (connections).try_into().unwrap_or(10usize);
        tracing::info!("Starting worker with max_concurrent_tasks: {}", max_concurrent_tasks);
        let semaphore = Arc::new(Semaphore::new(max_concurrent_tasks));

        while let Some(block_task) = receiver.recv().await {
            let pool_clone = Arc::clone(&pool);
            let semaphore_clone = Arc::clone(&semaphore);

            // Here we attempt to insert the block data into the database.
            // Adjust the SQL query according to your table schema.
            let block_data = serde_json::to_value(&block_task.block_data).unwrap();
            let account_changes = serde_json::to_value(&block_task.account_changes).unwrap();
            let max_attempts = 7;

            tokio::spawn(async move {
                let permit = semaphore_clone.acquire_owned().await.expect("Failed to acquire semaphore permit");
                let mut attempts = 0;

                loop {
<<<<<<< HEAD
                    let mut accounts_changes: AccountChanges = (Vec::new(), Vec::new(), Vec::new(), Vec::new(), Vec::new());

                    for changes in block_task.account_changes.clone() {
                        let (original_nonce, new_nonce) = changes.nonce.take_both();
                        let (original_balance, new_balance) = changes.balance.take_both();

                        let original_nonce = original_nonce.unwrap_or_default();
                        let original_balance = original_balance.unwrap_or_default();

                        let nonce = new_nonce.clone().unwrap_or(original_nonce.clone());
                        let balance = new_balance.clone().unwrap_or(original_balance.clone());

                        let bytecode = changes.bytecode.take().unwrap_or_else(|| {
                            tracing::debug!("bytecode not set, defaulting to None");
                            None
                        });

                        accounts_changes.0.push(block_task.block_number.clone().as_i64());
                        accounts_changes.1.push(changes.address.clone());
                        accounts_changes.2.push(bytecode);
                        accounts_changes.3.push(balance);
                        accounts_changes.4.push(nonce);
                    }

                    if !accounts_changes.0.is_empty() {
                        dbg!(&accounts_changes);
                        let result = sqlx::query!(
                            "INSERT INTO public.neo_accounts (block_number, address, bytecode, balance, nonce)
                        SELECT * FROM UNNEST($1::bigint[], $2::bytea[], $3::bytea[], $4::numeric[], $5::numeric[])
                        AS t(block_number, address, bytecode, balance, nonce);",
                            accounts_changes.0 as _,
                            accounts_changes.1 as _,
                            accounts_changes.2 as _,
                            accounts_changes.3 as _,
                            accounts_changes.4 as _,
                        )
                        .execute(&*pool_clone)
                        .await;

                        match result {
                            Ok(_) => println!("Accounts inserted successfully."),
                            Err(e) => println!("Failed to insert accounts: {}", e),
                        }
                    }

=======
>>>>>>> f352bb95
                    let result = sqlx::query!(
                        "INSERT INTO neo_blocks (block_number, block_hash, block, account_changes, created_at) VALUES ($1, $2, $3, $4, NOW());",
                        block_task.block_number as _,
                        block_task.block_hash as _,
                        block_data as _,
                        account_changes as _,
                    )
                    .execute(&*pool_clone)
                    .await;

                    match result {
                        Ok(_) => {
                            tracing::info!("Block {} inserted successfully.", block_task.block_number);
                            break;
                        }
                        Err(e) => {
                            if let sqlx::Error::PoolTimedOut = e {
                                attempts += 1;
                                if attempts >= max_attempts {
                                    // Set a maximum number of retries
                                    tracing::error!("Failed to insert block {} after {} attempts: {}", block_task.block_number, attempts, e);
                                    break;
                                }
                                tracing::warn!("PoolTimedOut error occurred, retrying. Attempt: {}", attempts);
                                sleep(Duration::from_secs(1)).await; // Wait before retrying
                            } else {
                                tracing::error!("Failed to insert block {}: {}", block_task.block_number, e);
                                break;
                            }
                        }
                    }
                }

                drop(permit);
            });
        }
    }

    // -------------------------------------------------------------------------
    // Lock methods
    // -------------------------------------------------------------------------

    /// Locks inner state for reading.
    async fn lock_read(&self) -> RwLockReadGuard<'_, HybridPermanentStorageState> {
        self.state.read().await
    }

    /// Locks inner state for writing.
    async fn lock_write(&self) -> RwLockWriteGuard<'_, HybridPermanentStorageState> {
        self.state.write().await
    }

    // -------------------------------------------------------------------------
    // State methods
    // -------------------------------------------------------------------------

    /// Clears in-memory state.
    pub async fn clear(&self) {
        let mut state = self.lock_write().await;
        state.accounts.clear();
        state.transactions.clear();
        state.blocks_by_hash.clear();
        state.blocks_by_number.clear();
        state.logs.clear();
    }

    async fn check_conflicts(state: &HybridPermanentStorageState, account_changes: &[ExecutionAccountChanges]) -> Option<ExecutionConflicts> {
        let mut conflicts = ExecutionConflictsBuilder::default();

        for change in account_changes {
            let address = &change.address;

            if let Some(account) = state.accounts.get(address) {
                // check account info conflicts
                if let Some(original_nonce) = change.nonce.take_original_ref() {
                    let account_nonce = account.nonce.get_current_ref();
                    if original_nonce != account_nonce {
                        conflicts.add_nonce(address.clone(), account_nonce.clone(), original_nonce.clone());
                    }
                }
                if let Some(original_balance) = change.balance.take_original_ref() {
                    let account_balance = account.balance.get_current_ref();
                    if original_balance != account_balance {
                        conflicts.add_balance(address.clone(), account_balance.clone(), original_balance.clone());
                    }
                }

                // check slots conflicts
                for (slot_index, slot_change) in &change.slots {
                    if let Some(account_slot) = account.slots.get(slot_index).map(|value| value.get_current_ref()) {
                        if let Some(original_slot) = slot_change.take_original_ref() {
                            let account_slot_value = account_slot.value.clone();
                            if original_slot.value != account_slot_value {
                                conflicts.add_slot(address.clone(), slot_index.clone(), account_slot_value, original_slot.value.clone());
                            }
                        }
                    }
                }
            }
        }
        conflicts.build()
    }
}

impl HybridPermanentStorage {}

#[async_trait]
impl PermanentStorage for HybridPermanentStorage {
    // -------------------------------------------------------------------------
    // Block number operations
    // -------------------------------------------------------------------------

    async fn read_mined_block_number(&self) -> anyhow::Result<BlockNumber> {
        Ok(self.block_number.load(Ordering::SeqCst).into())
    }

    async fn increment_block_number(&self) -> anyhow::Result<BlockNumber> {
        let next = self.block_number.fetch_add(1, Ordering::SeqCst) + 1;
        Ok(next.into())
    }

    async fn set_mined_block_number(&self, number: BlockNumber) -> anyhow::Result<()> {
        self.block_number.store(number.as_u64(), Ordering::SeqCst);
        Ok(())
    }

    // -------------------------------------------------------------------------
    // State operations
    // ------------------------------------------------------------------------

    async fn maybe_read_account(&self, address: &Address, point_in_time: &StoragePointInTime) -> anyhow::Result<Option<Account>> {
        tracing::debug!(%address, "reading account");

        let state = self.lock_read().await;

        match state.accounts.get(address) {
            Some(inmemory_account) => {
                let account = inmemory_account.to_account(point_in_time);
                tracing::trace!(%address, ?account, "account found");
                Ok(Some(account))
            }

            None => {
                tracing::trace!(%address, "account not found");
                Ok(None)
            }
        }
    }

    async fn maybe_read_slot(&self, address: &Address, slot_index: &SlotIndex, point_in_time: &StoragePointInTime) -> anyhow::Result<Option<Slot>> {
        tracing::debug!(%address, %slot_index, ?point_in_time, "reading slot");

        let state = self.lock_read().await;
        let Some(account) = state.accounts.get(address) else {
            tracing::trace!(%address, "account not found");
            return Ok(Default::default());
        };

        match account.slots.get(slot_index) {
            Some(slot_history) => {
                let slot = slot_history.get_at_point(point_in_time).unwrap_or_default();
                tracing::trace!(%address, %slot_index, ?point_in_time, %slot, "slot found");
                Ok(Some(slot))
            }

            None => {
                tracing::trace!(%address, %slot_index, ?point_in_time, "slot not found");
                Ok(None)
            }
        }
    }

    async fn read_block(&self, selection: &BlockSelection) -> anyhow::Result<Option<Block>> {
        tracing::debug!(?selection, "reading block");

        let state_lock = self.lock_read().await;
        let block = match selection {
            BlockSelection::Latest => state_lock.blocks_by_number.values().last().cloned(),
            BlockSelection::Earliest => state_lock.blocks_by_number.values().next().cloned(),
            BlockSelection::Number(number) => state_lock.blocks_by_number.get(number).cloned(),
            BlockSelection::Hash(hash) => state_lock.blocks_by_hash.get(hash).cloned(),
        };
        match block {
            Some(block) => {
                tracing::trace!(?selection, ?block, "block found");
                Ok(Some((*block).clone()))
            }
            None => {
                tracing::trace!(?selection, "block not found");
                Ok(None)
            }
        }
    }

    async fn read_mined_transaction(&self, hash: &Hash) -> anyhow::Result<Option<TransactionMined>> {
        tracing::debug!(%hash, "reading transaction");
        let state_lock = self.lock_read().await;

        match state_lock.transactions.get(hash) {
            Some(transaction) => {
                tracing::trace!(%hash, "transaction found");
                Ok(Some(transaction.clone()))
            }
            None => {
                tracing::trace!(%hash, "transaction not found");
                Ok(None)
            }
        }
    }

    async fn read_logs(&self, filter: &LogFilter) -> anyhow::Result<Vec<LogMined>> {
        tracing::debug!(?filter, "reading logs");
        let state_lock = self.lock_read().await;

        let logs = state_lock
            .logs
            .iter()
            .skip_while(|log| log.block_number < filter.from_block)
            .take_while(|log| match filter.to_block {
                Some(to_block) => log.block_number <= to_block,
                None => true,
            })
            .filter(|log| filter.matches(log))
            .cloned()
            .collect();
        Ok(logs)
    }

    async fn save_block(&self, block: Block) -> anyhow::Result<(), StorageError> {
        let mut state = self.lock_write().await;

        // check conflicts before persisting any state changes
        let account_changes = block.compact_account_changes();
        if let Some(conflicts) = Self::check_conflicts(&state, &account_changes).await {
            return Err(StorageError::Conflict(conflicts));
        }

        // save block
        tracing::debug!(number = %block.number(), "saving block");
        let block = Arc::new(block);
        let number = block.number();
        state.blocks_by_number.insert(*number, Arc::clone(&block));
        state.blocks_by_hash.insert(block.hash().clone(), Arc::clone(&block));

        // save transactions
        for transaction in block.transactions.clone() {
            tracing::debug!(hash = %transaction.input.hash, "saving transaction");
            state.transactions.insert(transaction.input.hash.clone(), transaction.clone());
            if transaction.is_success() {
                for log in transaction.logs {
                    state.logs.push(log);
                }
            }
        }

        // save block account changes
        for changes in account_changes.clone() {
            let account = state
                .accounts
                .entry(changes.address.clone())
                .or_insert_with(|| InMemoryPermanentAccount::new_empty(changes.address));

            // account basic info
            if let Some(nonce) = changes.nonce.take_modified() {
                account.nonce.push(*number, nonce);
            }
            if let Some(balance) = changes.balance.take_modified() {
                account.balance.push(*number, balance);
            }

            // bytecode
            if let Some(Some(bytecode)) = changes.bytecode.take_modified() {
                account.bytecode.push(*number, Some(bytecode));
            }

            // slots
            for (_, slot) in changes.slots {
                if let Some(slot) = slot.take_modified() {
                    match account.slots.get_mut(&slot.index) {
                        Some(slot_history) => {
                            slot_history.push(*number, slot);
                        }
                        None => {
                            account.slots.insert(slot.index.clone(), InMemoryHistory::new(*number, slot));
                        }
                    }
                }
            }
        }

        let block_task = BlockTask {
            block_number: *block.number(),
            block_hash: block.hash().clone(),
            block_data: (*block).clone(),
            account_changes, //TODO make account changes work from postgres then we can load it on memory
        };

        self.task_sender.send(block_task).await.expect("Failed to send block task");

        Ok(())
    }

    async fn after_commit_hook(&self) -> anyhow::Result<()> {
        Ok(())
    }

    async fn save_accounts(&self, accounts: Vec<Account>) -> anyhow::Result<()> {
        tracing::debug!(?accounts, "saving initial accounts");

        let mut state = self.lock_write().await;
        for account in accounts {
            state.accounts.insert(
                account.address.clone(),
                InMemoryPermanentAccount::new_with_balance(account.address, account.balance),
            );
        }
        Ok(())
    }

    async fn reset_at(&self, block_number: BlockNumber) -> anyhow::Result<()> {
        // reset block number
        let block_number_u64: u64 = block_number.into();
        let _ = self.block_number.fetch_update(Ordering::SeqCst, Ordering::SeqCst, |current| {
            if block_number_u64 <= current {
                Some(block_number_u64)
            } else {
                None
            }
        });

        // remove blocks
        let mut state = self.lock_write().await;
        state.blocks_by_hash.retain(|_, b| *b.number() <= block_number);
        state.blocks_by_number.retain(|_, b| *b.number() <= block_number);

        // remove transactions and logs
        state.transactions.retain(|_, t| t.block_number <= block_number);
        state.logs.retain(|l| l.block_number <= block_number);

        // remove account changes
        for account in state.accounts.values_mut() {
            account.reset_at(block_number);
        }

        Ok(())
    }

    async fn read_slots_sample(&self, start: BlockNumber, end: BlockNumber, max_samples: u64, seed: u64) -> anyhow::Result<Vec<SlotSample>> {
        let state = self.lock_read().await;

        let samples = state
            .accounts
            .iter()
            .filter(|(_, account_info)| account_info.is_contract())
            .flat_map(|(_, contract)| {
                contract
                    .slots
                    .values()
                    .flat_map(|slot_history| Vec::from((*slot_history).clone()))
                    .filter_map(|slot| {
                        if slot.block_number >= start && slot.block_number < end {
                            Some(SlotSample {
                                address: contract.address.clone(),
                                block_number: slot.block_number,
                                index: slot.value.index,
                                value: slot.value.value,
                            })
                        } else {
                            None
                        }
                    })
            });

        match max_samples {
            0 => Ok(samples.collect()),
            n => {
                let mut rng = StdRng::seed_from_u64(seed);
                Ok(samples.choose_multiple(&mut rng, n as usize))
            }
        }
    }
}

#[derive(Debug, serde::Serialize, serde::Deserialize)]
pub struct InMemoryPermanentAccount {
    #[allow(dead_code)]
    pub address: Address,
    pub balance: InMemoryHistory<Wei>,
    pub nonce: InMemoryHistory<Nonce>,
    pub bytecode: InMemoryHistory<Option<Bytes>>,
    pub slots: HashMap<SlotIndex, InMemoryHistory<Slot>>,
}

impl InMemoryPermanentAccount {
    /// Creates a new empty permanent account.
    fn new_empty(address: Address) -> Self {
        Self::new_with_balance(address, Wei::ZERO)
    }

    /// Creates a new permanent account with initial balance.
    pub fn new_with_balance(address: Address, balance: Wei) -> Self {
        Self {
            address,
            balance: InMemoryHistory::new_at_zero(balance),
            nonce: InMemoryHistory::new_at_zero(Nonce::ZERO),
            bytecode: InMemoryHistory::new_at_zero(None),
            slots: Default::default(),
        }
    }

    /// Resets all account changes to the specified block number.
    pub fn reset_at(&mut self, block_number: BlockNumber) {
        // SAFETY: ok to unwrap because all historical values starts at block 0
        self.balance = self.balance.reset_at(block_number).expect("never empty");
        self.nonce = self.nonce.reset_at(block_number).expect("never empty");
        self.bytecode = self.bytecode.reset_at(block_number).expect("never empty");

        // SAFETY: not ok to unwrap because slot value does not start at block 0
        let mut new_slots = HashMap::with_capacity(self.slots.len());
        for (slot_index, slot_history) in self.slots.iter() {
            if let Some(new_slot_history) = slot_history.reset_at(block_number) {
                new_slots.insert(slot_index.clone(), new_slot_history);
            }
        }
        self.slots = new_slots;
    }

    /// Checks current account is a contract.
    pub fn is_contract(&self) -> bool {
        self.bytecode.get_current().is_some()
    }

    /// Converts itself to an account at a point-in-time.
    pub fn to_account(&self, point_in_time: &StoragePointInTime) -> Account {
        Account {
            address: self.address.clone(),
            balance: self.balance.get_at_point(point_in_time).unwrap_or_default(),
            nonce: self.nonce.get_at_point(point_in_time).unwrap_or_default(),
            bytecode: self.bytecode.get_at_point(point_in_time).unwrap_or_default(),
        }
    }
}<|MERGE_RESOLUTION|>--- conflicted
+++ resolved
@@ -149,7 +149,6 @@
                 let mut attempts = 0;
 
                 loop {
-<<<<<<< HEAD
                     let mut accounts_changes: AccountChanges = (Vec::new(), Vec::new(), Vec::new(), Vec::new(), Vec::new());
 
                     for changes in block_task.account_changes.clone() {
@@ -194,9 +193,7 @@
                             Err(e) => println!("Failed to insert accounts: {}", e),
                         }
                     }
-
-=======
->>>>>>> f352bb95
+                  
                     let result = sqlx::query!(
                         "INSERT INTO neo_blocks (block_number, block_hash, block, account_changes, created_at) VALUES ($1, $2, $3, $4, NOW());",
                         block_task.block_number as _,
