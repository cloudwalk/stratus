--- conflicted
+++ resolved
@@ -255,13 +255,7 @@
 
     async fn maybe_read_slot(&self, address: &Address, slot_index: &SlotIndex, point_in_time: &StoragePointInTime) -> anyhow::Result<Option<Slot>> {
         tracing::debug!(%address, %slot_index, ?point_in_time, "reading slot");
-<<<<<<< HEAD
         self.hybrid_state.get_slot_at_point(address, slot_index, point_in_time).await
-=======
-        let hybrid_state = self.hybrid_state.write().await;
-
-        Ok(hybrid_state.get_slot_at_point(address, slot_index, point_in_time).await)
->>>>>>> f5344d50
     }
 
     async fn read_block(&self, selection: &BlockSelection) -> anyhow::Result<Option<Block>> {
