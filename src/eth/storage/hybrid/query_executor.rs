--- conflicted
+++ resolved
@@ -88,11 +88,7 @@
     let mut transaction_batch = (Vec::new(), Vec::new(), Vec::new(), Vec::new());
     let mut logs_batch = (Vec::new(), Vec::new(), Vec::new(), Vec::new(), Vec::new(), Vec::new());
     for transaction in block_task.block_data.transactions {
-<<<<<<< HEAD
         let last_char_vec  = transaction.input.hash.clone().into_hash_partition();
-=======
-        let last_char_vec: u8 = transaction.input.hash.clone().into_u8();
->>>>>>> f5f093f2
 
         for log in transaction.logs.iter() {
             logs_batch.0.push(transaction.block_number);
@@ -162,11 +158,7 @@
                     transaction_batch.0 as _,
                     transaction_batch.1 as _,
                     transaction_batch.2 as _,
-<<<<<<< HEAD
-                    &transaction_batch.3,
-=======
                     transaction_batch.3 as _,
->>>>>>> f5f093f2
                 )
                 .execute(&mut *tx)
                 .await?;
@@ -182,11 +174,7 @@
                     logs_batch.2 as _,
                     logs_batch.3 as _,
                     logs_batch.4 as _,
-<<<<<<< HEAD
-                    &logs_batch.5,
-=======
                     logs_batch.5 as _,
->>>>>>> f5f093f2
                 )
                 .execute(&mut *tx)
                 .await?;
