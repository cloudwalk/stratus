--- conflicted
+++ resolved
@@ -223,11 +223,7 @@
         });
 
         let account_history_changes_future = tokio::task::spawn_blocking(move || {
-<<<<<<< HEAD
-            accounts_history.insert_batch(account_history_changes, Some(block_number.as_i64()));
-=======
             accounts_history.insert_batch(account_history_changes, None);
->>>>>>> 858d7d7c
         });
 
         let mut slot_changes = Vec::new();
@@ -249,11 +245,7 @@
         });
 
         let slot_history_changes_future = tokio::task::spawn_blocking(move || {
-<<<<<<< HEAD
-            account_slots_history.insert_batch(slot_history_changes, Some(block_number.as_i64()));
-=======
             account_slots_history.insert_batch(slot_history_changes, None);
->>>>>>> 858d7d7c
         });
 
         Ok(vec![
