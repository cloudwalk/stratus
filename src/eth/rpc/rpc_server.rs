--- conflicted
+++ resolved
@@ -141,18 +141,10 @@
     // debug
     #[cfg(feature = "dev")]
     {
-<<<<<<< HEAD
-        module.register_async_method("evm_setNextBlockTimestamp", evm_set_next_block_timestamp)?;
-        module.register_async_method("evm_mine", evm_mine)?;
-        module.register_async_method("debug_setHead", debug_set_head)?;
-        module.register_async_method("debug_readAllSlotsFromAccount", debug_read_all_slots)?;
-        module.register_async_method("consensus_isLeader", consensus_is_leader)?;
-=======
         module.register_blocking_method("evm_setNextBlockTimestamp", evm_set_next_block_timestamp)?;
         module.register_blocking_method("evm_mine", evm_mine)?;
         module.register_blocking_method("debug_setHead", debug_set_head)?;
         module.register_blocking_method("debug_readAllSlotsFromAccount", debug_read_all_slots)?;
->>>>>>> 118fe564
     }
 
     // stratus health check
@@ -238,12 +230,6 @@
     let (_, address) = next_rpc_param::<Address>(params.sequence())?;
     let slots = ctx.storage.read_all_slots(&address)?;
     Ok(serde_json::to_value(slots).expect_infallible())
-}
-
-#[cfg(feature = "dev")]
-async fn consensus_is_leader(_params: Params<'_>, ctx: Arc<RpcContext>, _: Extensions) -> anyhow::Result<JsonValue, RpcError> {
-    let is_leader = ctx.consensus.is_leader().await;
-    Ok(json!(is_leader))
 }
 
 // -----------------------------------------------------------------------------
