--- conflicted
+++ resolved
@@ -395,11 +395,6 @@
     let (_, data) = next_rpc_param::<Bytes>(params.sequence())?;
     let tx = parse_rpc_rlp::<TransactionInput>(&data)?;
 
-<<<<<<< HEAD
-    //TODO if the forward_to is up, dont call executor, just forward it
-    let hash = transaction.hash;
-    match ctx.executor.transact(transaction).await {
-=======
     // fill span
     let span = Span::current();
     span.rec("hash", &tx.hash);
@@ -409,7 +404,6 @@
     // execute
     let tx_hash = tx.hash;
     match ctx.executor.transact(tx).await {
->>>>>>> 04117a2d
         // result is success
         Ok(evm_result) if evm_result.is_success() => Ok(hex_data(tx_hash)),
 
