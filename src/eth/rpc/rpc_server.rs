//! RPC server for HTTP and WS.

use std::collections::HashMap;
use std::ops::Deref;
use std::sync::Arc;

use anyhow::Result;
use ethereum_types::U256;
use futures::join;
use itertools::Itertools;
use jsonrpsee::server::middleware::http::ProxyGetRequestLayer;
use jsonrpsee::server::RandomStringIdProvider;
use jsonrpsee::server::RpcModule;
use jsonrpsee::server::RpcServiceBuilder;
use jsonrpsee::server::Server;
use jsonrpsee::types::Params;
use jsonrpsee::Extensions;
use jsonrpsee::IntoSubscriptionCloseResponse;
use jsonrpsee::PendingSubscriptionSink;
use serde_json::json;
#[cfg(feature = "dev")]
use serde_json::Value;
use tokio::runtime::Handle;
use tokio::select;
use tracing::field;
use tracing::info_span;
use tracing::Instrument;
use tracing::Span;

use crate::alias::JsonValue;
use crate::eth::executor::Executor;
use crate::eth::follower::consensus::Consensus;
#[cfg(feature = "dev")]
use crate::eth::follower::importer::ImporterConfig;
use crate::eth::miner::Miner;
use crate::eth::primitives::Address;
use crate::eth::primitives::BlockFilter;
use crate::eth::primitives::Bytes;
use crate::eth::primitives::CallInput;
use crate::eth::primitives::ChainId;
use crate::eth::primitives::Hash;
use crate::eth::primitives::LogFilterInput;
use crate::eth::primitives::SlotIndex;
use crate::eth::primitives::StratusError;
use crate::eth::primitives::TransactionInput;
use crate::eth::rpc::next_rpc_param;
use crate::eth::rpc::next_rpc_param_or_default;
use crate::eth::rpc::parse_rpc_rlp;
use crate::eth::rpc::rpc_parser::RpcExtensionsExt;
use crate::eth::rpc::RpcClientApp;
use crate::eth::rpc::RpcContext;
use crate::eth::rpc::RpcHttpMiddleware;
use crate::eth::rpc::RpcMiddleware;
use crate::eth::rpc::RpcServerConfig;
use crate::eth::rpc::RpcSubscriptions;
use crate::eth::storage::StoragePointInTime;
use crate::eth::storage::StratusStorage;
use crate::ext::not;
use crate::ext::to_json_string;
use crate::ext::to_json_value;
use crate::infra::build_info;
use crate::infra::metrics;
use crate::infra::tracing::SpanExt;
use crate::GlobalState;
use crate::NodeMode;

// -----------------------------------------------------------------------------
// Server
// -----------------------------------------------------------------------------

/// Starts JSON-RPC server.
#[allow(clippy::too_many_arguments)]
pub async fn serve_rpc(
    // services
    storage: Arc<StratusStorage>,
    executor: Arc<Executor>,
    miner: Arc<Miner>,
    consensus: Option<Arc<dyn Consensus>>,

    // config
    app_config: impl serde::Serialize,
    rpc_config: RpcServerConfig,
    chain_id: ChainId,
) -> anyhow::Result<()> {
    const TASK_NAME: &str = "rpc-server";
    tracing::info!(%rpc_config.rpc_address, %rpc_config.rpc_max_connections, "creating {}", TASK_NAME);

    // configure subscriptions
    let subs = RpcSubscriptions::spawn(
        miner.notifier_pending_txs.subscribe(),
        miner.notifier_blocks.subscribe(),
        miner.notifier_logs.subscribe(),
    );

    // configure context
    let ctx = RpcContext {
        app_config: to_json_value(app_config),
        chain_id,
        client_version: "stratus",
        gas_price: 0,

        // services
        executor,
        storage,
        miner,
        consensus: consensus.into(),
        rpc_server: rpc_config.clone(),

        // subscriptions
        subs: Arc::clone(&subs.connected),
    };

    // configure module
    let mut module = RpcModule::<RpcContext>::new(ctx);
    module = register_methods(module)?;

    // configure middleware
    let rpc_middleware = RpcServiceBuilder::new().layer_fn(RpcMiddleware::new);
    let http_middleware = tower::ServiceBuilder::new()
        .layer_fn(RpcHttpMiddleware::new)
        .layer(ProxyGetRequestLayer::new("/health", "stratus_health").unwrap())
        .layer(ProxyGetRequestLayer::new("/version", "stratus_version").unwrap())
        .layer(ProxyGetRequestLayer::new("/config", "stratus_config").unwrap())
        .layer(ProxyGetRequestLayer::new("/state", "stratus_state").unwrap());

    // serve module
    let server = Server::builder()
        .set_rpc_middleware(rpc_middleware)
        .set_http_middleware(http_middleware)
        .set_id_provider(RandomStringIdProvider::new(8))
        .max_connections(rpc_config.rpc_max_connections)
        .build(rpc_config.rpc_address)
        .await?;

    let handle_rpc_server = server.start(module);
    let handle_rpc_server_watch = handle_rpc_server.clone();

    // await for cancellation or jsonrpsee to stop (should not happen)
    select! {
        _ = handle_rpc_server_watch.stopped() => {
            GlobalState::shutdown_from(TASK_NAME, "finished unexpectedly");
        },
        _ = GlobalState::wait_shutdown_warn(TASK_NAME) => {
            let _ = handle_rpc_server.stop();
        }
    }

    // await rpc server and subscriptions to finish
    join!(handle_rpc_server.stopped(), subs.handles.stopped());

    Ok(())
}

fn register_methods(mut module: RpcModule<RpcContext>) -> anyhow::Result<RpcModule<RpcContext>> {
    // dev mode methods
    #[cfg(feature = "dev")]
    {
        module.register_blocking_method("evm_setNextBlockTimestamp", evm_set_next_block_timestamp)?;
        module.register_blocking_method("evm_mine", evm_mine)?;
        module.register_blocking_method("hardhat_reset", stratus_reset)?;
        module.register_blocking_method("stratus_reset", stratus_reset)?;
        module.register_async_method("stratus_initImporter", stratus_init_importer)?;
        module.register_method("stratus_shutdownImporter", stratus_shutdown_importer)?;
    }

    // stratus status
    module.register_async_method("stratus_health", stratus_health)?;

    // stratus admin
    module.register_method("stratus_enableTransactions", stratus_enable_transactions)?;
    module.register_method("stratus_disableTransactions", stratus_disable_transactions)?;
    module.register_method("stratus_enableMiner", stratus_enable_miner)?;
    module.register_method("stratus_disableMiner", stratus_disable_miner)?;
    module.register_method("stratus_enableUnknownClients", stratus_enable_unknown_clients)?;
    module.register_method("stratus_disableUnknownClients", stratus_disable_unknown_clients)?;

    // stratus state
    module.register_method("stratus_version", stratus_version)?;
    module.register_method("stratus_config", stratus_config)?;
    module.register_method("stratus_state", stratus_state)?;

    module.register_async_method("stratus_getSubscriptions", stratus_get_subscriptions)?;

    // blockchain
    module.register_method("net_version", net_version)?;
    module.register_async_method("net_listening", net_listening)?;
    module.register_method("eth_chainId", eth_chain_id)?;
    module.register_method("web3_clientVersion", web3_client_version)?;

    // gas
    module.register_method("eth_gasPrice", eth_gas_price)?;

    // block
    module.register_blocking_method("eth_blockNumber", eth_block_number)?;
    module.register_blocking_method("eth_getBlockByNumber", eth_get_block_by_number)?;
    module.register_blocking_method("eth_getBlockByHash", eth_get_block_by_hash)?;
    module.register_method("eth_getUncleByBlockHashAndIndex", eth_get_uncle_by_block_hash_and_index)?;

    // transactions
    module.register_blocking_method("eth_getTransactionByHash", eth_get_transaction_by_hash)?;
    module.register_blocking_method("eth_getTransactionReceipt", eth_get_transaction_receipt)?;
    module.register_blocking_method("eth_estimateGas", eth_estimate_gas)?;
    module.register_blocking_method("eth_call", eth_call)?;
    module.register_blocking_method("eth_sendRawTransaction", eth_send_raw_transaction)?;

    // logs
    module.register_blocking_method("eth_getLogs", eth_get_logs)?;

    // account
    module.register_method("eth_accounts", eth_accounts)?;
    module.register_blocking_method("eth_getTransactionCount", eth_get_transaction_count)?;
    module.register_blocking_method("eth_getBalance", eth_get_balance)?;
    module.register_blocking_method("eth_getCode", eth_get_code)?;

    // storage
    module.register_blocking_method("eth_getStorageAt", eth_get_storage_at)?;

    // subscriptions
    module.register_subscription("eth_subscribe", "eth_subscription", "eth_unsubscribe", eth_subscribe)?;

    Ok(module)
}

// -----------------------------------------------------------------------------
// Debug
// -----------------------------------------------------------------------------

#[cfg(feature = "dev")]
fn evm_mine(_params: Params<'_>, ctx: Arc<RpcContext>, _: Extensions) -> Result<JsonValue, StratusError> {
    ctx.miner.mine_local_and_commit()?;
    Ok(to_json_value(true))
}

#[cfg(feature = "dev")]
fn evm_set_next_block_timestamp(params: Params<'_>, ctx: Arc<RpcContext>, _: Extensions) -> Result<JsonValue, StratusError> {
    use crate::eth::primitives::UnixTime;
    use crate::log_and_err;

    let (_, timestamp) = next_rpc_param::<UnixTime>(params.sequence())?;
    let latest = ctx.storage.read_block(&BlockFilter::Latest)?;
    match latest {
        Some(block) => UnixTime::set_offset(timestamp, block.header.timestamp)?,
        None => return log_and_err!("reading latest block returned None")?,
    }
    Ok(to_json_value(timestamp))
}

// -----------------------------------------------------------------------------
// Status - Health checks
// -----------------------------------------------------------------------------

async fn stratus_health(_: Params<'_>, context: Arc<RpcContext>, _: Extensions) -> Result<JsonValue, StratusError> {
    if GlobalState::is_shutdown() {
        tracing::warn!("liveness check failed because of shutdown");
        return Err(StratusError::StratusShutdown);
    }

<<<<<<< HEAD
    let should_serve = {
        let consensus_lock = context.consensus.read().unwrap();
        match consensus_lock.as_ref() {
            Some(consensus) => tokio::task::block_in_place(|| Handle::current().block_on(consensus.should_serve())),
            None => true,
        }
=======
    let should_serve = match GlobalState::get_node_mode() {
        NodeMode::Leader => true,
        NodeMode::Follower => match &context.consensus {
            Some(consensus) => consensus.should_serve().await,
            None => false,
        },
>>>>>>> 13516c52
    };

    if not(should_serve) {
        tracing::warn!("readiness check failed because consensus is not ready");
        metrics::set_consensus_is_ready(0_u64);
        return Err(StratusError::StratusNotReady);
    }

    metrics::set_consensus_is_ready(1_u64);
    Ok(json!(true))
}

// -----------------------------------------------------------------------------
// Stratus - Admin
// -----------------------------------------------------------------------------

#[cfg(feature = "dev")]
fn stratus_reset(_: Params<'_>, ctx: Arc<RpcContext>, _: Extensions) -> Result<JsonValue, StratusError> {
    ctx.storage.reset_to_genesis()?;
    Ok(to_json_value(true))
}

// TODO: improve intermediate steps state
// TODO: improve error handling
// TODO: refactor and clean up
// TODO: add e2e tests
// TODO: currently leader and follower in eth_sendRawTransaction and stratus_health are defined by consensus being None or not. Need to make it more explicit.
#[cfg(feature = "dev")]
async fn stratus_init_importer(params: Params<'_>, ctx: Arc<RpcContext>, _: Extensions) -> Result<JsonValue, StratusError> {
    if !GlobalState::is_follower() {
        return Ok(json!(false));
    }

    if !GlobalState::is_importer_shutdown() {
        return Ok(json!(false));
    }

    let app_config: Value = match serde_json::from_value(ctx.app_config.clone()) {
        Ok(config) => config,
        Err(_) => {
            tracing::error!("Failed to parse app_config");
            return Ok(json!(false));
        }
    };

    let importer_config: ImporterConfig = match app_config.get("importer") {
        Some(importer_value) => match serde_json::from_value(importer_value.clone()) {
            Ok(config) => config,
            Err(_) => {
                tracing::error!("Failed to parse importer configuration");
                return Ok(json!(false));
            }
        },
        None => {
            tracing::error!("Importer configuration not found in app_config");
            return Ok(json!(false));
        }
    };

    let (params, external_rpc) = next_rpc_param::<String>(params.sequence())?;
    let (_, external_rpc_ws) = next_rpc_param::<String>(params)?;

    let importer_config = ImporterConfig {
        external_rpc,
        external_rpc_ws: Some(external_rpc_ws),
        ..importer_config
    };

    GlobalState::reset_importer_shutdown();

    let consensus = match importer_config
        .init(Arc::clone(&ctx.executor), Arc::clone(&ctx.miner), Arc::clone(&ctx.storage))
        .await
    {
        Ok(consensus) => consensus,
        Err(e) => {
            tracing::error!("Failed to initialize importer: {}", e);
            return Ok(json!(false));
        }
    };

    {
        let mut consensus_lock = ctx.consensus.write().unwrap();
        match consensus {
            Some(consensus) => {
                *consensus_lock = Some(consensus);
            }
            None => {
                tracing::error!("Failed to update consensus: consensus is None");
                return Ok(json!(false));
            }
        }
    }

    Ok(json!(true))
}

#[cfg(feature = "dev")]
fn stratus_shutdown_importer(_: Params<'_>, _: &RpcContext, _: &Extensions) -> bool {
    if !GlobalState::is_follower() {
        return false;
    }

    if GlobalState::is_importer_shutdown() {
        return true;
    }

    const TASK_NAME: &str = "rpc-server::importer-shutdown";
    GlobalState::shutdown_importer_from(TASK_NAME, "received importer shutdown request");
    GlobalState::is_importer_shutdown()
}

fn stratus_enable_unknown_clients(_: Params<'_>, _: &RpcContext, _: &Extensions) -> bool {
    GlobalState::set_unknown_client_enabled(true);
    GlobalState::is_unknown_client_enabled()
}

fn stratus_disable_unknown_clients(_: Params<'_>, _: &RpcContext, _: &Extensions) -> bool {
    GlobalState::set_unknown_client_enabled(false);
    GlobalState::is_unknown_client_enabled()
}

fn stratus_enable_transactions(_: Params<'_>, _: &RpcContext, _: &Extensions) -> bool {
    GlobalState::set_transactions_enabled(true);
    GlobalState::is_transactions_enabled()
}

fn stratus_disable_transactions(_: Params<'_>, _: &RpcContext, _: &Extensions) -> bool {
    GlobalState::set_transactions_enabled(false);
    GlobalState::is_transactions_enabled()
}

fn stratus_enable_miner(_: Params<'_>, _: &RpcContext, _: &Extensions) -> bool {
    GlobalState::set_miner_enabled(true);
    GlobalState::is_miner_enabled()
}

fn stratus_disable_miner(_: Params<'_>, _: &RpcContext, _: &Extensions) -> bool {
    GlobalState::set_miner_enabled(false);
    GlobalState::is_miner_enabled()
}

// -----------------------------------------------------------------------------
// Stratus - State
// -----------------------------------------------------------------------------

fn stratus_version(_: Params<'_>, _: &RpcContext, _: &Extensions) -> Result<JsonValue, StratusError> {
    Ok(build_info::as_json())
}

fn stratus_config(_: Params<'_>, ctx: &RpcContext, _: &Extensions) -> Result<JsonValue, StratusError> {
    Ok(ctx.app_config.clone())
}

fn stratus_state(_: Params<'_>, _: &RpcContext, _: &Extensions) -> Result<JsonValue, StratusError> {
    Ok(GlobalState::get_global_state_as_json())
}

async fn stratus_get_subscriptions(_: Params<'_>, ctx: Arc<RpcContext>, ext: Extensions) -> Result<JsonValue, StratusError> {
    reject_unknown_client(ext.rpc_client())?;

    let (pending_txs, new_heads, logs) = join!(ctx.subs.new_heads.read(), ctx.subs.pending_txs.read(), ctx.subs.logs.read());
    let response = json!({
        "newPendingTransactions": pending_txs.values().collect_vec(),
        "newHeads": new_heads.values().collect_vec(),
        "logs": logs.values().flat_map(HashMap::values).collect_vec()
    });
    Ok(response)
}

// -----------------------------------------------------------------------------
// Blockchain
// -----------------------------------------------------------------------------

async fn net_listening(params: Params<'_>, ctx: Arc<RpcContext>, ext: Extensions) -> Result<JsonValue, StratusError> {
    let net_listening = stratus_health(params, ctx, ext).await;

    tracing::info!(net_listening = ?net_listening, "network listening status");

    net_listening
}

fn net_version(_: Params<'_>, ctx: &RpcContext, _: &Extensions) -> String {
    ctx.chain_id.to_string()
}

fn eth_chain_id(_: Params<'_>, ctx: &RpcContext, _: &Extensions) -> String {
    hex_num(ctx.chain_id)
}

fn web3_client_version(_: Params<'_>, ctx: &RpcContext, _: &Extensions) -> String {
    ctx.client_version.to_owned()
}

// -----------------------------------------------------------------------------
// Gas
// -----------------------------------------------------------------------------

fn eth_gas_price(_: Params<'_>, _: &RpcContext, _: &Extensions) -> String {
    hex_zero()
}

// -----------------------------------------------------------------------------
// Block
// -----------------------------------------------------------------------------

fn eth_block_number(_params: Params<'_>, ctx: Arc<RpcContext>, ext: Extensions) -> Result<JsonValue, StratusError> {
    // enter span
    let _middleware_enter = ext.enter_middleware_span();
    let _method_enter = info_span!("rpc::eth_blockNumber", block_number = field::Empty).entered();

    // execute
    let block_number = ctx.storage.read_mined_block_number()?;
    Span::with(|s| s.rec_str("block_number", &block_number));

    Ok(to_json_value(block_number))
}

fn eth_get_block_by_hash(params: Params<'_>, ctx: Arc<RpcContext>, ext: Extensions) -> Result<JsonValue, StratusError> {
    eth_get_block_by_selector::<'h'>(params, ctx, ext)
}

fn eth_get_block_by_number(params: Params<'_>, ctx: Arc<RpcContext>, ext: Extensions) -> Result<JsonValue, StratusError> {
    eth_get_block_by_selector::<'n'>(params, ctx, ext)
}

#[inline(always)]
fn eth_get_block_by_selector<const KIND: char>(params: Params<'_>, ctx: Arc<RpcContext>, ext: Extensions) -> Result<JsonValue, StratusError> {
    // enter span
    let _middleware_enter = ext.enter_middleware_span();
    let _method_enter = if KIND == 'h' {
        info_span!(
            "rpc::eth_getBlockByHash",
            filter = field::Empty,
            block_number = field::Empty,
            found = field::Empty
        )
        .entered()
    } else {
        info_span!(
            "rpc::eth_getBlockByNumber",
            filter = field::Empty,
            block_number = field::Empty,
            found = field::Empty
        )
        .entered()
    };

    // parse params
    reject_unknown_client(ext.rpc_client())?;
    let (params, filter) = next_rpc_param::<BlockFilter>(params.sequence())?;
    let (_, full_transactions) = next_rpc_param::<bool>(params)?;

    // track
    Span::with(|s| s.rec_str("filter", &filter));
    tracing::info!(%filter, %full_transactions, "reading block");

    // execute
    let block = ctx.storage.read_block(&filter)?;
    Span::with(|s| {
        s.record("found", block.is_some());
        if let Some(ref block) = block {
            s.rec_str("block_number", &block.number());
        }
    });
    match (block, full_transactions) {
        (Some(block), true) => {
            tracing::info!(%filter, "block with full transactions found");
            Ok(block.to_json_rpc_with_full_transactions())
        }
        (Some(block), false) => {
            tracing::info!(%filter, "block with only hashes found");
            Ok(block.to_json_rpc_with_transactions_hashes())
        }
        (None, _) => {
            tracing::info!(%filter, "block not found");
            Ok(JsonValue::Null)
        }
    }
}

fn eth_get_uncle_by_block_hash_and_index(_: Params<'_>, _: &RpcContext, _: &Extensions) -> Result<JsonValue, StratusError> {
    Ok(JsonValue::Null)
}

// -----------------------------------------------------------------------------
// Transaction
// -----------------------------------------------------------------------------

fn eth_get_transaction_by_hash(params: Params<'_>, ctx: Arc<RpcContext>, ext: Extensions) -> Result<JsonValue, StratusError> {
    // enter span
    let _middleware_enter = ext.enter_middleware_span();
    let _method_enter = info_span!("rpc::eth_getTransactionByHash", tx_hash = field::Empty, found = field::Empty).entered();

    // parse params
    reject_unknown_client(ext.rpc_client())?;
    let (_, tx_hash) = next_rpc_param::<Hash>(params.sequence())?;

    // track
    Span::with(|s| s.rec_str("tx_hash", &tx_hash));
    tracing::info!(%tx_hash, "reading transaction");

    // execute
    let tx = ctx.storage.read_transaction(&tx_hash)?;
    Span::with(|s| {
        s.record("found", tx.is_some());
    });

    match tx {
        Some(tx) => {
            tracing::info!(%tx_hash, "transaction found");
            Ok(tx.to_json_rpc_transaction())
        }
        None => {
            tracing::info!(%tx_hash, "transaction not found");
            Ok(JsonValue::Null)
        }
    }
}

fn eth_get_transaction_receipt(params: Params<'_>, ctx: Arc<RpcContext>, ext: Extensions) -> Result<JsonValue, StratusError> {
    // enter span
    let _middleware_enter = ext.enter_middleware_span();
    let _method_enter = info_span!("rpc::eth_getTransactionReceipt", tx_hash = field::Empty, found = field::Empty).entered();

    // parse params
    reject_unknown_client(ext.rpc_client())?;
    let (_, tx_hash) = next_rpc_param::<Hash>(params.sequence())?;

    // track
    Span::with(|s| s.rec_str("tx_hash", &tx_hash));
    tracing::info!(%tx_hash, "reading transaction receipt");

    // execute
    let tx = ctx.storage.read_transaction(&tx_hash)?;
    Span::with(|s| {
        s.record("found", tx.is_some());
    });

    match tx {
        Some(tx) => {
            tracing::info!(%tx_hash, "transaction receipt found");
            Ok(tx.to_json_rpc_receipt())
        }
        None => {
            tracing::info!(%tx_hash, "transaction receipt not found");
            Ok(JsonValue::Null)
        }
    }
}

fn eth_estimate_gas(params: Params<'_>, ctx: Arc<RpcContext>, ext: Extensions) -> Result<String, StratusError> {
    // enter span
    let _middleware_enter = ext.enter_middleware_span();
    let _method_enter = info_span!("rpc::eth_estimateGas", tx_from = field::Empty, tx_to = field::Empty).entered();

    // parse params
    reject_unknown_client(ext.rpc_client())?;
    let (_, call) = next_rpc_param::<CallInput>(params.sequence())?;

    // track
    Span::with(|s| {
        s.rec_opt("tx_from", &call.from);
        s.rec_opt("tx_to", &call.to);
    });
    tracing::info!("executing eth_estimateGas");

    // execute
    match ctx.executor.execute_local_call(call, StoragePointInTime::Mined) {
        // result is success
        Ok(result) if result.is_success() => {
            tracing::info!(tx_output = %result.output, "executed eth_estimateGas with success");
            let overestimated_gas = (result.gas.as_u64()) as f64 * 1.1;
            Ok(hex_num(overestimated_gas as u64))
        }

        // result is failure
        Ok(result) => {
            tracing::warn!(tx_output = %result.output, "executed eth_estimateGas with failure");
            Err(StratusError::TransactionReverted { output: result.output })
        }

        // internal error
        Err(e) => {
            if e.is_internal() {
                tracing::error!(reason = ?e, "failed to execute eth_estimateGas");
            }
            Err(e)
        }
    }
}

fn eth_call(params: Params<'_>, ctx: Arc<RpcContext>, ext: Extensions) -> Result<String, StratusError> {
    // enter span
    let _middleware_enter = ext.enter_middleware_span();
    let _method_enter = info_span!("rpc::eth_call", tx_from = field::Empty, tx_to = field::Empty, filter = field::Empty).entered();

    // parse params
    reject_unknown_client(ext.rpc_client())?;
    let (params, call) = next_rpc_param::<CallInput>(params.sequence())?;
    let (_, filter) = next_rpc_param_or_default::<BlockFilter>(params)?;

    // track
    Span::with(|s| {
        s.rec_opt("tx_from", &call.from);
        s.rec_opt("tx_to", &call.to);
        s.rec_str("filter", &filter);
    });
    tracing::info!(%filter, "executing eth_call");

    // execute
    let point_in_time = ctx.storage.translate_to_point_in_time(&filter)?;
    match ctx.executor.execute_local_call(call, point_in_time) {
        // result is success
        Ok(result) if result.is_success() => {
            tracing::info!(tx_output = %result.output, "executed eth_call with success");
            Ok(hex_data(result.output))
        }

        // result is failure
        Ok(result) => {
            tracing::warn!(tx_output = %result.output, "executed eth_call with failure");
            Err(StratusError::TransactionReverted { output: result.output })
        }

        // internal error
        Err(e) => {
            if e.is_internal() {
                tracing::error!(reason = ?e, "failed to execute eth_call");
            }
            Err(e)
        }
    }
}

fn eth_send_raw_transaction(params: Params<'_>, ctx: Arc<RpcContext>, ext: Extensions) -> Result<String, StratusError> {
    // enter span
    let _middleware_enter = ext.enter_middleware_span();
    let _method_enter = info_span!(
        "rpc::eth_sendRawTransaction",
        tx_hash = field::Empty,
        tx_from = field::Empty,
        tx_to = field::Empty,
        tx_nonce = field::Empty
    )
    .entered();

    // parse params
    reject_unknown_client(ext.rpc_client())?;
    let (_, tx_data) = next_rpc_param::<Bytes>(params.sequence())?;
    let tx = parse_rpc_rlp::<TransactionInput>(&tx_data)?;
    let tx_hash = tx.hash;

    // track
    Span::with(|s| {
        s.rec_str("tx_hash", &tx_hash);
        s.rec_str("tx_from", &tx.signer);
        s.rec_opt("tx_to", &tx.to);
        s.rec_str("tx_nonce", &tx.nonce);
    });

    // check feature
    if not(GlobalState::is_transactions_enabled()) {
        tracing::warn!(%tx_hash, "failed to execute eth_sendRawTransaction because transactions are disabled");
        return Err(StratusError::RpcTransactionDisabled);
    }

    // execute locally or forward to leader
<<<<<<< HEAD
    match ctx.consensus.read().unwrap().as_ref() {
        // is leader
        None => match ctx.executor.execute_local_transaction(tx) {
=======
    match GlobalState::get_node_mode() {
        NodeMode::Leader => match ctx.executor.execute_local_transaction(tx) {
>>>>>>> 13516c52
            Ok(_) => Ok(hex_data(tx_hash)),
            Err(e) => {
                if e.is_internal() {
                    tracing::error!(reason = ?e, "failed to execute eth_sendRawTransaction");
                }
                Err(e)
            }
        },

        NodeMode::Follower => match &ctx.consensus {
            Some(consensus) => match Handle::current().block_on(consensus.forward_to_leader(tx_hash, tx_data, ext.rpc_client())) {
                Ok(hash) => Ok(hex_data(hash)),
                Err(e) => Err(e),
            },
            None => {
                tracing::error!("unable to forward transaction because consensus is unavailable for follower node");
                Err(StratusError::RpcConsensusUnavailable)
            }
        },
    }
}

// -----------------------------------------------------------------------------
// Logs
// -----------------------------------------------------------------------------

fn eth_get_logs(params: Params<'_>, ctx: Arc<RpcContext>, ext: Extensions) -> Result<JsonValue, StratusError> {
    const MAX_BLOCK_RANGE: u64 = 5_000;

    // enter span
    let _middleware_enter = ext.enter_middleware_span();
    let _method_enter = info_span!(
        "rpc::eth_getLogs",
        filter = field::Empty,
        filter_from = field::Empty,
        filter_to = field::Empty,
        filter_range = field::Empty
    )
    .entered();

    // parse params
    reject_unknown_client(ext.rpc_client())?;
    let (_, filter_input) = next_rpc_param_or_default::<LogFilterInput>(params.sequence())?;
    let mut filter = filter_input.parse(&ctx.storage)?;

    // for this operation, the filter always need the end block specified to calculate the difference
    if filter.to_block.is_none() {
        filter.to_block = Some(ctx.storage.read_mined_block_number()?);
    }
    let blocks_in_range = filter.from_block.count_to(&filter.to_block.unwrap());

    // track
    Span::with(|s| {
        s.rec_str("filter", &to_json_string(&filter));
        s.rec_str("filter_from", &filter.from_block);
        s.rec_str("filter_to", &filter.to_block.unwrap());
        s.rec_str("filter_range", &blocks_in_range);
    });
    tracing::info!(?filter, "reading logs");

    // check range
    if blocks_in_range > MAX_BLOCK_RANGE {
        return Err(StratusError::RpcBlockRangeInvalid {
            actual: blocks_in_range,
            max: MAX_BLOCK_RANGE,
        });
    }

    // execute
    let logs = ctx.storage.read_logs(&filter)?;
    Ok(JsonValue::Array(logs.into_iter().map(|x| x.to_json_rpc_log()).collect()))
}

// -----------------------------------------------------------------------------
// Account
// -----------------------------------------------------------------------------

fn eth_accounts(_: Params<'_>, _ctx: &RpcContext, _: &Extensions) -> Result<JsonValue, StratusError> {
    Ok(json!([]))
}

fn eth_get_transaction_count(params: Params<'_>, ctx: Arc<RpcContext>, ext: Extensions) -> Result<String, StratusError> {
    // enter span
    let _middleware_enter = ext.enter_middleware_span();
    let _method_enter = info_span!("rpc::eth_getTransactionCount", address = field::Empty, filter = field::Empty).entered();

    // pare params
    reject_unknown_client(ext.rpc_client())?;
    let (params, address) = next_rpc_param::<Address>(params.sequence())?;
    let (_, filter) = next_rpc_param_or_default::<BlockFilter>(params)?;

    // track
    Span::with(|s| {
        s.rec_str("address", &address);
        s.rec_str("address", &filter);
    });
    tracing::info!(%address, %filter, "reading account nonce");

    let point_in_time = ctx.storage.translate_to_point_in_time(&filter)?;
    let account = ctx.storage.read_account(&address, &point_in_time)?;
    Ok(hex_num(account.nonce))
}

fn eth_get_balance(params: Params<'_>, ctx: Arc<RpcContext>, ext: Extensions) -> Result<String, StratusError> {
    // enter span
    let _middleware_enter = ext.enter_middleware_span();
    let _method_enter = info_span!("rpc::eth_getBalance", address = field::Empty, filter = field::Empty).entered();

    // parse params
    reject_unknown_client(ext.rpc_client())?;
    let (params, address) = next_rpc_param::<Address>(params.sequence())?;
    let (_, filter) = next_rpc_param_or_default::<BlockFilter>(params)?;

    // track
    Span::with(|s| {
        s.rec_str("address", &address);
        s.rec_str("filter", &filter);
    });
    tracing::info!(%address, %filter, "reading account native balance");

    // execute
    let point_in_time = ctx.storage.translate_to_point_in_time(&filter)?;
    let account = ctx.storage.read_account(&address, &point_in_time)?;
    Ok(hex_num(account.balance))
}

fn eth_get_code(params: Params<'_>, ctx: Arc<RpcContext>, ext: Extensions) -> Result<String, StratusError> {
    // enter span
    let _middleware_enter = ext.enter_middleware_span();
    let _method_enter = info_span!("rpc::eth_getCode", address = field::Empty, filter = field::Empty).entered();

    // parse params
    reject_unknown_client(ext.rpc_client())?;
    let (params, address) = next_rpc_param::<Address>(params.sequence())?;
    let (_, filter) = next_rpc_param_or_default::<BlockFilter>(params)?;

    // track
    Span::with(|s| {
        s.rec_str("address", &address);
        s.rec_str("filter", &filter);
    });

    // execute
    let point_in_time = ctx.storage.translate_to_point_in_time(&filter)?;
    let account = ctx.storage.read_account(&address, &point_in_time)?;

    Ok(account.bytecode.map(hex_data).unwrap_or_else(hex_null))
}

// -----------------------------------------------------------------------------
// Subscriptions
// -----------------------------------------------------------------------------

async fn eth_subscribe(params: Params<'_>, pending: PendingSubscriptionSink, ctx: Arc<RpcContext>, ext: Extensions) -> impl IntoSubscriptionCloseResponse {
    // enter span
    let _middleware_enter = ext.enter_middleware_span();
    let method_span = info_span!("rpc::eth_subscribe", subscription = field::Empty);
    let method_enter = method_span.enter();

    // parse params
    reject_unknown_client(ext.rpc_client())?;
    let client = ext.rpc_client();
    let (params, event) = match next_rpc_param::<String>(params.sequence()) {
        Ok((params, event)) => (params, event),
        Err(e) => {
            drop(method_enter);
            pending.reject(e).instrument(method_span).await;
            return Ok(());
        }
    };

    // check subscription limits
    if let Err(e) = ctx.subs.check_client_subscriptions(ctx.rpc_server.rpc_max_subscriptions, &client).await {
        drop(method_enter);
        pending.reject(e).instrument(method_span).await;
        return Ok(());
    }

    // track
    Span::with(|s| s.rec_str("subscription", &event));
    tracing::info!(%event, "subscribing to rpc event");

    // execute
    match event.deref() {
        "newPendingTransactions" => {
            drop(method_enter);
            ctx.subs.add_new_pending_txs(client, pending.accept().await?).instrument(method_span).await;
        }

        "newHeads" => {
            drop(method_enter);
            ctx.subs.add_new_heads(client, pending.accept().await?).instrument(method_span).await;
        }

        "logs" => {
            let (_, filter) = next_rpc_param_or_default::<LogFilterInput>(params)?;
            let filter = filter.parse(&ctx.storage)?;
            drop(method_enter);
            ctx.subs.add_logs(client, filter, pending.accept().await?).instrument(method_span).await;
        }

        // unsupported
        event => {
            drop(method_enter);
            pending
                .reject(StratusError::RpcSubscriptionInvalid { event: event.to_string() })
                .instrument(method_span)
                .await;
        }
    };
    Ok(())
}

// -----------------------------------------------------------------------------
// Storage
// -----------------------------------------------------------------------------

fn eth_get_storage_at(params: Params<'_>, ctx: Arc<RpcContext>, ext: Extensions) -> Result<String, StratusError> {
    // enter span
    let _middleware_enter = ext.enter_middleware_span();
    let _method_enter = info_span!("rpc::eth_getStorageAt", address = field::Empty, index = field::Empty).entered();

    // parse params
    reject_unknown_client(ext.rpc_client())?;
    let (params, address) = next_rpc_param::<Address>(params.sequence())?;
    let (params, index) = next_rpc_param::<SlotIndex>(params)?;
    let (_, block_filter) = next_rpc_param_or_default::<BlockFilter>(params)?;

    Span::with(|s| {
        s.rec_str("address", &address);
        s.rec_str("index", &index);
    });

    // execute
    let point_in_time = ctx.storage.translate_to_point_in_time(&block_filter)?;
    let slot = ctx.storage.read_slot(&address, &index, &point_in_time)?;

    // It must be padded, even if it is zero.
    Ok(hex_num_zero_padded(slot.value.as_u256()))
}

// -----------------------------------------------------------------------------
// Request helpers
// -----------------------------------------------------------------------------

/// Returns an error JSON-RPC response if the client is not allowed to perform the current operation.
fn reject_unknown_client(client: RpcClientApp) -> Result<(), StratusError> {
    if client.is_unknown() && not(GlobalState::is_unknown_client_enabled()) {
        return Err(StratusError::RpcClientMissing);
    }
    Ok(())
}

// -----------------------------------------------------------------------------
// Response helpers
// -----------------------------------------------------------------------------

#[inline(always)]
fn hex_data<T: AsRef<[u8]>>(value: T) -> String {
    const_hex::encode_prefixed(value)
}

#[inline(always)]
fn hex_num(value: impl Into<U256>) -> String {
    format!("{:#x}", value.into())
}

#[inline(always)]
fn hex_num_zero_padded(value: impl Into<U256>) -> String {
    let width = 64 + 2; //the prefix is included in the total width
    format!("{:#0width$x}", value.into(), width = width)
}

fn hex_zero() -> String {
    "0x0".to_owned()
}

fn hex_null() -> String {
    "0x".to_owned()
}<|MERGE_RESOLUTION|>--- conflicted
+++ resolved
@@ -255,21 +255,15 @@
         return Err(StratusError::StratusShutdown);
     }
 
-<<<<<<< HEAD
-    let should_serve = {
-        let consensus_lock = context.consensus.read().unwrap();
-        match consensus_lock.as_ref() {
-            Some(consensus) => tokio::task::block_in_place(|| Handle::current().block_on(consensus.should_serve())),
-            None => true,
-        }
-=======
     let should_serve = match GlobalState::get_node_mode() {
         NodeMode::Leader => true,
-        NodeMode::Follower => match &context.consensus {
-            Some(consensus) => consensus.should_serve().await,
-            None => false,
-        },
->>>>>>> 13516c52
+        NodeMode::Follower => {
+            let consensus_lock = context.consensus.read().unwrap();
+            match consensus_lock.as_ref() {
+                Some(consensus) => tokio::task::block_in_place(|| Handle::current().block_on(consensus.should_serve())),
+                None => false,
+            }
+        }
     };
 
     if not(should_serve) {
@@ -738,14 +732,8 @@
     }
 
     // execute locally or forward to leader
-<<<<<<< HEAD
-    match ctx.consensus.read().unwrap().as_ref() {
-        // is leader
-        None => match ctx.executor.execute_local_transaction(tx) {
-=======
     match GlobalState::get_node_mode() {
         NodeMode::Leader => match ctx.executor.execute_local_transaction(tx) {
->>>>>>> 13516c52
             Ok(_) => Ok(hex_data(tx_hash)),
             Err(e) => {
                 if e.is_internal() {
@@ -754,8 +742,7 @@
                 Err(e)
             }
         },
-
-        NodeMode::Follower => match &ctx.consensus {
+        NodeMode::Follower => match ctx.consensus.read().unwrap().as_ref() {
             Some(consensus) => match Handle::current().block_on(consensus.forward_to_leader(tx_hash, tx_data, ext.rpc_client())) {
                 Ok(hash) => Ok(hex_data(hash)),
                 Err(e) => Err(e),
