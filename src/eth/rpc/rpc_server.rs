//! RPC server for HTTP and WS.

use std::net::SocketAddr;
use std::ops::Deref;
use std::sync::Arc;

use ethereum_types::U256;
use jsonrpsee::server::middleware::http::ProxyGetRequestLayer;
use jsonrpsee::server::RandomStringIdProvider;
use jsonrpsee::server::RpcModule;
use jsonrpsee::server::RpcServiceBuilder;
use jsonrpsee::server::Server;
use jsonrpsee::types::Params;
use jsonrpsee::IntoSubscriptionCloseResponse;
use jsonrpsee::PendingSubscriptionSink;
use serde_json::Value as JsonValue;

use crate::eth::primitives::Address;
use crate::eth::primitives::BlockSelection;
use crate::eth::primitives::Bytes;
use crate::eth::primitives::CallInput;
use crate::eth::primitives::Hash;
use crate::eth::primitives::LogFilterInput;
use crate::eth::primitives::StoragePointInTime;
use crate::eth::primitives::TransactionInput;
use crate::eth::rpc::next_rpc_param;
use crate::eth::rpc::next_rpc_param_or_default;
use crate::eth::rpc::parse_rpc_rlp;
use crate::eth::rpc::rpc_internal_error;
use crate::eth::rpc::rpc_parser::RpcError;
use crate::eth::rpc::rpc_parsing_error;
use crate::eth::rpc::RpcContext;
use crate::eth::rpc::RpcMiddleware;
use crate::eth::rpc::RpcSubscriptions;
use crate::eth::storage::EthStorage;
use crate::eth::EthExecutor;

// -----------------------------------------------------------------------------
// Server
// -----------------------------------------------------------------------------

/// Starts JSON-RPC server.
pub async fn serve_rpc(executor: EthExecutor, eth_storage: Arc<dyn EthStorage>, address: SocketAddr) -> anyhow::Result<()> {
    // configure subscriptions
    let subs = Arc::new(RpcSubscriptions::default());
    Arc::clone(&subs).spawn_subscriptions_cleaner();
    Arc::clone(&subs).spawn_logs_notifier(executor.subscribe_to_logs());
    Arc::clone(&subs).spawn_new_heads_notifier(executor.subscribe_to_new_heads());

    // configure context
    let ctx = RpcContext {
        chain_id: 2008,
        client_version: "stratus",
        gas_price: 0,

        // services
        executor,
        storage: eth_storage,

        // subscriptions
        subs,
    };
    tracing::info!(%address, ?ctx, "starting rpc server");

    // configure module
    let mut module = RpcModule::<RpcContext>::new(ctx);
    module = register_methods(module)?;

    // configure middleware
    let rpc_middleware = RpcServiceBuilder::new().layer_fn(RpcMiddleware::new);
    let http_middleware = tower::ServiceBuilder::new().layer(ProxyGetRequestLayer::new("/health", "net_listening").unwrap());

    // serve module
    let server = Server::builder()
        .set_rpc_middleware(rpc_middleware)
        .set_http_middleware(http_middleware)
        .set_id_provider(RandomStringIdProvider::new(8))
        .build(address)
        .await?;
    let handle = server.start(module);
    handle.stopped().await;

    Ok(())
}

fn register_methods(mut module: RpcModule<RpcContext>) -> anyhow::Result<RpcModule<RpcContext>> {
    // status
    module.register_async_method("net_listening", net_listening)?;

    // blockchain
    module.register_async_method("net_version", net_version)?;
    module.register_async_method("eth_chainId", eth_chain_id)?;
    module.register_async_method("web3_clientVersion", web3_client_version)?;

    // gas
    module.register_async_method("eth_gasPrice", eth_gas_price)?;

    // block
    module.register_async_method("eth_blockNumber", eth_block_number)?;
    module.register_async_method("eth_getBlockByNumber", eth_get_block_by_selector)?;
    module.register_async_method("eth_getBlockByHash", eth_get_block_by_selector)?;

    // transactions
    module.register_async_method("eth_getTransactionCount", eth_get_transaction_count)?;
    module.register_async_method("eth_getTransactionByHash", eth_get_transaction_by_hash)?;
    module.register_async_method("eth_getTransactionReceipt", eth_get_transaction_receipt)?;
    module.register_async_method("eth_estimateGas", eth_estimate_gas)?;
    module.register_async_method("eth_call", eth_call)?;
    module.register_async_method("eth_sendRawTransaction", eth_send_raw_transaction)?;

    // logs
    module.register_async_method("eth_getLogs", eth_get_logs)?;

    // account
    module.register_async_method("eth_getBalance", eth_get_balance)?;
    module.register_async_method("eth_getCode", eth_get_code)?;

    // subscriptions
    module.register_subscription("eth_subscribe", "eth_subscription", "eth_unsubscribe", eth_subscribe)?;

    Ok(module)
}

// -----------------------------------------------------------------------------
// Handlers
// -----------------------------------------------------------------------------

// Status
async fn net_listening(_: Params<'_>, _: Arc<RpcContext>) -> &'static str {
    "true"
}

// Blockchain

async fn net_version(_: Params<'_>, ctx: Arc<RpcContext>) -> String {
    ctx.chain_id.to_string()
}

async fn eth_chain_id(_: Params<'_>, ctx: Arc<RpcContext>) -> String {
    hex_num(ctx.chain_id)
}

async fn web3_client_version(_: Params<'_>, ctx: Arc<RpcContext>) -> String {
    ctx.client_version.to_owned()
}

// Gas

async fn eth_gas_price(_: Params<'_>, _: Arc<RpcContext>) -> String {
    hex_zero()
}

// Block
async fn eth_block_number(_params: Params<'_>, ctx: Arc<RpcContext>) -> anyhow::Result<JsonValue, RpcError> {
    let number = ctx.storage.read_current_block_number().await?;
    Ok(serde_json::to_value(number).unwrap())
}

async fn eth_get_block_by_selector(params: Params<'_>, ctx: Arc<RpcContext>) -> anyhow::Result<JsonValue, RpcError> {
    let (params, block_selection) = next_rpc_param::<BlockSelection>(params.sequence())?;
    let (_, full_transactions) = next_rpc_param::<bool>(params)?;

    let block = ctx.storage.read_block(&block_selection).await?;

    match (block, full_transactions) {
        (Some(block), true) => Ok(block.to_json_rpc_with_full_transactions()),
        (Some(block), false) => Ok(block.to_json_rpc_with_transactions_hashes()),
        (None, _) => Ok(JsonValue::Null),
    }
}

// Transaction

async fn eth_get_transaction_count(params: Params<'_>, ctx: Arc<RpcContext>) -> anyhow::Result<String, RpcError> {
    let (params, address) = next_rpc_param::<Address>(params.sequence())?;
    let (_, block_selection) = next_rpc_param_or_default::<BlockSelection>(params)?;

    let point_in_time = ctx.storage.translate_to_point_in_time(&block_selection).await?;
    let account = ctx.storage.read_account(&address, &point_in_time).await?;
    Ok(hex_num(account.nonce))
}

async fn eth_get_transaction_by_hash(params: Params<'_>, ctx: Arc<RpcContext>) -> anyhow::Result<JsonValue, RpcError> {
    let (_, hash) = next_rpc_param::<Hash>(params.sequence())?;
    let mined = ctx.storage.read_mined_transaction(&hash).await?;

    match mined {
        Some(mined) => Ok(mined.to_json_rpc_transaction()),
        None => Ok(JsonValue::Null),
    }
}

async fn eth_get_transaction_receipt(params: Params<'_>, ctx: Arc<RpcContext>) -> anyhow::Result<JsonValue, RpcError> {
    let (_, hash) = next_rpc_param::<Hash>(params.sequence())?;
    match ctx.storage.read_mined_transaction(&hash).await? {
        Some(mined_transaction) => Ok(mined_transaction.to_json_rpc_receipt()),
        None => Ok(JsonValue::Null),
    }
}

async fn eth_estimate_gas(params: Params<'_>, ctx: Arc<RpcContext>) -> anyhow::Result<String, RpcError> {
    let (_, call) = next_rpc_param::<CallInput>(params.sequence())?;

    match ctx.executor.call(call, StoragePointInTime::Present).await {
        // result is success
        Ok(result) if result.is_success() => Ok(hex_num(result.gas)),

        // result is failure
<<<<<<< HEAD
        Ok(result) => Err(anyhow!("{}", hex_data(result.output)).into()),
=======
        Ok(result) => Err(RpcError::Strict(rpc_internal_error(hex_data(result.output)))),
>>>>>>> 2e518d34

        // internal error
        Err(e) => {
            tracing::error!(reason = ?e, "failed to execute eth_estimateGas");
            Err(e.into())
        }
    }
}

async fn eth_call(params: Params<'_>, ctx: Arc<RpcContext>) -> anyhow::Result<String, RpcError> {
    let (params, call) = next_rpc_param::<CallInput>(params.sequence())?;
    let (_, block_selection) = next_rpc_param_or_default::<BlockSelection>(params)?;

    let point_in_time = ctx.storage.translate_to_point_in_time(&block_selection).await?;
    match ctx.executor.call(call, point_in_time).await {
        // success or failure, does not matter
        Ok(result) => Ok(hex_data(result.output)),

        // internal error
        Err(e) => {
            tracing::error!(reason = ?e, "failed to execute eth_call");
            Err(e.context("failed to execute eth_call").into())
        }
    }
}

async fn eth_send_raw_transaction(params: Params<'_>, ctx: Arc<RpcContext>) -> anyhow::Result<String, RpcError> {
    let (_, data) = next_rpc_param::<Bytes>(params.sequence())?;
    let transaction = parse_rpc_rlp::<TransactionInput>(&data)?;

    let hash = transaction.hash.clone();
    match ctx.executor.transact(transaction).await {
        // result is success
        Ok(result) if result.is_success() => Ok(hex_data(hash)),

        // result is failure
<<<<<<< HEAD
        Ok(result) => Err(anyhow!("{}", hex_data(result.output)).into()),
=======
        Ok(result) => Err(RpcError::Strict(rpc_internal_error(hex_data(result.output)))),
>>>>>>> 2e518d34

        // internal error
        Err(e) => {
            tracing::error!(reason = ?e, "failed to execute eth_sendRawTransaction");
            Err(e.context("failed to execute eth_sendRawTransaction").into())
        }
    }
}

// Logs
async fn eth_get_logs(params: Params<'_>, ctx: Arc<RpcContext>) -> anyhow::Result<JsonValue, RpcError> {
    let (_, filter_input) = next_rpc_param::<LogFilterInput>(params.sequence())?;
    let filter = filter_input.parse(&ctx.storage).await?;

    let logs = ctx.storage.read_logs(&filter).await?;
    Ok(JsonValue::Array(logs.into_iter().map(|x| x.to_json_rpc_log()).collect()))
}

// Account

async fn eth_get_balance(params: Params<'_>, ctx: Arc<RpcContext>) -> anyhow::Result<String, RpcError> {
    let (params, address) = next_rpc_param::<Address>(params.sequence())?;
    let (_, block_selection) = next_rpc_param_or_default::<BlockSelection>(params)?;

    let point_in_time = ctx.storage.translate_to_point_in_time(&block_selection).await?;
    let account = ctx.storage.read_account(&address, &point_in_time).await?;

    Ok(hex_num(account.balance))
}

async fn eth_get_code(params: Params<'_>, ctx: Arc<RpcContext>) -> anyhow::Result<String, RpcError> {
    let (params, address) = next_rpc_param::<Address>(params.sequence())?;
    let (_, block_selection) = next_rpc_param_or_default::<BlockSelection>(params)?;

    let point_in_time = ctx.storage.translate_to_point_in_time(&block_selection).await?;
    let account = ctx.storage.read_account(&address, &point_in_time).await?;

    Ok(account.bytecode.map(hex_data).unwrap_or_else(hex_zero))
}

// Subscription

async fn eth_subscribe(params: Params<'_>, pending: PendingSubscriptionSink, ctx: Arc<RpcContext>) -> impl IntoSubscriptionCloseResponse {
    let (params, kind) = next_rpc_param::<String>(params.sequence())?;
    match kind.deref() {
        // new block emitted
        "newHeads" => {
            ctx.subs.add_new_heads(pending.accept().await?);
        }

        // transaction logs emitted
        "logs" => {
            let (_, filter) = next_rpc_param_or_default::<LogFilterInput>(params)?;
            let filter = filter.parse(&ctx.storage).await?;
            ctx.subs.add_logs(pending.accept().await?, filter);
        }

        // unsupported
        kind => {
            tracing::warn!(%kind, "unsupported subscription kind");
            pending.reject(rpc_parsing_error(format!("unsupported subscription kind: {}", kind))).await;
        }
    };
    Ok(())
}

// -----------------------------------------------------------------------------
// Helpers
// -----------------------------------------------------------------------------
#[inline(always)]
fn hex_data<T: AsRef<[u8]>>(value: T) -> String {
    const_hex::encode_prefixed(value)
}

#[inline(always)]
fn hex_num(value: impl Into<U256>) -> String {
    format!("{:#x}", value.into())
}

fn hex_zero() -> String {
    "0x0".to_owned()
}<|MERGE_RESOLUTION|>--- conflicted
+++ resolved
@@ -206,11 +206,7 @@
         Ok(result) if result.is_success() => Ok(hex_num(result.gas)),
 
         // result is failure
-<<<<<<< HEAD
-        Ok(result) => Err(anyhow!("{}", hex_data(result.output)).into()),
-=======
         Ok(result) => Err(RpcError::Strict(rpc_internal_error(hex_data(result.output)))),
->>>>>>> 2e518d34
 
         // internal error
         Err(e) => {
@@ -247,11 +243,7 @@
         Ok(result) if result.is_success() => Ok(hex_data(hash)),
 
         // result is failure
-<<<<<<< HEAD
-        Ok(result) => Err(anyhow!("{}", hex_data(result.output)).into()),
-=======
         Ok(result) => Err(RpcError::Strict(rpc_internal_error(hex_data(result.output)))),
->>>>>>> 2e518d34
 
         // internal error
         Err(e) => {
