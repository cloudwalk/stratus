--- conflicted
+++ resolved
@@ -743,14 +743,9 @@
     Ok(build_info::as_json())
 }
 
-<<<<<<< HEAD
-fn stratus_config(_: Params<'_>, ctx: &RpcContext, _: &Extensions) -> Result<StratusConfig, StratusError> {
-    Ok(ctx.server.app_config.clone())
-=======
 fn stratus_config(_: Params<'_>, ctx: &RpcContext, ext: &Extensions) -> Result<JsonValue, StratusError> {
     ext.authentication().auth_admin()?;
     Ok(ctx.app_config.clone())
->>>>>>> bbb98b25
 }
 
 fn stratus_state(_: Params<'_>, ctx: &RpcContext, _: &Extensions) -> Result<JsonValue, StratusError> {
