//! RPC server for HTTP and WS.

<<<<<<< HEAD

=======
>>>>>>> 7ce3273f
use std::ops::Deref;
use std::sync::Arc;

use ethereum_types::U256;
use jsonrpsee::server::middleware::http::ProxyGetRequestLayer;
use jsonrpsee::server::RandomStringIdProvider;
use jsonrpsee::server::RpcModule;
use jsonrpsee::server::RpcServiceBuilder;
use jsonrpsee::server::Server;
use jsonrpsee::types::Params;
use jsonrpsee::IntoSubscriptionCloseResponse;
use jsonrpsee::PendingSubscriptionSink;
use serde_json::Value as JsonValue;

use crate::config::Config;
<<<<<<< HEAD

=======
>>>>>>> 7ce3273f
use crate::eth::primitives::Address;
use crate::eth::primitives::BlockNumber;
use crate::eth::primitives::BlockSelection;
use crate::eth::primitives::Bytes;
use crate::eth::primitives::CallInput;
use crate::eth::primitives::Hash;
use crate::eth::primitives::LogFilterInput;
use crate::eth::primitives::SlotIndex;
use crate::eth::primitives::StoragePointInTime;
use crate::eth::primitives::TransactionInput;
use crate::eth::rpc::next_rpc_param;
use crate::eth::rpc::next_rpc_param_or_default;
use crate::eth::rpc::parse_rpc_rlp;
use crate::eth::rpc::rpc_internal_error;
use crate::eth::rpc::rpc_parsing_error;
use crate::eth::rpc::RpcContext;
use crate::eth::rpc::RpcError;
use crate::eth::rpc::RpcMiddleware;
use crate::eth::rpc::RpcSubscriptions;
use crate::eth::storage::EthStorage;
use crate::eth::EthExecutor;

// -----------------------------------------------------------------------------
// Server
// -----------------------------------------------------------------------------

/// Starts JSON-RPC server.
pub async fn serve_rpc(executor: EthExecutor, eth_storage: Arc<dyn EthStorage>, config: Config) -> anyhow::Result<()> {
    // configure subscriptions
    let subs = Arc::new(RpcSubscriptions::default());
    let subscriptions_cleaner_handle = Arc::clone(&subs).spawn_subscriptions_cleaner();
    let logs_notifier_handle = Arc::clone(&subs).spawn_logs_notifier(executor.subscribe_to_logs());
    let heads_notifier_handle = Arc::clone(&subs).spawn_new_heads_notifier(executor.subscribe_to_new_heads());
    let address = config.address;

    // configure context
    let ctx = RpcContext {
        chain_id: 2008,
        client_version: "stratus",
        gas_price: 0,
<<<<<<< HEAD
        environment: config.environment,
=======
        environment: config.env,
>>>>>>> 7ce3273f

        // services
        executor,
        storage: eth_storage,

        // subscriptions
        subs,
    };
    tracing::info!(%address, ?ctx, "starting rpc server");

    // configure module
    let mut module = RpcModule::<RpcContext>::new(ctx);
    module = register_methods(module)?;

    // configure middleware
    let rpc_middleware = RpcServiceBuilder::new().layer_fn(RpcMiddleware::new);
    let http_middleware = tower::ServiceBuilder::new().layer(ProxyGetRequestLayer::new("/health", "net_listening").unwrap());

    // serve module
    let server = Server::builder()
        .set_rpc_middleware(rpc_middleware)
        .set_http_middleware(http_middleware)
        .set_id_provider(RandomStringIdProvider::new(8))
        .build(address)
        .await?;
    let _server_handle = server.start(module);

    tokio::select! {
        _ = subscriptions_cleaner_handle => {
            tracing::info!("subscriptions cleaner stopped");
        }
        _ = logs_notifier_handle => {
            tracing::info!("logs notifier stopped");
        }
        _ = heads_notifier_handle => {
            tracing::info!("heads notifier stopped");
        }
    }

    Ok(())
}

fn register_methods(mut module: RpcModule<RpcContext>) -> anyhow::Result<RpcModule<RpcContext>> {
    // debug
    module.register_async_method("debug_setHead", debug_set_head)?;

    // blockchain
    module.register_async_method("net_version", net_version)?;
    module.register_async_method("net_listening", net_listening)?;
    module.register_async_method("eth_chainId", eth_chain_id)?;
    module.register_async_method("web3_clientVersion", web3_client_version)?;

    // gas
    module.register_async_method("eth_gasPrice", eth_gas_price)?;

    // block
    module.register_async_method("eth_blockNumber", eth_block_number)?;
    module.register_async_method("eth_getBlockByNumber", eth_get_block_by_selector)?;
    module.register_async_method("eth_getBlockByHash", eth_get_block_by_selector)?;
    module.register_async_method("eth_getUncleByBlockHashAndIndex", eth_get_uncle_by_block_hash_and_index)?;

    // transactions
    module.register_async_method("eth_getTransactionCount", eth_get_transaction_count)?;
    module.register_async_method("eth_getTransactionByHash", eth_get_transaction_by_hash)?;
    module.register_async_method("eth_getTransactionReceipt", eth_get_transaction_receipt)?;
    module.register_async_method("eth_estimateGas", eth_estimate_gas)?;
    module.register_async_method("eth_call", eth_call)?;
    module.register_async_method("eth_sendRawTransaction", eth_send_raw_transaction)?;

    // logs
    module.register_async_method("eth_getLogs", eth_get_logs)?;

    // account
    module.register_async_method("eth_getBalance", eth_get_balance)?;
    module.register_async_method("eth_getCode", eth_get_code)?;

    // subscriptions
    module.register_subscription("eth_subscribe", "eth_subscription", "eth_unsubscribe", eth_subscribe)?;

    // storage
    module.register_async_method("eth_getStorageAt", eth_get_storage_at)?;

    Ok(module)
}

// -----------------------------------------------------------------------------
// Handlers
// -----------------------------------------------------------------------------

// Debug
async fn debug_set_head(params: Params<'_>, ctx: Arc<RpcContext>) -> anyhow::Result<JsonValue, RpcError> {
    if ctx.is_production() {
        return Err(RpcError::Response(rpc_internal_error("method is only available in development environment")));
    }
    let (_, number) = next_rpc_param::<BlockNumber>(params.sequence())?;
    ctx.storage.reset(number).await?;
    Ok(serde_json::to_value(number).unwrap())
}

// Status
async fn net_listening(_: Params<'_>, _: Arc<RpcContext>) -> &'static str {
    "true"
}

// Blockchain

async fn net_version(_: Params<'_>, ctx: Arc<RpcContext>) -> String {
    ctx.chain_id.to_string()
}

async fn eth_chain_id(_: Params<'_>, ctx: Arc<RpcContext>) -> String {
    hex_num(ctx.chain_id)
}

async fn web3_client_version(_: Params<'_>, ctx: Arc<RpcContext>) -> String {
    ctx.client_version.to_owned()
}

// Gas

async fn eth_gas_price(_: Params<'_>, _: Arc<RpcContext>) -> String {
    hex_zero()
}

// Block
async fn eth_block_number(_params: Params<'_>, ctx: Arc<RpcContext>) -> anyhow::Result<JsonValue, RpcError> {
    let number = ctx.storage.read_current_block_number().await?;
    Ok(serde_json::to_value(number).unwrap())
}

async fn eth_get_block_by_selector(params: Params<'_>, ctx: Arc<RpcContext>) -> anyhow::Result<JsonValue, RpcError> {
    let (params, block_selection) = next_rpc_param::<BlockSelection>(params.sequence())?;
    let (_, full_transactions) = next_rpc_param::<bool>(params)?;

    let block = ctx.storage.read_block(&block_selection).await?;

    match (block, full_transactions) {
        (Some(block), true) => Ok(block.to_json_rpc_with_full_transactions()),
        (Some(block), false) => Ok(block.to_json_rpc_with_transactions_hashes()),
        (None, _) => Ok(JsonValue::Null),
    }
}

async fn eth_get_uncle_by_block_hash_and_index(_params: Params<'_>, _ctx: Arc<RpcContext>) -> anyhow::Result<JsonValue, RpcError> {
    Ok(JsonValue::Null)
}

// Transaction

async fn eth_get_transaction_count(params: Params<'_>, ctx: Arc<RpcContext>) -> anyhow::Result<String, RpcError> {
    let (params, address) = next_rpc_param::<Address>(params.sequence())?;
    let (_, block_selection) = next_rpc_param_or_default::<BlockSelection>(params)?;

    let point_in_time = ctx.storage.translate_to_point_in_time(&block_selection).await?;
    let account = ctx.storage.read_account(&address, &point_in_time).await?;
    Ok(hex_num(account.nonce))
}

async fn eth_get_transaction_by_hash(params: Params<'_>, ctx: Arc<RpcContext>) -> anyhow::Result<JsonValue, RpcError> {
    let (_, hash) = next_rpc_param::<Hash>(params.sequence())?;
    let mined = ctx.storage.read_mined_transaction(&hash).await?;

    match mined {
        Some(mined) => Ok(mined.to_json_rpc_transaction()),
        None => Ok(JsonValue::Null),
    }
}

async fn eth_get_transaction_receipt(params: Params<'_>, ctx: Arc<RpcContext>) -> anyhow::Result<JsonValue, RpcError> {
    let (_, hash) = next_rpc_param::<Hash>(params.sequence())?;
    match ctx.storage.read_mined_transaction(&hash).await? {
        Some(mined_transaction) => Ok(mined_transaction.to_json_rpc_receipt()),
        None => Ok(JsonValue::Null),
    }
}

async fn eth_estimate_gas(params: Params<'_>, ctx: Arc<RpcContext>) -> anyhow::Result<String, RpcError> {
    let (_, call) = next_rpc_param::<CallInput>(params.sequence())?;

    match ctx.executor.call(call, StoragePointInTime::Present).await {
        // result is success
        Ok(result) if result.is_success() => Ok(hex_num(result.gas)),

        // result is failure
        Ok(result) => Err(RpcError::Response(rpc_internal_error(hex_data(result.output)))),

        // internal error
        Err(e) => {
            tracing::error!(reason = ?e, "failed to execute eth_estimateGas");
            Err(e.into())
        }
    }
}

//XXX validate
async fn eth_call(params: Params<'_>, ctx: Arc<RpcContext>) -> anyhow::Result<String, RpcError> {
    let (params, call) = next_rpc_param::<CallInput>(params.sequence())?;
    let (_, block_selection) = next_rpc_param_or_default::<BlockSelection>(params)?;

    let point_in_time = ctx.storage.translate_to_point_in_time(&block_selection).await?;
    match ctx.executor.call(call, point_in_time).await {
        // success or failure, does not matter
        Ok(result) => Ok(hex_data(result.output)),

        // internal error
        Err(e) => {
            tracing::error!(reason = ?e, "failed to execute eth_call");
            Err(e.context("failed to execute eth_call").into())
        }
    }
}

async fn eth_send_raw_transaction(params: Params<'_>, ctx: Arc<RpcContext>) -> anyhow::Result<String, RpcError> {
    let (_, data) = next_rpc_param::<Bytes>(params.sequence())?;
    let transaction = parse_rpc_rlp::<TransactionInput>(&data)?;

    let hash = transaction.hash.clone();
    match ctx.executor.transact(transaction).await {
        // result is success
        Ok(result) if result.is_success() => Ok(hex_data(hash)),

        // result is failure
        Ok(result) => Err(RpcError::Response(rpc_internal_error(hex_data(result.output)))),

        // internal error
        Err(e) => {
            tracing::error!(reason = ?e, "failed to execute eth_sendRawTransaction");
            Err(e.context("failed to execute eth_sendRawTransaction").into())
        }
    }
}

// Logs
async fn eth_get_logs(params: Params<'_>, ctx: Arc<RpcContext>) -> anyhow::Result<JsonValue, RpcError> {
    let (_, filter_input) = next_rpc_param::<LogFilterInput>(params.sequence())?;
    let filter = filter_input.parse(&ctx.storage).await?;

    let logs = ctx.storage.read_logs(&filter).await?;
    Ok(JsonValue::Array(logs.into_iter().map(|x| x.to_json_rpc_log()).collect()))
}

// Account

async fn eth_get_balance(params: Params<'_>, ctx: Arc<RpcContext>) -> anyhow::Result<String, RpcError> {
    let (params, address) = next_rpc_param::<Address>(params.sequence())?;
    let (_, block_selection) = next_rpc_param_or_default::<BlockSelection>(params)?;

    let point_in_time = ctx.storage.translate_to_point_in_time(&block_selection).await?;
    let account = ctx.storage.read_account(&address, &point_in_time).await?;

    Ok(hex_num(account.balance))
}

async fn eth_get_code(params: Params<'_>, ctx: Arc<RpcContext>) -> anyhow::Result<String, RpcError> {
    let (params, address) = next_rpc_param::<Address>(params.sequence())?;
    let (_, block_selection) = next_rpc_param_or_default::<BlockSelection>(params)?;

    let point_in_time = ctx.storage.translate_to_point_in_time(&block_selection).await?;
    let account = ctx.storage.read_account(&address, &point_in_time).await?;

    Ok(account.bytecode.map(hex_data).unwrap_or_else(hex_zero))
}

// Subscription

async fn eth_subscribe(params: Params<'_>, pending: PendingSubscriptionSink, ctx: Arc<RpcContext>) -> impl IntoSubscriptionCloseResponse {
    let (params, kind) = next_rpc_param::<String>(params.sequence())?;
    match kind.deref() {
        // new block emitted
        "newHeads" => {
            ctx.subs.add_new_heads(pending.accept().await?).await;
        }

        // transaction logs emitted
        "logs" => {
            let (_, filter) = next_rpc_param_or_default::<LogFilterInput>(params)?;
            let filter = filter.parse(&ctx.storage).await?;
            ctx.subs.add_logs(pending.accept().await?, filter).await;
        }

        // unsupported
        kind => {
            tracing::warn!(%kind, "unsupported subscription kind");
            pending.reject(rpc_parsing_error(format!("unsupported subscription kind: {}", kind))).await;
        }
    };
    Ok(())
}

// Storage
async fn eth_get_storage_at(params: Params<'_>, ctx: Arc<RpcContext>) -> anyhow::Result<String, RpcError> {
    let (params, address) = next_rpc_param::<Address>(params.sequence())?;
    let (params, index) = next_rpc_param::<SlotIndex>(params)?;
    let (_, block_selection) = next_rpc_param_or_default::<BlockSelection>(params)?;

    let point_in_time = ctx.storage.translate_to_point_in_time(&block_selection).await?;
    let slot = ctx.storage.read_slot(&address, &index, &point_in_time).await?;

    // It must be padded, even if it is zero.
    Ok(hex_num_zero_padded(slot.value.as_u256()))
}

// -----------------------------------------------------------------------------
// Helpers
// -----------------------------------------------------------------------------
#[inline(always)]
fn hex_data<T: AsRef<[u8]>>(value: T) -> String {
    const_hex::encode_prefixed(value)
}

#[inline(always)]
fn hex_num(value: impl Into<U256>) -> String {
    format!("{:#x}", value.into())
}

#[inline(always)]
fn hex_num_zero_padded(value: impl Into<U256>) -> String {
    let width = 64 + 2; //the prefix is included in the total width
    format!("{:#0width$x}", value.into(), width = width)
}

fn hex_zero() -> String {
    "0x0".to_owned()
}<|MERGE_RESOLUTION|>--- conflicted
+++ resolved
@@ -1,9 +1,5 @@
 //! RPC server for HTTP and WS.
 
-<<<<<<< HEAD
-
-=======
->>>>>>> 7ce3273f
 use std::ops::Deref;
 use std::sync::Arc;
 
@@ -19,10 +15,6 @@
 use serde_json::Value as JsonValue;
 
 use crate::config::Config;
-<<<<<<< HEAD
-
-=======
->>>>>>> 7ce3273f
 use crate::eth::primitives::Address;
 use crate::eth::primitives::BlockNumber;
 use crate::eth::primitives::BlockSelection;
@@ -63,11 +55,7 @@
         chain_id: 2008,
         client_version: "stratus",
         gas_price: 0,
-<<<<<<< HEAD
         environment: config.environment,
-=======
-        environment: config.env,
->>>>>>> 7ce3273f
 
         // services
         executor,
