--- conflicted
+++ resolved
@@ -164,14 +164,7 @@
         module.register_blocking_method("debug_setHead", debug_set_head)?;
     }
 
-<<<<<<< HEAD
     // stratus status
-=======
-    // stratus health
-    module.register_method("stratus_startup", stratus_startup)?;
-    module.register_async_method("stratus_readiness", stratus_readiness)?;
-    module.register_method("stratus_liveness", stratus_liveness)?;
->>>>>>> 29fc4f6e
     module.register_async_method("stratus_health", stratus_health)?;
 
     // stratus admin
@@ -284,33 +277,9 @@
     Ok(json!(true))
 }
 
-<<<<<<< HEAD
-fn stratus_version(_: Params<'_>, ctx: &RpcContext, _: &Extensions) -> Result<JsonValue, RpcError> {
-    Ok(build_info::as_json(ctx))
-}
-=======
-fn stratus_liveness(_: Params<'_>, _: &RpcContext, _: &Extensions) -> Result<JsonValue, RpcError> {
-    if GlobalState::is_shutdown() {
-        tracing::warn!("liveness check failed because of shutdown");
-        return Err(RpcError::StratusShutdown);
-    }
-
-    Ok(json!(true))
-}
-
-/// If stratus is ready and able to receive traffic.
-///
-/// This is an `AND` of `readiness` with `liveness`.
-async fn stratus_health(params: Params<'_>, context: Arc<RpcContext>, extensions: Extensions) -> Result<JsonValue, RpcError> {
-    stratus_liveness(params.clone(), &context, &extensions)?;
-    stratus_readiness(params, context, extensions).await?;
-    Ok(json!(true))
-}
-
 // -----------------------------------------------------------------------------
 // Stratus - Admin
 // -----------------------------------------------------------------------------
->>>>>>> 29fc4f6e
 
 fn stratus_enable_unknown_clients(_: Params<'_>, _: &RpcContext, _: &Extensions) -> bool {
     GlobalState::set_unknown_client_enabled(true);
