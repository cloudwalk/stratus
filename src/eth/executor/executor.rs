--- conflicted
+++ resolved
@@ -346,15 +346,9 @@
         let _span = info_span!("executor::external_transaction", tx_hash = %tx.hash()).entered();
         tracing::debug!(%block_number, tx_hash = %tx.hash(), "reexecuting external transaction");
 
-<<<<<<< HEAD
         let expected_signer = Address::from(receipt.0.from);
         let tx_input: TransactionInput = TransactionInput::try_from_external_transaction_with_expected_signer(tx.clone(), Some(expected_signer))?;
         let mut evm_input = EvmInput::from_eth_transaction(&tx_input.execution_info, &self.storage.read_pending_block_header().0);
-=======
-        let tx_input: TransactionInput = tx.try_into()?;
-        let (pending_block, _) = self.storage.read_pending_block_header();
-        let mut evm_input = EvmInput::from_eth_transaction(&tx_input.execution_info, pending_block.number, *pending_block.timestamp);
->>>>>>> a6e8b755
 
         // when transaction externally failed, create fake transaction instead of reexecuting
         let tx_execution = match receipt.is_success() {
