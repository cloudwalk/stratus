use std::cmp::max;
use std::mem;
use std::str::FromStr;
use std::sync::Arc;
use std::sync::Mutex;

use anyhow::anyhow;
use cfg_if::cfg_if;
use tracing::info_span;
use tracing::Span;

#[cfg(feature = "metrics")]
use crate::eth::codegen;
use crate::eth::executor::Evm;
use crate::eth::executor::EvmExecutionResult;
use crate::eth::executor::EvmInput;
use crate::eth::executor::ExecutorConfig;
use crate::eth::miner::Miner;
use crate::eth::primitives::BlockFilter;
use crate::eth::primitives::BlockNumber;
use crate::eth::primitives::CallInput;
use crate::eth::primitives::EvmExecution;
use crate::eth::primitives::EvmExecutionMetrics;
use crate::eth::primitives::ExternalBlock;
use crate::eth::primitives::ExternalReceipt;
use crate::eth::primitives::ExternalReceipts;
use crate::eth::primitives::ExternalTransaction;
use crate::eth::primitives::ExternalTransactionExecution;
use crate::eth::primitives::StratusError;
use crate::eth::primitives::TransactionExecution;
use crate::eth::primitives::TransactionInput;
use crate::eth::primitives::UnixTime;
use crate::eth::storage::StoragePointInTime;
use crate::eth::storage::StratusStorage;
use crate::ext::spawn_thread;
use crate::ext::to_json_string;
#[cfg(feature = "metrics")]
use crate::infra::metrics;
use crate::infra::tracing::warn_task_tx_closed;
use crate::infra::tracing::SpanExt;
use crate::GlobalState;

// -----------------------------------------------------------------------------
// Evm task
// -----------------------------------------------------------------------------

#[derive(Debug)]
pub struct EvmTask {
    pub span: Span,
    pub input: EvmInput,
    pub response_tx: oneshot::Sender<Result<EvmExecutionResult, StratusError>>,
}

impl EvmTask {
    pub fn new(input: EvmInput, response_tx: oneshot::Sender<Result<EvmExecutionResult, StratusError>>) -> Self {
        Self {
            span: Span::current(),
            input,
            response_tx,
        }
    }
}

// -----------------------------------------------------------------------------
// Evm communication channels
// -----------------------------------------------------------------------------

/// Manages EVM pool and communication channels.
struct Evms {
    /// Pool for parallel execution of transactions received via `eth_sendRawTransaction`. Usually contains multiple EVMs.
    pub tx_parallel: crossbeam_channel::Sender<EvmTask>,

    /// Pool for serial execution of transactions received via `eth_sendRawTransaction`. Usually contains a single EVM.
    pub tx_serial: crossbeam_channel::Sender<EvmTask>,

    /// Pool for serial execution of external transactions received via `importer-online` or `importer-offline`. Usually contains a single EVM.
    pub tx_external: crossbeam_channel::Sender<EvmTask>,

    /// Pool for parallel execution of calls (eth_call and eth_estimateGas) reading from current state. Usually contains multiple EVMs.
    pub call_present: crossbeam_channel::Sender<EvmTask>,

    /// Pool for parallel execution of calls (eth_call and eth_estimateGas) reading from past state. Usually contains multiple EVMs.
    pub call_past: crossbeam_channel::Sender<EvmTask>,
}

impl Evms {
    /// Spawns EVM tasks in background.
    fn spawn(storage: Arc<StratusStorage>, config: &ExecutorConfig) -> Self {
        // function executed by evm threads
        fn evm_loop(task_name: &str, storage: Arc<StratusStorage>, config: ExecutorConfig, task_rx: crossbeam_channel::Receiver<EvmTask>) {
            let mut evm = Evm::new(storage, config);

            // keep executing transactions until the channel is closed
            while let Ok(task) = task_rx.recv() {
                if GlobalState::is_shutdown_warn(task_name) {
                    return;
                }

                // execute
                let _enter = task.span.enter();
                let result = evm.execute(task.input);
                if let Err(e) = task.response_tx.send(result) {
                    tracing::error!(reason = ?e, "failed to send evm task execution result");
                }
            }

            warn_task_tx_closed(task_name);
        }

        // function that spawn evm threads
        let spawn_evms = |task_name: &str, num_evms: usize| {
            let (evm_tx, evm_rx) = crossbeam_channel::unbounded::<EvmTask>();

            for evm_index in 1..=num_evms {
                let evm_task_name = format!("{}-{}", task_name, evm_index);
                let evm_storage = Arc::clone(&storage);
                let evm_config = config.clone();
                let evm_rx = evm_rx.clone();
                let thread_name = evm_task_name.clone();
                spawn_thread(&thread_name, move || {
                    evm_loop(&evm_task_name, evm_storage, evm_config, evm_rx);
                });
            }
            evm_tx
        };

        let tx_parallel = match config.executor_strategy {
            ExecutorStrategy::Serial => spawn_evms("evm-tx-unused", 1), // should not really be used if strategy is serial, but keep 1 for fallback
            ExecutorStrategy::Paralell => spawn_evms("evm-tx-parallel", config.executor_evms),
        };
        let tx_serial = spawn_evms("evm-tx-serial", 1);
        let tx_external = spawn_evms("evm-tx-external", 1);
        let call_present = spawn_evms("evm-call-present", max(config.executor_evms / 2, 1));
        let call_past = spawn_evms("evm-call-past", max(config.executor_evms / 4, 1));

        Evms {
            tx_parallel,
            tx_serial,
            tx_external,
            call_present,
            call_past,
        }
    }

    /// Executes a transaction in the specified route.
    fn execute(&self, evm_input: EvmInput, route: EvmRoute) -> Result<EvmExecutionResult, StratusError> {
        let (execution_tx, execution_rx) = oneshot::channel::<Result<EvmExecutionResult, StratusError>>();

        let task = EvmTask::new(evm_input, execution_tx);
        let _ = match route {
            EvmRoute::Parallel => self.tx_parallel.send(task),
            EvmRoute::Serial => self.tx_serial.send(task),
            EvmRoute::External => self.tx_external.send(task),
            EvmRoute::CallPresent => self.call_present.send(task),
            EvmRoute::CallPast => self.call_past.send(task),
        };

        match execution_rx.recv() {
            Ok(result) => result,
            Err(_) => Err(StratusError::UnexpectedChannelClosed { channel: "evm" }),
        }
    }
}

#[derive(Debug, Clone, Copy, strum::Display)]
pub enum EvmRoute {
    #[strum(to_string = "parallel")]
    Parallel,

    #[strum(to_string = "serial")]
    Serial,

    #[strum(to_string = "external")]
    External,

    #[strum(to_string = "call_present")]
    CallPresent,

    #[strum(to_string = "call_past")]
    CallPast,
}

// -----------------------------------------------------------------------------
// Executor
// -----------------------------------------------------------------------------

/// Locks used for local execution.
#[derive(Default)]
pub struct ExecutorLocks {
    serial: Mutex<()>,
}

pub struct Executor {
    /// Executor inner locks.
    locks: ExecutorLocks,

    /// Executor configuration.
    config: ExecutorConfig,

    /// Channels to send transactions to background EVMs.
    evms: Evms,

    /// Mutex-wrapped miner for creating new blockchain blocks.
    miner: Arc<Miner>,

    /// Shared storage backend for persisting blockchain state.
    storage: Arc<StratusStorage>,
}

impl Executor {
    pub fn new(storage: Arc<StratusStorage>, miner: Arc<Miner>, config: ExecutorConfig) -> Self {
        tracing::info!(?config, "creating executor");
        let evms = Evms::spawn(Arc::clone(&storage), &config);
        Self {
            locks: ExecutorLocks::default(),
            config,
            evms,
            miner,
            storage,
        }
    }

    // -------------------------------------------------------------------------
    // External transactions
    // -------------------------------------------------------------------------

    /// Reexecutes an external block locally and imports it to the temporary storage.
    ///
    /// Returns the remaining receipts that were not consumed by the execution.
    pub fn execute_external_block(&self, mut block: ExternalBlock, receipts: &mut ExternalReceipts) -> anyhow::Result<()> {
        // track
        #[cfg(feature = "metrics")]
        let (start, mut block_metrics) = (metrics::now(), EvmExecutionMetrics::default());

        #[cfg(feature = "tracing")]
        let _span = info_span!("executor::external_block", block_number = %block.number()).entered();
        tracing::info!(block_number = %block.number(), "reexecuting external block");

        // track pending block
        let block_number = block.number();
        let block_timestamp = block.timestamp();
        let block_transactions = mem::take(&mut block.transactions);
        self.storage.set_pending_external_block(block)?;
        self.storage.set_pending_block_number(block_number)?;

        // determine how to execute each transaction
        for tx in block_transactions {
            let receipt = receipts.try_remove(&tx.hash())?;
            self.execute_external_transaction(
                tx,
                receipt,
                block_number,
                block_timestamp,
                #[cfg(feature = "metrics")]
                &mut block_metrics,
            )?;
        }

        // track block metrics
        #[cfg(feature = "metrics")]
        {
            metrics::inc_executor_external_block(start.elapsed());
            metrics::inc_executor_external_block_account_reads(block_metrics.account_reads);
            metrics::inc_executor_external_block_slot_reads(block_metrics.slot_reads);
        }

        Ok(())
    }

    /// Reexecutes an external transaction locally ensuring it produces the same output.
    ///
    /// This function wraps `reexecute_external_tx_inner` and returns back the payload
    /// to facilitate re-execution of parallel transactions that failed
    fn execute_external_transaction(
        &self,
        tx: ExternalTransaction,
        receipt: ExternalReceipt,
        block_number: BlockNumber,
        block_timestamp: UnixTime,
        #[cfg(feature = "metrics")] block_metrics: &mut EvmExecutionMetrics,
    ) -> anyhow::Result<()> {
        // track
        #[cfg(feature = "metrics")]
        let (start, tx_function) = (metrics::now(), codegen::function_sig_for_o11y(&tx.0.input));

        #[cfg(feature = "tracing")]
        let _span = info_span!("executor::external_transaction", tx_hash = %tx.hash).entered();
        tracing::info!(%block_number, tx_hash = %tx.hash(), "reexecuting external transaction");

        // when transaction externally failed, create fake transaction instead of reexecuting
        let tx_execution = match receipt.is_success() {
            //
            // successful external transaction, re-execute locally
            true => {
                // re-execute transaction
                let evm_input = EvmInput::from_external(&tx, &receipt, block_number, block_timestamp)?;
                let evm_execution = self.evms.execute(evm_input, EvmRoute::External);

                // handle re-execution result
                let mut evm_execution = match evm_execution {
                    Ok(inner) => inner,
                    Err(e) => {
                        let json_tx = to_json_string(&tx);
                        let json_receipt = to_json_string(&receipt);
                        tracing::error!(reason = ?e, %block_number, tx_hash = %tx.hash(), %json_tx, %json_receipt, "failed to reexecute external transaction");
                        return Err(e.into());
                    }
                };

                // update execution with receipt
                evm_execution.execution.apply_receipt(&receipt)?;

                // ensure it matches receipt before saving
                if let Err(e) = evm_execution.execution.compare_with_receipt(&receipt) {
                    let json_tx = to_json_string(&tx);
                    let json_receipt = to_json_string(&receipt);
                    let json_execution_logs = to_json_string(&evm_execution.execution.logs);
                    tracing::error!(reason = ?e, %block_number, tx_hash = %tx.hash(), %json_tx, %json_receipt, %json_execution_logs, "failed to reexecute external transaction");
                    return Err(e);
                };

                ExternalTransactionExecution::new(tx, receipt, evm_execution)
            }
            //
            // failed external transaction, re-create from receipt without re-executing
            false => {
                let sender = self.storage.read_account(&receipt.from.into(), &StoragePointInTime::Pending)?;
                let execution = EvmExecution::from_failed_external_transaction(sender, &receipt, block_timestamp)?;
                let evm_result = EvmExecutionResult {
                    execution,
                    metrics: EvmExecutionMetrics::default(),
                };
                ExternalTransactionExecution::new(tx, receipt, evm_result)
            }
        };

        // keep metrics info to avoid cloning when saving
        cfg_if! {
            if #[cfg(feature = "metrics")] {
                let tx_metrics = tx_execution.evm_execution.metrics;
                let tx_gas = tx_execution.evm_execution.execution.gas;
            }
        }

        // persist state
        let tx_execution = TransactionExecution::External(tx_execution);
        self.miner.save_execution(tx_execution, false)?;

        // track metrics
        #[cfg(feature = "metrics")]
        {
            *block_metrics += tx_metrics;

            metrics::inc_executor_external_transaction(start.elapsed(), tx_function);
            metrics::inc_executor_external_transaction_account_reads(tx_metrics.account_reads, tx_function);
            metrics::inc_executor_external_transaction_slot_reads(tx_metrics.slot_reads, tx_function);
            metrics::inc_executor_external_transaction_gas(tx_gas.as_u64() as usize, tx_function);
        }

        Ok(())
    }

    // -------------------------------------------------------------------------
    // Local transactions
    // -------------------------------------------------------------------------

    /// Executes a transaction persisting state changes.
    #[tracing::instrument(name = "executor::local_transaction", skip_all, fields(tx_hash, tx_from, tx_to, tx_nonce))]
    pub fn execute_local_transaction(&self, tx: TransactionInput) -> Result<TransactionExecution, StratusError> {
        #[cfg(feature = "metrics")]
        let start = metrics::now();

        tracing::info!(tx_hash = %tx.hash, "executing local transaction");

        // track
        Span::with(|s| {
            s.rec_str("tx_hash", &tx.hash);
            s.rec_str("tx_from", &tx.signer);
            s.rec_opt("tx_to", &tx.to);
            s.rec_str("tx_nonce", &tx.nonce);
        });

        // execute according to the strategy
        const INFINITE_ATTEMPTS: usize = usize::MAX;

        let tx_execution = match self.config.executor_strategy {
            // Executes transactions in serial mode:
            // * Uses a Mutex, so a new transactions starts executing only after the previous one is executed and persisted.
            // * Without a Mutex, conflict can happen because the next transactions starts executing before the previous one is saved.
            // * Conflict detection runs, but it should never trigger because of the Mutex.
            ExecutorStrategy::Serial => {
                // acquire serial execution lock
                let _serial_lock = self.locks.serial.lock().unwrap_or_else(|poison| {
                    tracing::error!("executor serial lock was poisoned");
                    self.locks.serial.clear_poison();
                    poison.into_inner()
                });

                // WORKAROUND: prevents interval miner mining blocks while a transaction is being executed.
                // this can be removed when we implement conflict detection for block number
<<<<<<< HEAD
                let _miner_lock = {
                    let mode_lock = self.miner.mode.read().unwrap_or_else(|poison| {
                        tracing::error!("miner mode lock was poisoned");
                        self.miner.mode.clear_poison();
=======
                let _miner_lock = if self.miner.mode.is_interval() {
                    let miner_lock = Some(self.miner.locks.mine_and_commit.lock().unwrap_or_else(|poison| {
                        tracing::error!("miner mine_and_commit lock was poisoned");
                        self.miner.locks.mine_and_commit.clear_poison();
>>>>>>> d3a5d315
                        poison.into_inner()
                    });

                    if mode_lock.is_interval() {
                        let miner_lock = Some(self.miner.locks.mine_and_commit.lock().unwrap_or_else(|poison| {
                            tracing::error!("miner mine_and_commit lock was poisoned");
                            self.miner.locks.mine_and_commit.clear_poison();
                            poison.into_inner()
                        }));
                        miner_lock
                    } else {
                        None
                    }
                };

                // execute transaction
                self.execute_local_transaction_attempts(tx.clone(), EvmRoute::Serial, INFINITE_ATTEMPTS)
            }

            // Executes transactions in parallel mode:
            // * Conflict detection prevents data corruption.
            ExecutorStrategy::Paralell => {
                let parallel_attempt = self.execute_local_transaction_attempts(tx.clone(), EvmRoute::Parallel, 1);
                match parallel_attempt {
                    Ok(tx_execution) => Ok(tx_execution),
                    Err(e) =>
                        if let StratusError::TransactionConflict(_) = e {
                            self.execute_local_transaction_attempts(tx.clone(), EvmRoute::Serial, INFINITE_ATTEMPTS)
                        } else {
                            Err(e)
                        },
                }
            }
        };

        // track metrics
        #[cfg(feature = "metrics")]
        {
            let function = codegen::function_sig_for_o11y(&tx.input);
            match &tx_execution {
                Ok(tx_execution) => {
                    metrics::inc_executor_local_transaction(start.elapsed(), true, function);
                    metrics::inc_executor_local_transaction_account_reads(tx_execution.metrics().account_reads, function);
                    metrics::inc_executor_local_transaction_slot_reads(tx_execution.metrics().slot_reads, function);
                    metrics::inc_executor_local_transaction_gas(tx_execution.execution().gas.as_u64() as usize, true, function);
                }
                Err(_) => {
                    metrics::inc_executor_local_transaction(start.elapsed(), false, function);
                }
            }
        }

        tx_execution
    }

    /// Executes a transaction until it reaches the max number of attempts.
    fn execute_local_transaction_attempts(
        &self,
        tx_input: TransactionInput,
        evm_route: EvmRoute,
        max_attempts: usize,
    ) -> Result<TransactionExecution, StratusError> {
        // validate
        if tx_input.signer.is_zero() {
            return Err(StratusError::TransactionFromZeroAddress);
        }

        // executes transaction until no more conflicts
        let mut attempt = 0;
        loop {
            attempt += 1;

            // track
            let _span = info_span!(
                "executor::local_transaction_attempt",
                %attempt,
                tx_hash = %tx_input.hash,
                tx_from = %tx_input.signer,
                tx_to = tracing::field::Empty,
                tx_nonce = %tx_input.nonce
            )
            .entered();
            Span::with(|s| {
                s.rec_opt("tx_to", &tx_input.to);
            });

            // prepare evm input
            let pending_block_number = self.storage.read_pending_block_number()?.unwrap_or_default();
            let evm_input = EvmInput::from_eth_transaction(tx_input.clone(), pending_block_number);

            // execute transaction in evm (retry only in case of conflict, but do not retry on other failures)
            tracing::info!(
                %attempt,
                tx_hash = %tx_input.hash,
                tx_nonce = %tx_input.nonce,
                tx_from = %tx_input.from,
                tx_signer = %tx_input.signer,
                tx_to = ?tx_input.to,
                tx_data_len = %tx_input.input.len(),
                tx_data = %tx_input.input,
                ?evm_input,
                "executing local transaction attempt"
            );

            let evm_result = match self.evms.execute(evm_input, evm_route) {
                Ok(evm_result) => evm_result,
                Err(e) => return Err(e),
            };

            // save execution to temporary storage
            // in case of failure, retry if conflict or abandon if unexpected error
            let tx_execution = TransactionExecution::new_local(tx_input.clone(), evm_result.clone());
            match self.miner.save_execution(tx_execution.clone(), true) {
                Ok(_) => {
                    return Ok(tx_execution);
                }
                Err(e) =>
                    if let StratusError::TransactionConflict(ref conflicts) = e {
                        tracing::warn!(%attempt, ?conflicts, "temporary storage conflict detected when saving execution");
                        if attempt >= max_attempts {
                            return Err(e);
                        }
                        continue;
                    } else {
                        return Err(e);
                    },
            }
        }
    }

    /// Executes a transaction without persisting state changes.
    #[tracing::instrument(name = "executor::local_call", skip_all, fields(from, to))]
    pub fn execute_local_call(&self, call_input: CallInput, point_in_time: StoragePointInTime) -> Result<EvmExecution, StratusError> {
        #[cfg(feature = "metrics")]
        let start = metrics::now();

        Span::with(|s| {
            s.rec_opt("from", &call_input.from);
            s.rec_opt("to", &call_input.to);
        });
        tracing::info!(
            from = ?call_input.from,
            to = ?call_input.to,
            data_len = call_input.data.len(),
            data = %call_input.data,
            %point_in_time,
            "executing read-only local transaction"
        );

        // retrieve block info
        let pending_block_number = self.storage.read_pending_block_number()?.unwrap_or_default();
        let mined_block = match point_in_time {
            StoragePointInTime::MinedPast(number) => self.storage.read_block(&BlockFilter::Number(number))?,
            _ => None,
        };

        // execute
        let evm_input = EvmInput::from_eth_call(call_input.clone(), point_in_time, pending_block_number, mined_block)?;
        let evm_route = match point_in_time {
            StoragePointInTime::Mined | StoragePointInTime::Pending => EvmRoute::CallPresent,
            StoragePointInTime::MinedPast(_) => EvmRoute::CallPast,
        };
        let evm_result = self.evms.execute(evm_input, evm_route);

        // track metrics
        #[cfg(feature = "metrics")]
        {
            let function = codegen::function_sig_for_o11y(&call_input.data);
            match &evm_result {
                Ok(evm_result) => {
                    metrics::inc_executor_local_call(start.elapsed(), true, function);
                    metrics::inc_executor_local_call_account_reads(evm_result.metrics.account_reads, function);
                    metrics::inc_executor_local_call_slot_reads(evm_result.metrics.slot_reads, function);
                    metrics::inc_executor_local_call_gas(evm_result.execution.gas.as_u64() as usize, function);
                }
                Err(_) => {
                    metrics::inc_executor_local_call(start.elapsed(), false, function);
                }
            }
        }

        let execution = evm_result?.execution;
        Ok(execution)
    }
}

#[derive(Clone, Copy, serde::Serialize)]
pub enum ExecutorStrategy {
    #[serde(rename = "serial")]
    Serial,

    #[serde(rename = "parallel")]
    Paralell,
}

impl FromStr for ExecutorStrategy {
    type Err = anyhow::Error;

    fn from_str(s: &str) -> Result<Self, Self::Err> {
        match s.trim().to_lowercase().as_str() {
            "serial" => Ok(Self::Serial),
            "par" | "parallel" => Ok(Self::Paralell),
            s => Err(anyhow!("unknown executor strategy: {}", s)),
        }
    }
}<|MERGE_RESOLUTION|>--- conflicted
+++ resolved
@@ -398,17 +398,10 @@
 
                 // WORKAROUND: prevents interval miner mining blocks while a transaction is being executed.
                 // this can be removed when we implement conflict detection for block number
-<<<<<<< HEAD
                 let _miner_lock = {
                     let mode_lock = self.miner.mode.read().unwrap_or_else(|poison| {
                         tracing::error!("miner mode lock was poisoned");
                         self.miner.mode.clear_poison();
-=======
-                let _miner_lock = if self.miner.mode.is_interval() {
-                    let miner_lock = Some(self.miner.locks.mine_and_commit.lock().unwrap_or_else(|poison| {
-                        tracing::error!("miner mine_and_commit lock was poisoned");
-                        self.miner.locks.mine_and_commit.clear_poison();
->>>>>>> d3a5d315
                         poison.into_inner()
                     });
 
