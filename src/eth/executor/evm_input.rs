use alloy_rpc_types_trace::geth::GethDebugTracingOptions;
use display_json::DebugAsJson;

use crate::eth::primitives::Address;
use crate::eth::primitives::Block;
use crate::eth::primitives::BlockNumber;
use crate::eth::primitives::Bytes;
use crate::eth::primitives::CallInput;
use crate::eth::primitives::ChainId;
use crate::eth::primitives::ExecutionInfo;
use crate::eth::primitives::Gas;
use crate::eth::primitives::Hash;
use crate::eth::primitives::Nonce;
use crate::eth::primitives::PendingBlockHeader;
use crate::eth::primitives::PointInTime;
use crate::eth::primitives::UnixTime;
use crate::eth::primitives::Wei;
use crate::eth::storage::ReadKind;
use crate::eth::storage::TxCount;
use crate::ext::OptionExt;
use crate::ext::not;

/// EVM input data. Usually derived from a transaction or call.
<<<<<<< HEAD
#[derive(DebugAsJson, Clone, Default, serde::Serialize, serde::Deserialize, fake::Dummy, PartialEq, Eq)]
=======
#[derive(DebugAsJson, Clone, Default, serde::Serialize, serde::Deserialize, PartialEq)]
#[cfg_attr(test, derive(fake::Dummy))]
>>>>>>> 3838d064
pub struct EvmInput {
    /// Operation party address.
    ///
    /// It can be:
    /// * Transaction signer when executing an `eth_sendRawTransaction`.
    /// * Placeholder when performing an `eth_call`
    /// * Not specified when performing an `eth_call`
    pub from: Address,

    /// Operation counterparty address.
    ///
    /// It can be:
    /// * Contract address when performing a function call.
    /// * Destination account address when transfering funds.
    /// * Not specified when deploying a contract.
    pub to: Option<Address>,

    /// Transfered amount from party to counterparty.
    ///
    /// Present only in native token transfers. When calling a contract function, the value is usually zero.
    pub value: Wei,

    /// Operation data.
    ///
    /// It can be:
    /// * Function ID and parameters when performing a contract function call.
    /// * Not specified when transfering funds.
    /// * Contract bytecode when deploying a contract.
    pub data: Bytes,

    /// Operation party nonce.
    ///
    /// It can be:
    /// * Required when executing an `eth_sendRawTransaction`.
    /// * Not specified when performing an `eth_call`.
    pub nonce: Option<Nonce>,

    /// Max gas consumption allowed for the transaction.
    pub gas_limit: Gas,

    /// Gas price paid by each unit of gas consumed by the transaction.
    pub gas_price: u128,

    /// Number of the block where the transaction will be or was included.
    pub block_number: BlockNumber,

    /// Timestamp of the block where the transaction will be or was included.
    pub block_timestamp: UnixTime,

    /// Point-in-time from where accounts and slots will be read.
    pub point_in_time: PointInTime,

    /// ID of the blockchain where the transaction will be or was included.
    ///
    /// If not specified, it will not be validated.
    pub chain_id: Option<ChainId>,

    pub kind: ReadKind,
}

impl EvmInput {
    /// Creates from a transaction that was sent to Stratus with `eth_sendRawTransaction` or during Importing.
    pub fn from_eth_transaction(input: &ExecutionInfo, block_number: BlockNumber, block_timestamp: UnixTime) -> Self {
        Self {
            from: input.signer,
            to: input.to,
            value: input.value,
            data: input.input.clone(),
            gas_limit: input.gas_limit,
            gas_price: input.gas_price,
            nonce: Some(input.nonce),
            block_number,
            block_timestamp,
            point_in_time: PointInTime::Pending,
            chain_id: input.chain_id,
            kind: ReadKind::Transaction,
        }
    }

    /// Creates from a call that was sent directly to Stratus with `eth_call` or `eth_estimateGas` for a pending block.
    pub fn from_pending_block(input: CallInput, pending_header: PendingBlockHeader, tx_count: TxCount) -> Self {
        Self {
            from: input.from.unwrap_or(Address::ZERO),
            to: input.to.map_into(),
            value: input.value,
            data: input.data,
            gas_limit: Gas::MAX,
            gas_price: 0,
            nonce: None,
            block_number: pending_header.number,
            block_timestamp: *pending_header.timestamp,
            point_in_time: PointInTime::Pending,
            chain_id: None,
            kind: ReadKind::Call((pending_header.number, tx_count)),
        }
    }

    /// Creates from a call that was sent directly to Stratus with `eth_call` or `eth_estimateGas` for a mined block.
    pub fn from_mined_block(input: CallInput, block: Block, point_in_time: PointInTime) -> Self {
        Self {
            from: input.from.unwrap_or(Address::ZERO),
            to: input.to.map_into(),
            value: input.value,
            data: input.data,
            gas_limit: Gas::MAX,
            gas_price: 0,
            nonce: None,
            block_number: block.number(),
            block_timestamp: block.header.timestamp,
            point_in_time,
            chain_id: None,
            kind: ReadKind::Call((block.number(), TxCount::Full)),
        }
    }

    /// Checks if the input is a contract call.
    ///
    /// It is when there is a `to` address and the `data` field is also populated.
    pub fn is_contract_call(&self) -> bool {
        self.to.is_some() && not(self.data.is_empty())
    }
}

impl PartialEq<&PendingBlockHeader> for EvmInput {
    fn eq(&self, other: &&PendingBlockHeader) -> bool {
        self.block_number == other.number && self.block_timestamp == *other.timestamp
    }
}

pub struct InspectorInput {
    pub tx_hash: Hash,
    pub opts: GethDebugTracingOptions,
    pub trace_unsuccessful_only: bool,
}<|MERGE_RESOLUTION|>--- conflicted
+++ resolved
@@ -21,12 +21,8 @@
 use crate::ext::not;
 
 /// EVM input data. Usually derived from a transaction or call.
-<<<<<<< HEAD
-#[derive(DebugAsJson, Clone, Default, serde::Serialize, serde::Deserialize, fake::Dummy, PartialEq, Eq)]
-=======
-#[derive(DebugAsJson, Clone, Default, serde::Serialize, serde::Deserialize, PartialEq)]
+#[derive(DebugAsJson, Clone, Default, serde::Serialize, serde::Deserialize, PartialEq, Eq)]
 #[cfg_attr(test, derive(fake::Dummy))]
->>>>>>> 3838d064
 pub struct EvmInput {
     /// Operation party address.
     ///
