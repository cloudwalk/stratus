--- conflicted
+++ resolved
@@ -203,11 +203,7 @@
             trace_unsuccessful_only,
         } = input;
         let tracer_type = opts.tracer.ok_or_else(|| anyhow!("no tracer type provided"))?;
-<<<<<<< HEAD
-        dbg!(serde_json::to_string(&default_trace(tracer_type.clone())));
-=======
->>>>>>> 79d91e33
-
+      
         if matches!(tracer_type, GethDebugTracerType::BuiltInTracer(GethDebugBuiltInTracerType::NoopTracer)) {
             return Ok(NoopFrame::default().into());
         }
@@ -610,15 +606,11 @@
 pub fn default_trace(tracer_type: GethDebugTracerType) -> GethTrace {
     match tracer_type {
         GethDebugTracerType::BuiltInTracer(GethDebugBuiltInTracerType::FourByteTracer) => FourByteFrame::default().into(),
-<<<<<<< HEAD
         GethDebugTracerType::BuiltInTracer(GethDebugBuiltInTracerType::CallTracer) => {
             let mut trace = CallFrame::default();
             trace.typ = "0".to_string();
             trace.into()
         }
-=======
-        GethDebugTracerType::BuiltInTracer(GethDebugBuiltInTracerType::CallTracer) => CallFrame::default().into(),
->>>>>>> 79d91e33
         GethDebugTracerType::BuiltInTracer(GethDebugBuiltInTracerType::MuxTracer) => MuxFrame::default().into(),
         GethDebugTracerType::BuiltInTracer(GethDebugBuiltInTracerType::FlatCallTracer) => FlatCallFrame::default().into(),
         _ => NoopFrame::default().into(),
