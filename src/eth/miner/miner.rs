use std::sync::mpsc;
use std::sync::Arc;
use std::sync::Mutex;
use std::sync::RwLock;

use anyhow::anyhow;
use itertools::Itertools;
use keccak_hasher::KeccakHasher;
use tokio::sync::broadcast;
use tracing::Span;

use crate::eth::miner::MinerMode;
use crate::eth::primitives::Block;
use crate::eth::primitives::BlockHeader;
use crate::eth::primitives::BlockNumber;
use crate::eth::primitives::ExternalBlock;
use crate::eth::primitives::ExternalTransactionExecution;
use crate::eth::primitives::Hash;
use crate::eth::primitives::Index;
use crate::eth::primitives::LocalTransactionExecution;
use crate::eth::primitives::LogMined;
use crate::eth::primitives::Size;
use crate::eth::primitives::StratusError;
use crate::eth::primitives::TransactionExecution;
use crate::eth::primitives::TransactionMined;
use crate::eth::primitives::UnixTime;
use crate::eth::storage::StratusStorage;
use crate::ext::not;
use crate::ext::spawn_thread;
use crate::ext::DisplayExt;
use crate::ext::MutexResultExt;
use crate::infra::tracing::SpanExt;
use crate::log_and_err;
use crate::GlobalState;

cfg_if::cfg_if! {
    if #[cfg(feature = "tracing")] {
        use tracing::field;
        use tracing::info_span;
    }
}

pub struct Miner {
    pub locks: MinerLocks,

    storage: Arc<StratusStorage>,

    /// Mode the block miner is running.
    pub mode: RwLock<MinerMode>,

    /// Broadcasts pending transactions events.
    pub notifier_pending_txs: broadcast::Sender<Hash>,

    /// Broadcasts new mined blocks events.
    pub notifier_blocks: broadcast::Sender<BlockHeader>,

    /// Broadcasts transaction logs events.
    pub notifier_logs: broadcast::Sender<LogMined>,
}

/// Locks used in operations that mutate state.
#[derive(Default)]
pub struct MinerLocks {
    save_execution: Mutex<()>,
    pub mine_and_commit: Mutex<()>,
    mine: Mutex<()>,
    commit: Mutex<()>,
}

impl Miner {
    pub fn new(storage: Arc<StratusStorage>, mode: MinerMode) -> Self {
        tracing::info!(?mode, "creating block miner");
        Self {
            locks: MinerLocks::default(),
            storage,
            mode: mode.into(),
            notifier_pending_txs: broadcast::channel(u16::MAX as usize).0,
            notifier_blocks: broadcast::channel(u16::MAX as usize).0,
            notifier_logs: broadcast::channel(u16::MAX as usize).0,
        }
    }

    /// Spawns a new thread that keep mining blocks in the specified interval.
    pub fn spawn_interval_miner(self: Arc<Self>) -> anyhow::Result<()> {
        let block_time;

        // validate
        {
            let mode_lock = self.mode.read().map_err(|poison| {
                tracing::error!("miner mode read lock was poisoned");
                self.mode.clear_poison();
                drop(poison.into_inner());
                StratusError::MinerModeLockFailed
            })?;

            let MinerMode::Interval(bt) = *mode_lock else {
                return log_and_err!("cannot spawn interval miner because it does not have a block time defined");
            };

            block_time = bt;
            tracing::info!(block_time = %block_time.to_string_ext(), "spawning interval miner");
        }

        // spawn miner and ticker
        let (ticks_tx, ticks_rx) = mpsc::channel();
        let miner_clone = Arc::clone(&self);
        spawn_thread("miner-miner", move || interval_miner::run(miner_clone, ticks_rx));
        spawn_thread("miner-ticker", move || interval_miner_ticker::run(block_time, ticks_tx));
        Ok(())
    }

    /// Persists a transaction execution.
    pub fn save_execution(&self, tx_execution: TransactionExecution, check_conflicts: bool) -> Result<(), StratusError> {
        let tx_hash = tx_execution.hash();

        // track
        #[cfg(feature = "tracing")]
        let _span = info_span!("miner::save_execution", %tx_hash).entered();

<<<<<<< HEAD
        {
            let mode_lock = self.mode.read().map_err(|poison| {
                tracing::error!("miner mode read lock was poisoned");
                self.mode.clear_poison();
                drop(poison.into_inner());
                StratusError::MinerModeLockFailed
            })?;

            // if automine is enabled, only one transaction can enter the block at time.
            let _save_execution_lock = if mode_lock.is_automine() {
                Some(self.locks.save_execution.lock().expect("fatal, save_execution lock poisoned"))
            } else {
                None
            };
        }
=======
        // if automine is enabled, only one transaction can enter the block at time.
        let _save_execution_lock = if self.mode.is_automine() {
            Some(self.locks.save_execution.lock().map_to_lock_error("save_execution")?)
        } else {
            None
        };
>>>>>>> d3a5d315

        // save execution to temporary storage
        self.storage.save_execution(tx_execution, check_conflicts)?;

        // notify
        let _ = self.notifier_pending_txs.send(tx_hash);

        {
            let mode_lock = self.mode.read().unwrap_or_else(|poison| {
                tracing::error!("miner mode read lock was poisoned");
                self.mode.clear_poison();
                poison.into_inner()
            });

            // if automine is enabled, automatically mines a block
            if mode_lock.is_automine() {
                self.mine_local_and_commit()?;
            }
        }

        Ok(())
    }

    /// Same as [`Self::mine_external`], but automatically commits the block instead of returning it.
    pub fn mine_external_and_commit(&self) -> anyhow::Result<()> {
        let _mine_and_commit_lock = self.locks.mine_and_commit.lock().map_to_lock_error("mine_external_and_commit")?;

        let block = self.mine_external()?;
        self.commit(block)
    }

    /// Mines external block and external transactions.
    ///
    /// Local transactions are not allowed to be part of the block.
    pub fn mine_external(&self) -> anyhow::Result<Block> {
        // track
        #[cfg(feature = "tracing")]
        let _span = info_span!("miner::mine_external", block_number = field::Empty).entered();

        // lock
        let _mine_lock = self.locks.mine.lock().map_to_lock_error("mine_external")?;

        // mine block
        let block = self.storage.finish_pending_block()?;
        Span::with(|s| s.rec_str("block_number", &block.number));
        let Some(external_block) = block.external_block else {
            return log_and_err!("failed to mine external block because there is no external block being reexecuted");
        };

        // mine transactions
        let mut external_txs = Vec::with_capacity(block.transactions.len());
        for tx in block.transactions.into_values() {
            if let TransactionExecution::External(tx) = tx {
                external_txs.push(tx);
            } else {
                return log_and_err!("failed to mine external block because one of the transactions is not an external transaction");
            }
        }
        let mined_external_txs = mine_external_transactions(block.number, external_txs)?;

        block_from_external(external_block, mined_external_txs)
    }

    /// Same as [`Self::mine_local`], but automatically commits the block instead of returning it.
    /// mainly used when is_automine is enabled.
    pub fn mine_local_and_commit(&self) -> anyhow::Result<()> {
        let _mine_and_commit_lock = self.locks.mine_and_commit.lock().map_to_lock_error("mine_local_and_commit")?;

        let block = self.mine_local()?;
        self.commit(block)
    }

    /// Mines local transactions.
    ///
    /// External transactions are not allowed to be part of the block.
    pub fn mine_local(&self) -> anyhow::Result<Block> {
        #[cfg(feature = "tracing")]
        let _span = info_span!("miner::mine_local", block_number = field::Empty).entered();

        // lock
        let _mine_lock = self.locks.mine.lock().map_to_lock_error("mine_local")?;

        // mine block
        let block = self.storage.finish_pending_block()?;
        Span::with(|s| s.rec_str("block_number", &block.number));

        // mine transactions
        let mut local_txs = Vec::with_capacity(block.transactions.len());
        for tx in block.transactions.into_values() {
            if let TransactionExecution::Local(tx) = tx {
                local_txs.push(tx);
            } else {
                return log_and_err!("failed to mine local block because one of the transactions is not a local transaction");
            }
        }

        block_from_local(block.number, local_txs)
    }

    /// Persists a mined block to permanent storage and prepares new block.
    pub fn commit(&self, block: Block) -> anyhow::Result<()> {
        let block_number = block.number();

        // track
        #[cfg(feature = "tracing")]
        let _span = info_span!("miner::commit", %block_number).entered();
        tracing::info!(%block_number, transactions_len = %block.transactions.len(), "commiting block");

        // lock
        let _commit_lock = self.locks.commit.lock().map_to_lock_error("commit")?;

        tracing::info!(%block_number, "miner acquired commit lock");

        // extract fields to use in notifications if have subscribers
        let block_header = if self.notifier_blocks.receiver_count() > 0 {
            Some(block.header.clone())
        } else {
            None
        };
        let block_logs = if self.notifier_logs.receiver_count() > 0 {
            Some(block.transactions.iter().flat_map(|tx| &tx.logs).cloned().collect_vec())
        } else {
            None
        };

        // save storage
        self.storage.save_block(block)?;
        self.storage.set_mined_block_number(block_number)?;

        // notify
        if let Some(block_logs) = block_logs {
            for log in block_logs {
                let _ = self.notifier_logs.send(log);
            }
        }
        if let Some(block_header) = block_header {
            let _ = self.notifier_blocks.send(block_header);
        }

        Ok(())
    }
}

// -----------------------------------------------------------------------------
// Helpers
// -----------------------------------------------------------------------------

fn mine_external_transactions(block_number: BlockNumber, txs: Vec<ExternalTransactionExecution>) -> anyhow::Result<Vec<TransactionMined>> {
    let mut mined_txs = Vec::with_capacity(txs.len());
    for tx in txs {
        if tx.tx.block_number()? != block_number {
            return log_and_err!("failed to mine external block because one of the transactions does not belong to the external block");
        }
        mined_txs.push(TransactionMined::from_external(tx.tx, tx.receipt, tx.evm_execution.execution)?);
    }
    Ok(mined_txs)
}

fn block_from_external(external_block: ExternalBlock, mined_txs: Vec<TransactionMined>) -> anyhow::Result<Block> {
    Ok(Block {
        header: BlockHeader::try_from(&external_block)?,
        transactions: mined_txs,
    })
}

pub fn block_from_local(number: BlockNumber, txs: Vec<LocalTransactionExecution>) -> anyhow::Result<Block> {
    // TODO: block timestamp should be set in the PendingBlock instead of being retrieved from the execution
    let block_timestamp = match txs.first() {
        Some(tx) => tx.result.execution.block_timestamp,
        None => UnixTime::now(),
    };

    let mut block = Block::new(number, block_timestamp);
    block.transactions.reserve(txs.len());
    block.header.size = Size::from(txs.len() as u64);

    // mine transactions and logs
    let mut log_index = Index::ZERO;
    for (tx_idx, tx) in txs.into_iter().enumerate() {
        let transaction_index = Index::new(tx_idx as u64);
        // mine logs
        let mut mined_logs: Vec<LogMined> = Vec::with_capacity(tx.result.execution.logs.len());
        for mined_log in tx.result.execution.logs.clone() {
            // calculate bloom
            block.header.bloom.accrue_log(&mined_log);

            // mine log
            let mined_log = LogMined {
                log: mined_log,
                transaction_hash: tx.input.hash,
                transaction_index,
                log_index,
                block_number: block.header.number,
                block_hash: block.header.hash,
            };
            mined_logs.push(mined_log);

            // increment log index
            log_index = log_index + Index::ONE;
        }

        // mine transaction
        let mined_transaction = TransactionMined {
            input: tx.input,
            execution: tx.result.execution,
            transaction_index,
            block_number: block.header.number,
            block_hash: block.header.hash,
            logs: mined_logs,
        };

        // add transaction to block
        block.transactions.push(mined_transaction);
    }

    // calculate transactions hash
    if not(block.transactions.is_empty()) {
        let transactions_hashes: Vec<&Hash> = block.transactions.iter().map(|x| &x.input.hash).collect();
        block.header.transactions_root = triehash::ordered_trie_root::<KeccakHasher, _>(transactions_hashes).into();
    }

    // calculate final block hash

    // replicate calculated block hash from header to transactions and logs
    for transaction in block.transactions.iter_mut() {
        transaction.block_hash = block.header.hash;
        for log in transaction.logs.iter_mut() {
            log.block_hash = block.header.hash;
        }
    }

    // TODO: calculate state_root, receipts_root and parent_hash
    Ok(block)
}

fn should_shutdown(task_name: &str) -> bool {
    GlobalState::is_shutdown_warn(task_name) || GlobalState::is_interval_miner_shutdown_warn(task_name)
}

// -----------------------------------------------------------------------------
// Miner
// -----------------------------------------------------------------------------
mod interval_miner {
    use std::sync::mpsc;
    use std::sync::mpsc::RecvTimeoutError;
    use std::sync::Arc;
    use std::time::Duration;

    use tokio::time::Instant;

    use crate::eth::miner::miner::should_shutdown;
    use crate::eth::miner::Miner;
    use crate::ext::not;
    use crate::infra::tracing::warn_task_rx_closed;
    use crate::GlobalState;

    pub fn run(miner: Arc<Miner>, ticks_rx: mpsc::Receiver<Instant>) {
        const TASK_NAME: &str = "interval-miner-ticker";

        loop {
            if should_shutdown(TASK_NAME) {
                break;
            }

            let tick = match ticks_rx.recv_timeout(Duration::from_secs(2)) {
                Ok(tick) => tick,
                Err(RecvTimeoutError::Disconnected) => break,
                Err(RecvTimeoutError::Timeout) => {
                    tracing::warn!(timeout = "2s", "timeout reading miner channel, expected 1 block per second");
                    continue;
                }
            };

            if not(GlobalState::is_miner_enabled()) {
                tracing::warn!("skipping mining block because block mining is disabled");
                continue;
            }

            // mine
            tracing::info!(lag_us = %tick.elapsed().as_micros(), "interval mining block");
            mine_and_commit(&miner);
        }
        warn_task_rx_closed(TASK_NAME);
    }

    #[inline(always)]
    fn mine_and_commit(miner: &Miner) {
        let _mine_and_commit_lock = miner.locks.mine_and_commit.lock().unwrap_or_else(|poison| {
            tracing::error!("mutex in mine_and_commit is poisoned");
            miner.locks.mine_and_commit.clear_poison();
            poison.into_inner()
        });

        // mine
        let block = loop {
            match miner.mine_local() {
                Ok(block) => break block,
                Err(e) => {
                    tracing::error!(reason = ?e, "failed to mine block");
                }
            }
        };

        // commit
        loop {
            match miner.commit(block.clone()) {
                Ok(_) => break,
                Err(e) => {
                    tracing::error!(reason = ?e, "failed to commit block");
                    continue;
                }
            }
        }
    }
}

mod interval_miner_ticker {
    use std::sync::mpsc;
    use std::thread;
    use std::time::Duration;

    use chrono::Timelike;
    use chrono::Utc;
    use tokio::runtime::Handle;
    use tokio::time::Instant;

    use crate::eth::miner::miner::should_shutdown;
    use crate::infra::tracing::warn_task_rx_closed;

    pub fn run(block_time: Duration, ticks_tx: mpsc::Sender<Instant>) {
        const TASK_NAME: &str = "interval-miner-ticker";

        // sync to next second
        let next_second = (Utc::now() + Duration::from_secs(1))
            .with_nanosecond(0)
            .expect("nanosecond above is set to `0`, which is always less than 2 billion");

        let time_to_sleep = (next_second - Utc::now()).to_std().unwrap_or_default();
        thread::sleep(time_to_sleep);

        // prepare ticker
        let mut ticker = tokio::time::interval(block_time);
        ticker.set_missed_tick_behavior(tokio::time::MissedTickBehavior::Burst);

        // keep ticking
        let runtime = Handle::current();
        runtime.block_on(async {
            ticker.tick().await;
            loop {
                if should_shutdown(TASK_NAME) {
                    return;
                }

                let tick = ticker.tick().await;
                if ticks_tx.send(tick).is_err() {
                    warn_task_rx_closed(TASK_NAME);
                    break;
                };
            }
        });
    }
}<|MERGE_RESOLUTION|>--- conflicted
+++ resolved
@@ -117,7 +117,6 @@
         #[cfg(feature = "tracing")]
         let _span = info_span!("miner::save_execution", %tx_hash).entered();
 
-<<<<<<< HEAD
         {
             let mode_lock = self.mode.read().map_err(|poison| {
                 tracing::error!("miner mode read lock was poisoned");
@@ -128,19 +127,11 @@
 
             // if automine is enabled, only one transaction can enter the block at time.
             let _save_execution_lock = if mode_lock.is_automine() {
-                Some(self.locks.save_execution.lock().expect("fatal, save_execution lock poisoned"))
+                Some(self.locks.save_execution.lock().map_to_lock_error("save_execution")?)
             } else {
                 None
             };
         }
-=======
-        // if automine is enabled, only one transaction can enter the block at time.
-        let _save_execution_lock = if self.mode.is_automine() {
-            Some(self.locks.save_execution.lock().map_to_lock_error("save_execution")?)
-        } else {
-            None
-        };
->>>>>>> d3a5d315
 
         // save execution to temporary storage
         self.storage.save_execution(tx_execution, check_conflicts)?;
