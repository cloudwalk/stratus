--- conflicted
+++ resolved
@@ -5,8 +5,7 @@
 
 #[derive(Debug, Clone, Default, derive_more:: Deref, serde::Deserialize, serde::Serialize)]
 #[serde(transparent)]
-<<<<<<< HEAD
-pub struct ExternalTransaction(#[deref] EthersTransaction);
+pub struct ExternalTransaction(#[deref] pub EthersTransaction);
 
 impl TryFrom<ExternalTransaction> for TransactionInput {
     type Error = ConversionError;
@@ -20,6 +19,3 @@
         ExternalTransaction(value)
     }
 }
-=======
-pub struct ExternalTransaction(#[deref] pub EthersTransaction);
->>>>>>> 4ab17393
