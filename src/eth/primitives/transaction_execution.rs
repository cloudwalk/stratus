use display_json::DebugAsJson;

use crate::eth::consensus::append_entry;
use crate::eth::consensus::utils::*;
use crate::eth::evm::EvmExecutionResult;
use crate::eth::primitives::EvmExecution;
use crate::eth::primitives::ExternalReceipt;
use crate::eth::primitives::ExternalTransaction;
use crate::eth::primitives::Hash;
use crate::eth::primitives::TransactionInput;

#[allow(clippy::large_enum_variant)]
#[derive(DebugAsJson, Clone, strum::EnumIs, serde::Serialize)]
pub enum TransactionExecution {
    /// Transaction that was sent directly to Stratus.
    Local(LocalTransactionExecution),

    /// Transaction that imported from external source.
    External(ExternalTransactionExecution),
}

impl TransactionExecution {
    /// Creates a new transaction execution from a local transaction.
    pub fn new_local(tx: TransactionInput, result: EvmExecutionResult) -> Self {
        Self::Local(LocalTransactionExecution { input: tx, result })
    }

    /// Checks if the current transaction was completed normally.
    pub fn is_success(&self) -> bool {
        match self {
            Self::Local(inner) => inner.is_success(),
            Self::External(inner) => inner.is_success(),
        }
    }

    /// Checks if the current transaction was completed with a failure (reverted or halted).
    pub fn is_failure(&self) -> bool {
        match self {
            Self::Local(inner) => inner.is_failure(),
            Self::External(inner) => inner.is_failure(),
        }
    }

    /// Returns the transaction hash.
    pub fn hash(&self) -> Hash {
        match self {
            Self::Local(LocalTransactionExecution { input, .. }) => input.hash,
            Self::External(ExternalTransactionExecution { tx, .. }) => tx.hash(),
        }
    }

    /// Returns the execution result.
    pub fn result(&self) -> &EvmExecutionResult {
        match self {
            Self::Local(LocalTransactionExecution { result, .. }) => result,
            Self::External(ExternalTransactionExecution { result, .. }) => result,
        }
    }

    /// Returns the execution.
    pub fn execution(&self) -> &EvmExecution {
        match self {
            Self::Local(LocalTransactionExecution { result, .. }) => &result.execution,
            Self::External(ExternalTransactionExecution { result, .. }) => &result.execution,
        }
    }

    /// TODO: use From or TryFrom trait instead of this function
    pub fn to_append_entry_transaction(&self) -> append_entry::TransactionExecutionEntry {
        match self {
            Self::External(_) => panic!("Only LocalTransactionExecution is supported"),
            Self::Local(LocalTransactionExecution { input, result }) => append_entry::TransactionExecutionEntry {
                hash: input.hash.as_fixed_bytes().to_vec(),
                nonce: input.nonce.as_u64(),
                value: u256_to_bytes(*input.value.inner()),
                gas_price: u256_to_bytes(*input.gas_price.inner()),
                input: input.input.to_vec(),
                v: input.v.as_u64(),
                r: u256_to_bytes(input.r),
                s: u256_to_bytes(input.s),
                chain_id: Some(input.chain_id.unwrap_or_default().into()),
                result: result.execution.result.to_string(),
                output: result.execution.output.to_vec(),
                from: input.from.as_bytes().to_vec(),
                to: input.to.map(|to| to.as_bytes().to_vec()),
                logs: result
                    .execution
                    .logs
                    .iter()
                    .map(|log| append_entry::Log {
                        address: log.address.as_bytes().to_vec(),
                        topics: vec![
                            log.topic0.map_or_else(Vec::new, |t| t.inner().as_bytes().to_vec()),
                            log.topic1.map_or_else(Vec::new, |t| t.inner().as_bytes().to_vec()),
                            log.topic2.map_or_else(Vec::new, |t| t.inner().as_bytes().to_vec()),
                            log.topic3.map_or_else(Vec::new, |t| t.inner().as_bytes().to_vec()),
                        ],
                        data: log.data.to_vec(),
                    })
                    .collect(),
                gas: u256_to_bytes(result.execution.gas.into()),
                deployed_contract_address: result.execution.deployed_contract_address.map(|addr| addr.as_bytes().to_vec()),
                gas_limit: u256_to_bytes(input.gas_limit.into()),
<<<<<<< HEAD
                signer: vec![], //XXX check this field
                tx_type: None,  //XXX check this field
                block_timestamp: result.execution.block_timestamp.as_u64(),
=======
                signer: input.signer.as_bytes().to_vec(),
                tx_type: input.tx_type.map(|t| t.as_u64()),
>>>>>>> efa88654
            },
        }
    }
}

#[derive(DebugAsJson, Clone, derive_new::new, serde::Serialize)]
pub struct LocalTransactionExecution {
    pub input: TransactionInput,
    pub result: EvmExecutionResult,
}

impl LocalTransactionExecution {
    /// Check if the current transaction was completed normally.
    pub fn is_success(&self) -> bool {
        self.result.is_success()
    }

    /// Checks if the current transaction was completed with a failure (reverted or halted).
    pub fn is_failure(&self) -> bool {
        self.result.is_failure()
    }
}

#[derive(DebugAsJson, Clone, derive_new::new, serde::Serialize)]
pub struct ExternalTransactionExecution {
    pub tx: ExternalTransaction,
    pub receipt: ExternalReceipt,
    pub result: EvmExecutionResult,
}

impl ExternalTransactionExecution {
    /// Check if the current transaction was completed normally.
    pub fn is_success(&self) -> bool {
        self.result.is_success()
    }

    /// Checks if the current transaction was completed with a failure (reverted or halted).
    pub fn is_failure(&self) -> bool {
        self.result.is_failure()
    }
}<|MERGE_RESOLUTION|>--- conflicted
+++ resolved
@@ -101,14 +101,9 @@
                 gas: u256_to_bytes(result.execution.gas.into()),
                 deployed_contract_address: result.execution.deployed_contract_address.map(|addr| addr.as_bytes().to_vec()),
                 gas_limit: u256_to_bytes(input.gas_limit.into()),
-<<<<<<< HEAD
-                signer: vec![], //XXX check this field
-                tx_type: None,  //XXX check this field
-                block_timestamp: result.execution.block_timestamp.as_u64(),
-=======
                 signer: input.signer.as_bytes().to_vec(),
                 tx_type: input.tx_type.map(|t| t.as_u64()),
->>>>>>> efa88654
+                block_timestamp: result.execution.block_timestamp.as_u64(),
             },
         }
     }
