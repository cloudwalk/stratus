use itertools::Itertools;
use revm::primitives::Log as RevmLog;

use crate::eth::primitives::Address;
use crate::eth::primitives::Bytes;
use crate::eth::primitives::LogTopic;

/// Log is an event emitted by the EVM during contract execution.
<<<<<<< HEAD
#[derive(Debug, Clone, serde::Serialize, serde::Deserialize)]
=======
#[derive(Debug, Clone, PartialEq, Eq, fake::Dummy, serde::Serialize, serde::Deserialize)]
>>>>>>> 05c87d0a
pub struct Log {
    /// Address that emitted the log.
    pub address: Address,

    /// Topics (0 to 4 positions) describing the log.
    pub topics: Vec<LogTopic>,

    /// Additional data.
    pub data: Bytes,
}

// -----------------------------------------------------------------------------
// Conversions: Other -> Self
// ----------------------------------------------------------------------------
impl From<RevmLog> for Log {
    fn from(value: RevmLog) -> Self {
        Self {
            address: value.address.into(),
            topics: value.topics.into_iter().map_into().collect(),
            data: value.data.into(),
        }
    }
}<|MERGE_RESOLUTION|>--- conflicted
+++ resolved
@@ -6,11 +6,7 @@
 use crate::eth::primitives::LogTopic;
 
 /// Log is an event emitted by the EVM during contract execution.
-<<<<<<< HEAD
-#[derive(Debug, Clone, serde::Serialize, serde::Deserialize)]
-=======
 #[derive(Debug, Clone, PartialEq, Eq, fake::Dummy, serde::Serialize, serde::Deserialize)]
->>>>>>> 05c87d0a
 pub struct Log {
     /// Address that emitted the log.
     pub address: Address,
