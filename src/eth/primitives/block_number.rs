--- conflicted
+++ resolved
@@ -83,16 +83,10 @@
     }
 }
 
-<<<<<<< HEAD
-impl From<BlockNumber> for u64 {
-    fn from(block_number: BlockNumber) -> Self {
-        block_number.0.as_u64()
-=======
 impl TryFrom<BlockNumber> for i64 {
     type Error = TryFromIntError;
 
     fn try_from(block_number: BlockNumber) -> Result<i64, TryFromIntError> {
         block_number.0 .0[0].try_into()
->>>>>>> 05c87d0a
     }
 }