--- conflicted
+++ resolved
@@ -17,11 +17,7 @@
 use crate::ext::not;
 use crate::ext::OptionExt;
 
-<<<<<<< HEAD
-#[derive(Debug, Clone, Default, serde::Deserialize)]
-=======
 #[derive(Debug, Clone, Default, PartialEq, Eq, serde::Serialize, serde::Deserialize)]
->>>>>>> 05c87d0a
 pub struct TransactionInput {
     pub chain_id: ChainId,
     pub hash: Hash,
