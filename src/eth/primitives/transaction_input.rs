--- conflicted
+++ resolved
@@ -116,11 +116,7 @@
             None => {
                 let transaction_value = value.clone();
                 tracing::warn!(reason = %"transaction without chain id", ?transaction_value);
-<<<<<<< HEAD
-                2008.into()
-=======
                 2009.into() //XXX this might have unexpected consequences, we need to review this down the road
->>>>>>> 262a8835
             }
         };
 
