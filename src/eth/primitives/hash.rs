--- conflicted
+++ resolved
@@ -39,16 +39,10 @@
     pub fn zero() -> Self {
         Self(H256::zero())
     }
-
-<<<<<<< HEAD
+  
     pub fn into_hash_partition(self) -> i16 {
         let n = self.0.to_low_u64_ne() % 10;
         n as i16
-=======
-    pub fn into_u8(self) -> u8 {
-        let n = self.0.to_low_u64_ne() % 10;
-        n as u8
->>>>>>> f5f093f2
     }
 }
 
