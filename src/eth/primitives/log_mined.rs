use ethers_core::types::Log as EthersLog;
use itertools::Itertools;
use jsonrpsee::SubscriptionMessage;

use crate::eth::primitives::BlockNumber;
use crate::eth::primitives::Hash;
use crate::eth::primitives::Log;

/// Log that was emitted by the EVM and added to a block.
<<<<<<< HEAD
#[derive(Debug, Clone, serde::Deserialize, serde::Serialize)]
=======
#[derive(Debug, Clone, PartialEq, Eq, fake::Dummy, serde::Serialize, serde::Deserialize)]
>>>>>>> 05c87d0a
pub struct LogMined {
    /// Original log emitted by the EVM.
    pub log: Log,

    /// Hash of the transaction that emitted this log.
    pub transaction_hash: Hash,

    /// Position of the transaction that emitted this log inside the block.
    pub transaction_index: usize,

    /// Position of the log inside the block.
    pub log_index: usize,

    /// Block number where the log was mined.
    pub block_number: BlockNumber,

    /// Block hash where the log was mined.
    pub block_hash: Hash,
}

// -----------------------------------------------------------------------------
// Conversions: Self -> Other
// -----------------------------------------------------------------------------
impl From<LogMined> for EthersLog {
    fn from(value: LogMined) -> Self {
        Self {
            // log
            address: value.log.address.into(),
            topics: value.log.topics.into_iter().map_into().collect(),
            data: value.log.data.into(),
            log_index: Some(value.log_index.into()),
            removed: Some(false),
            log_type: None, // TODO: what is this?,

            // block / transaction
            block_hash: Some(value.block_hash.into()),
            block_number: Some(value.block_number.into()),
            transaction_hash: Some(value.transaction_hash.into()),
            transaction_index: Some(value.transaction_index.into()),
            transaction_log_index: None, // TODO: what is this?
        }
    }
}

impl From<LogMined> for SubscriptionMessage {
    fn from(value: LogMined) -> Self {
        let ethers_log = Into::<EthersLog>::into(value);
        Self::from_json(&ethers_log).unwrap()
    }
}<|MERGE_RESOLUTION|>--- conflicted
+++ resolved
@@ -7,11 +7,7 @@
 use crate::eth::primitives::Log;
 
 /// Log that was emitted by the EVM and added to a block.
-<<<<<<< HEAD
-#[derive(Debug, Clone, serde::Deserialize, serde::Serialize)]
-=======
 #[derive(Debug, Clone, PartialEq, Eq, fake::Dummy, serde::Serialize, serde::Deserialize)]
->>>>>>> 05c87d0a
 pub struct LogMined {
     /// Original log emitted by the EVM.
     pub log: Log,
