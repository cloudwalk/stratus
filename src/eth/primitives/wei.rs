--- conflicted
+++ resolved
@@ -7,11 +7,7 @@
 use crate::derive_newtype_from;
 
 /// Native token amount in wei.
-<<<<<<< HEAD
 #[derive(Debug, Clone, Default, Eq, PartialEq, serde::Serialize, serde::Deserialize)]
-=======
-#[derive(Debug, Clone, Default, Eq, PartialEq, serde::Deserialize)]
->>>>>>> b5ac6b49
 pub struct Wei(U256);
 
 impl Wei {
