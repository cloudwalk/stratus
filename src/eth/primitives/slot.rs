--- conflicted
+++ resolved
@@ -10,11 +10,7 @@
 
 use crate::gen_newtype_from;
 
-<<<<<<< HEAD
-#[derive(Debug, Clone, Default, PartialEq, Eq, serde::Serialize, serde::Deserialize)]
-=======
 #[derive(Debug, Clone, Default, PartialEq, Eq, fake::Dummy, serde::Serialize, serde::Deserialize)]
->>>>>>> 05c87d0a
 pub struct Slot {
     pub index: SlotIndex,
     pub value: SlotValue,
