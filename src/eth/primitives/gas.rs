--- conflicted
+++ resolved
@@ -30,17 +30,12 @@
 pub struct Gas(u64);
 
 impl Gas {
-<<<<<<< HEAD
     pub const ZERO: Gas = Gas(0);
     pub const MAX: Gas = Gas(u64::max_value());
-=======
-    pub const ZERO: Gas = Gas(U256::zero());
-    pub const MAX: Gas = Gas(U256::MAX);
-
-    pub fn as_u64(&self) -> u64 {
-        self.0.low_u64()
+  
+      pub fn as_u64(&self) -> u64 {
+        self.0
     }
->>>>>>> 9338de5f
 }
 
 impl Display for Gas {
