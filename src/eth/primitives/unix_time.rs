//! Unix Time Module
//!
//! Manages Unix time representation in the Ethereum ecosystem. Unix time, the
//! number of seconds since January 1, 1970, is used for timestamping blocks
//! and transactions in Ethereum. This module provides functionalities to
//! handle Unix time conversions and interactions, aligning with Ethereum's
//! time-based mechanisms and requirements.

use std::num::TryFromIntError;
use std::ops::Deref;
use std::str::FromStr;

use chrono::Utc;
<<<<<<< HEAD
use fake::Dummy;
use fake::Faker;
use metrics::atomics::AtomicU64;
use serde_with::DeserializeFromStr;
use sqlx::database::HasValueRef;
use sqlx::error::BoxDynError;

#[cfg(debug_assertions)]
pub static TIME_OFFSET: AtomicU64 = AtomicU64::new(0);

#[cfg(debug_assertions)]
pub static OFFSET_TIME: AtomicU64 = AtomicU64::new(0);

#[derive(Debug, Clone, PartialEq, Eq, serde::Serialize, DeserializeFromStr)]
=======
use ethereum_types::U256;
use fake::Dummy;
use fake::Faker;
use revm::primitives::U256 as RevmU256;
use sqlx::database::HasValueRef;
use sqlx::error::BoxDynError;

#[derive(Debug, Clone, Copy, PartialEq, Eq, serde::Serialize, serde::Deserialize)]
>>>>>>> 267a0681
pub struct UnixTime(u64);

impl UnixTime {
    pub const ZERO: UnixTime = UnixTime(0u64);

<<<<<<< HEAD
    #[cfg(debug_assertions)]
    pub fn now() -> Self {
        let offset_time = OFFSET_TIME.load(std::sync::atomic::Ordering::Acquire);
        let time_offset = TIME_OFFSET.load(std::sync::atomic::Ordering::Acquire);
        let now = Utc::now().timestamp() as u64;
        tracing::debug!(now, "NOW");
        match offset_time {
            0 => Self(Utc::now().timestamp() as u64 + time_offset),
            _ => {
                let _ = OFFSET_TIME.fetch_update(std::sync::atomic::Ordering::SeqCst, std::sync::atomic::Ordering::SeqCst, |_| Some(0));
                Self(offset_time)
            }
        }
    }

    #[cfg(not(debug_assertions))]
    pub fn now() -> Self {
        Self(Utc::now().timestamp() as u64)
    }
}

impl FromStr for UnixTime {
    type Err = anyhow::Error;

    fn from_str(s: &str) -> anyhow::Result<Self> {
        let without_prefix = s.trim_start_matches("0x");
        Ok(u64::from_str_radix(without_prefix, 16)?.into())
    }
=======
    /// Returns the current Unix time.
    pub fn now() -> Self {
        Self(Utc::now().timestamp() as u64)
    }
>>>>>>> 267a0681
}

impl Deref for UnixTime {
    type Target = u64;

    fn deref(&self) -> &Self::Target {
        &self.0
    }
}

impl Dummy<Faker> for UnixTime {
    fn dummy_with_rng<R: ethers_core::rand::prelude::Rng + ?Sized>(_: &Faker, rng: &mut R) -> Self {
        rng.next_u64().into()
    }
}

// -----------------------------------------------------------------------------
// Conversions: Other -> Self
// -----------------------------------------------------------------------------

impl From<u64> for UnixTime {
    fn from(value: u64) -> Self {
        UnixTime(value)
    }
}

impl From<U256> for UnixTime {
    fn from(value: U256) -> Self {
        value.low_u64().into()
    }
}

// -----------------------------------------------------------------------------
// Conversions: sqlx -> Self
// -----------------------------------------------------------------------------

impl<'r> sqlx::Decode<'r, sqlx::Postgres> for UnixTime {
    fn decode(value: <sqlx::Postgres as HasValueRef<'r>>::ValueRef) -> Result<Self, BoxDynError> {
        let value = <i32 as sqlx::Decode<sqlx::Postgres>>::decode(value)?;
        let value: u64 = value.try_into()?;
        Ok(value.into())
    }
}

impl sqlx::Type<sqlx::Postgres> for UnixTime {
    fn type_info() -> <sqlx::Postgres as sqlx::Database>::TypeInfo {
        // HACK: should be "INTEGER" in theory
        // they are equal
        sqlx::postgres::PgTypeInfo::with_name("INT4")
    }
}

// -----------------------------------------------------------------------------
// Conversions: Self -> Other
// -----------------------------------------------------------------------------

impl From<UnixTime> for RevmU256 {
    fn from(value: UnixTime) -> Self {
        Self::from_limbs([value.0, 0, 0, 0])
    }
}

impl TryFrom<UnixTime> for i64 {
    type Error = TryFromIntError;

    fn try_from(timestamp: UnixTime) -> Result<i64, TryFromIntError> {
        timestamp.0.try_into()
    }
}

impl TryFrom<UnixTime> for i32 {
    type Error = TryFromIntError;

    fn try_from(timestamp: UnixTime) -> Result<i32, TryFromIntError> {
        timestamp.0.try_into()
    }
}<|MERGE_RESOLUTION|>--- conflicted
+++ resolved
@@ -11,7 +11,6 @@
 use std::str::FromStr;
 
 use chrono::Utc;
-<<<<<<< HEAD
 use fake::Dummy;
 use fake::Faker;
 use metrics::atomics::AtomicU64;
@@ -26,22 +25,12 @@
 pub static OFFSET_TIME: AtomicU64 = AtomicU64::new(0);
 
 #[derive(Debug, Clone, PartialEq, Eq, serde::Serialize, DeserializeFromStr)]
-=======
-use ethereum_types::U256;
-use fake::Dummy;
-use fake::Faker;
-use revm::primitives::U256 as RevmU256;
-use sqlx::database::HasValueRef;
-use sqlx::error::BoxDynError;
-
-#[derive(Debug, Clone, Copy, PartialEq, Eq, serde::Serialize, serde::Deserialize)]
->>>>>>> 267a0681
 pub struct UnixTime(u64);
 
 impl UnixTime {
     pub const ZERO: UnixTime = UnixTime(0u64);
 
-<<<<<<< HEAD
+
     #[cfg(debug_assertions)]
     pub fn now() -> Self {
         let offset_time = OFFSET_TIME.load(std::sync::atomic::Ordering::Acquire);
@@ -70,12 +59,6 @@
         let without_prefix = s.trim_start_matches("0x");
         Ok(u64::from_str_radix(without_prefix, 16)?.into())
     }
-=======
-    /// Returns the current Unix time.
-    pub fn now() -> Self {
-        Self(Utc::now().timestamp() as u64)
-    }
->>>>>>> 267a0681
 }
 
 impl Deref for UnixTime {
