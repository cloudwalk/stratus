use ethereum_types::H256;
use fake::Dummy;
use fake::Faker;
use revm::primitives::B256 as RevmB256;

/// Topic is part of a [`Log`](super::Log) emitted by the EVM during contract execution.
<<<<<<< HEAD
#[derive(Debug, Clone, serde::Serialize, serde::Deserialize)]
=======
#[derive(Debug, Clone, PartialEq, Eq, serde::Serialize, serde::Deserialize)]
>>>>>>> 05c87d0a
pub struct LogTopic(H256);

impl Dummy<Faker> for LogTopic {
    fn dummy_with_rng<R: ethers_core::rand::prelude::Rng + ?Sized>(_: &Faker, rng: &mut R) -> Self {
        Self(H256::random_using(rng))
    }
}

// -----------------------------------------------------------------------------
// Conversions: Other -> Self
// -----------------------------------------------------------------------------
impl AsRef<[u8]> for LogTopic {
    fn as_ref(&self) -> &[u8] {
        self.0.as_ref()
    }
}

impl From<RevmB256> for LogTopic {
    fn from(value: RevmB256) -> Self {
        Self(value.0.into())
    }
}

// -----------------------------------------------------------------------------
// Conversions: Self -> Other
// -----------------------------------------------------------------------------
impl From<LogTopic> for H256 {
    fn from(value: LogTopic) -> Self {
        value.0
    }
}<|MERGE_RESOLUTION|>--- conflicted
+++ resolved
@@ -4,11 +4,7 @@
 use revm::primitives::B256 as RevmB256;
 
 /// Topic is part of a [`Log`](super::Log) emitted by the EVM during contract execution.
-<<<<<<< HEAD
-#[derive(Debug, Clone, serde::Serialize, serde::Deserialize)]
-=======
 #[derive(Debug, Clone, PartialEq, Eq, serde::Serialize, serde::Deserialize)]
->>>>>>> 05c87d0a
 pub struct LogTopic(H256);
 
 impl Dummy<Faker> for LogTopic {
