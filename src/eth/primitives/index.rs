use alloy_primitives::U64;
use alloy_primitives::U256;
use anyhow::bail;
use derive_more::Deref;
use display_json::DebugAsJson;

use crate::ext::RuintExt;

/// Represents a transaction index or log index.
<<<<<<< HEAD
#[derive(
    DebugAsJson,
    derive_more::Display,
    Clone,
    Copy,
    PartialEq,
    Eq,
    fake::Dummy,
    serde::Serialize,
    serde::Deserialize,
    derive_more::Add,
    derive_more::AddAssign,
    Hash,
    PartialOrd,
    Ord,
    Deref,
    Default,
)]
pub struct Index(#[deref] pub u64);
=======
#[derive(DebugAsJson, derive_more::Display, Clone, Copy, PartialEq, Eq, serde::Serialize, serde::Deserialize, derive_more::Add, Hash, PartialOrd, Ord)]
#[cfg_attr(test, derive(fake::Dummy))]
pub struct Index(pub u64);
>>>>>>> 3838d064

impl Index {
    pub const ZERO: Index = Index(0u64);
    pub const ONE: Index = Index(1u64);

    pub fn new(inner: u64) -> Self {
        Index(inner)
    }
}

// -----------------------------------------------------------------------------
// Conversions: Other -> Self
// -----------------------------------------------------------------------------

impl From<u64> for Index {
    fn from(value: u64) -> Self {
        Self(value)
    }
}

impl TryFrom<U256> for Index {
    type Error = anyhow::Error;

    fn try_from(value: U256) -> Result<Self, Self::Error> {
        let u64_value = u64::try_from(value).map_err(|_| anyhow::anyhow!("U256 value too large for Index"))?;
        Ok(Self(u64_value))
    }
}

impl TryFrom<i64> for Index {
    type Error = anyhow::Error;

    fn try_from(value: i64) -> Result<Self, Self::Error> {
        if value < 0 {
            bail!("Index cannot be negative");
        }
        Ok(Self(value as u64))
    }
}

impl From<U64> for Index {
    fn from(value: U64) -> Self {
        Index(value.as_u64())
    }
}

// -----------------------------------------------------------------------------
// Conversions: Self -> Other
// -----------------------------------------------------------------------------

impl From<Index> for u64 {
    fn from(value: Index) -> u64 {
        value.0
    }
}

impl From<Index> for U64 {
    fn from(value: Index) -> U64 {
        U64::from(value.0)
    }
}

impl From<Index> for U256 {
    fn from(value: Index) -> U256 {
        U256::from(value.0)
    }
}<|MERGE_RESOLUTION|>--- conflicted
+++ resolved
@@ -7,31 +7,9 @@
 use crate::ext::RuintExt;
 
 /// Represents a transaction index or log index.
-<<<<<<< HEAD
-#[derive(
-    DebugAsJson,
-    derive_more::Display,
-    Clone,
-    Copy,
-    PartialEq,
-    Eq,
-    fake::Dummy,
-    serde::Serialize,
-    serde::Deserialize,
-    derive_more::Add,
-    derive_more::AddAssign,
-    Hash,
-    PartialOrd,
-    Ord,
-    Deref,
-    Default,
-)]
+#[derive(DebugAsJson, derive_more::Display, Clone, Copy, PartialEq, Eq, serde::Serialize, serde::Deserialize, derive_more::Add, Hash, PartialOrd, Ord, Deref, Default)]
+#[cfg_attr(test, derive(fake::Dummy))]
 pub struct Index(#[deref] pub u64);
-=======
-#[derive(DebugAsJson, derive_more::Display, Clone, Copy, PartialEq, Eq, serde::Serialize, serde::Deserialize, derive_more::Add, Hash, PartialOrd, Ord)]
-#[cfg_attr(test, derive(fake::Dummy))]
-pub struct Index(pub u64);
->>>>>>> 3838d064
 
 impl Index {
     pub const ZERO: Index = Index(0u64);
