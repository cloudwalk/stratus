--- conflicted
+++ resolved
@@ -136,11 +136,7 @@
             nonce: Some(H64::zero()),
 
             // mining: gas
-<<<<<<< HEAD
             gas_limit: Gas::from(100_000_000u64).into(),
-=======
-            gas_limit: Gas::from(100_000_000).into(),
->>>>>>> 9338de5f
             gas_used: header.gas_used.into(),
             base_fee_per_gas: Some(U256::zero()),
             blob_gas_used: None,
@@ -170,7 +166,7 @@
 // -----------------------------------------------------------------------------
 // Conversions: Other -> Self
 // -----------------------------------------------------------------------------
-<<<<<<< HEAD
+
 impl TryFrom<ExternalBlock> for BlockHeader {
     type Error = anyhow::Error;
     fn try_from(mut value: ExternalBlock) -> Result<Self, Self::Error> {
@@ -183,38 +179,17 @@
             timestamp: value.timestamp.into(),
             parent_hash: value.parent_hash.into(),
             gas_limit: value.gas_limit.try_into()?,
-=======
-impl From<ExternalBlock> for BlockHeader {
-    fn from(mut value: ExternalBlock) -> Self {
-        Self {
-            number: value.number(),
-            hash: value.hash(),
-            transactions_root: value.transactions_root.into(),
-            gas_used: value.gas_used.into(),
-            bloom: value.logs_bloom.unwrap_or_default().into(),
-            timestamp: value.timestamp.into(),
-            parent_hash: value.parent_hash.into(),
-            gas_limit: value.gas_limit.into(),
->>>>>>> 9338de5f
             author: value.author(),
             extra_data: value.extra_data(),
             miner: value.author.unwrap_or_default().into(),
             difficulty: value.difficulty.into(),
             receipts_root: value.receipts_root.into(),
             uncle_hash: value.uncles_hash.into(),
-<<<<<<< HEAD
             size: value.size.unwrap_or_default().try_into()?,
             state_root: value.state_root.into(),
             total_difficulty: value.total_difficulty.unwrap_or_default().into(),
             nonce: value.nonce.unwrap_or_default().into(),
         })
-=======
-            size: value.size.unwrap_or_default().into(),
-            state_root: value.state_root.into(),
-            total_difficulty: value.total_difficulty.unwrap_or_default().into(),
-            nonce: value.nonce.unwrap_or_default().into(),
-        }
->>>>>>> 9338de5f
     }
 }
 
