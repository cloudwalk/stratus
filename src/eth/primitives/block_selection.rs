--- conflicted
+++ resolved
@@ -20,7 +20,6 @@
     }
 }
 
-<<<<<<< HEAD
 // impl<'de> serde::Deserialize<'de> for BlockSelection {
 //     fn deserialize<D>(deserializer: D) -> Result<Self, D::Error>
 //     where
@@ -30,7 +29,6 @@
 //         match value.as_str() {
 //             // parse special keywords
 //             "latest" => Ok(Self::Latest),
-
 //             // parse hash (64: H256 without 0x prefix; 66: H256 with 0x prefix)
 //             s if s.len() == 64 || s.len() == 66 => {
 //                 let hash: Hash = s.parse().map_err(serde::de::Error::custom)?;
@@ -44,32 +42,6 @@
 //         }
 //     }
 // }
-=======
-impl<'de> serde::Deserialize<'de> for BlockSelection {
-    fn deserialize<D>(deserializer: D) -> Result<Self, D::Error>
-    where
-        D: serde::Deserializer<'de>,
-    {
-        let value = String::deserialize(deserializer)?.to_lowercase();
-        match value.as_str() {
-            // parse special keywords
-            "latest" => Ok(Self::Latest),
-            "pending" => Ok(Self::Latest), // map to latest because we do not have the concept of pending blocks internally
-
-            // parse hash (64: H256 without 0x prefix; 66: H256 with 0x prefix)
-            s if s.len() == 64 || s.len() == 66 => {
-                let hash: Hash = s.parse().map_err(serde::de::Error::custom)?;
-                Ok(Self::Hash(hash))
-            }
-            // parse number
-            s => {
-                let number: BlockNumber = s.parse().map_err(serde::de::Error::custom)?;
-                Ok(Self::Number(number))
-            }
-        }
-    }
-}
->>>>>>> b5ac6b49
 
 #[cfg(test)]
 mod tests {
