use std::env;
use std::fs::File;
use std::io::Read;

use k8s_openapi::api::core::v1::Pod;
use kube::api::Api;
use kube::api::ListParams;
use kube::Client;
use serde::Deserialize;
use serde::Serialize;
use tokio::sync::mpsc::Sender;
use tokio::sync::mpsc::{self};

use crate::config::RunWithImporterConfig;

#[derive(Debug, Serialize, Deserialize)]
struct Entry {
    index: u64,
    data: String,
}

#[derive(Debug, Serialize, Deserialize)]
struct AppendEntriesRequest {
    entries: Vec<Entry>,
}

#[derive(Debug, Serialize, Deserialize)]
struct AppendEntriesResponse {
    success: bool,
}

pub struct Consensus {
    pub sender: Sender<String>,
    node_name: String,
    leader_name: String,
    pub sender: Sender<String>,
    //XXX retry_attempts: u32,
    //XXX retry_delay: Duration,
    //XXX current_index: AtomicU64,
}

impl Consensus {
    //XXX for now we pick the leader name from the environment
    // the correct is to have a leader election algorithm
    pub fn new(leader_name: Option<String>) -> Self {
        let Some(node_name) = Self::current_node() else {
            tracing::info!("No consensus module available, running in standalone mode");
            return Self::new_stand_alone();
        };

        let Some(leader_name) = leader_name else {
            tracing::info!("No leader name provided, running in standalone mode");
            return Self::new_stand_alone();
        };

        let (sender, mut receiver) = mpsc::channel(32);

        tokio::spawn(async move {
            while let Some(data) = receiver.recv().await {
                tracing::info!("Received data: {}", data); //XXX this is where we will send the data to the followers
                                                           //XXX let followers = self.discover_followers().await?; //XXX rediscover followers on comunication error
            }
        });

        Self {
            node_name,
            leader_name,
            sender,
            //XXX  retry_attempts: 3,
            //XXX  retry_delay: Duration::from_millis(10),
        }
    }

    fn new_stand_alone() -> Self {
        let (sender, mut receiver) = mpsc::channel(32);

        tokio::spawn(async move {
            while let Some(data) = receiver.recv().await {
                tracing::info!("Received data: {}", data);
            }
        });

        Self {
            node_name: "standalone".to_string(),
            leader_name: "standalone".to_string(),
<<<<<<< HEAD
            sender,
=======
            sender: mpsc::channel(32).0,
>>>>>>> f1375acf
            //XXX retry_attempts: 0,
            //XXX retry_delay: Duration::from_millis(0),
        }
    }

    pub fn is_leader(&self) -> bool {
        self.node_name == self.leader_name
    }

    pub fn is_follower(&self) -> bool {
        !self.is_leader()
    }

    fn current_node() -> Option<String> {
        let mut file = File::open("/etc/hostname").ok()?;
        let mut contents = String::new();
        file.read_to_string(&mut contents).ok()?;
        Some(contents.trim().to_string())
    }

    fn current_namespace() -> Option<String> {
        let namespace = env::var("NAMESPACE").ok()?;
        Some(namespace.trim().to_string())
    }

    // XXX this is a temporary solution to get the leader node
    // later we want the leader to GENERATE blocks
    // and even later we want this sync to be replaced by a gossip protocol or raft
    pub fn get_chain_url(&self, config: RunWithImporterConfig) -> (String, Option<String>) {
        if self.is_follower() {
            if let Some(namespace) = Self::current_namespace() {
                return (format!("http://{}.stratus-api.{}.svc.cluster.local:3000", self.leader_name, namespace), None);
            }
        }
        (config.online.external_rpc, config.online.external_rpc_ws)
    }

    pub async fn discover_followers(&self) -> Result<Vec<String>, Box<dyn std::error::Error>> {
        let client = Client::try_default().await?;
        let pods: Api<Pod> = Api::namespaced(client, &Self::current_namespace().unwrap_or("default".to_string()));

        let lp = ListParams::default().labels("app=stratus-api");
        let pod_list = pods.list(&lp).await?;

        let mut followers = Vec::new();
        for p in pod_list.items {
            if let Some(pod_name) = p.metadata.name {
                if pod_name != self.node_name {
                    followers.push(pod_name);
                }
            }
        }

        Ok(followers)
    }

    //XXX this will be used to send the entries to the followers
    //XXX async fn append_entries(&self, follower: &str, entries: Vec<Entry>) -> Result<(), Box<dyn std::error::Error>> {
    //XXX     let client = HttpClient::new();
    //XXX     let url = format!("http://{}/append_entries", follower);

    //XXX     let request = AppendEntriesRequest {
    //XXX         entries,
    //XXX     };

    //XXX     for attempt in 1..=self.retry_attempts {
    //XXX         let response = client.post(&url).json(&request).send().await;
    //XXX         match response {
    //XXX             Ok(resp) if resp.status().is_success() => {
    //XXX                 let response: AppendEntriesResponse = resp.json().await?;
    //XXX                 if response.success {
    //XXX                     return Ok(());
    //XXX                 } else {
    //XXX                     eprintln!("AppendEntries to {} failed", follower);
    //XXX                 }
    //XXX             }
    //XXX             Ok(resp) => eprintln!("Failed to append entries to {}: {:?}", follower, resp),
    //XXX             Err(e) => eprintln!("Error appending entries to follower {}: attempt {}: {:?}", follower, attempt, e),
    //XXX         }
    //XXX         sleep(self.retry_delay).await;
    //XXX     }

    //XXX     Err(format!("Failed to append entries to {} after {} attempts", follower, self.retry_attempts).into())
    //XXX }

    //XXX pub async fn append_entries_to_followers(&self, entries: Vec<Entry>, followers: Vec<String>) -> Result<(), Box<dyn std::error::Error>> {
    //XXX     for entry in entries {
    //XXX         for follower in &followers {
    //XXX             if let Err(e) = self.append_entries(follower, vec![entry.clone()]).await {
    //XXX                 eprintln!("Error appending entry to follower {}: {:?}", follower, e);
    //XXX             }
    //XXX         }
    //XXX     }
    //XXX     Ok(())
    //XXX }
}<|MERGE_RESOLUTION|>--- conflicted
+++ resolved
@@ -83,11 +83,7 @@
         Self {
             node_name: "standalone".to_string(),
             leader_name: "standalone".to_string(),
-<<<<<<< HEAD
             sender,
-=======
-            sender: mpsc::channel(32).0,
->>>>>>> f1375acf
             //XXX retry_attempts: 0,
             //XXX retry_delay: Duration::from_millis(0),
         }
