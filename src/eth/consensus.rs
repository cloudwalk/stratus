--- conflicted
+++ resolved
@@ -73,7 +73,6 @@
 
                     //TODO use gRPC instead of jsonrpc
                     //FIXME for now, this has no colateral efects, but it will have in the future
-<<<<<<< HEAD
                     match Self::append_entries_to_followers(vec![LogEntry { index: 0, data: data.clone() }], followers.clone()).await {
                         Ok(_) => {
                             tracing::info!("Data sent to followers: {}", data);
@@ -83,17 +82,6 @@
                             tracing::error!("Failed to send data to followers: {}", e);
                         }
                     }
-=======
-                    //XXX match Self::append_entries_to_followers(vec![Entry { index: 0, data: data.clone() }], followers.clone()).await {
-                    //XXX     Ok(_) => {
-                    //XXX         tracing::info!("Data sent to followers: {}", data);
-                    //XXX     }
-                    //XXX     Err(e) => {
-                    //XXX         //TODO rediscover followers on comunication error
-                    //XXX         tracing::error!("Failed to send data to followers: {}", e);
-                    //XXX     }
-                    //XXX }
->>>>>>> 6512c435
                 }
             }
         });
@@ -169,9 +157,11 @@
         Ok(followers)
     }
 
-<<<<<<< HEAD
     async fn append_entries(follower: String, entries: Vec<LogEntry>) -> Result<(), anyhow::Error> {
-        let mut client = RaftServiceClient::connect(follower.clone()).await?;
+      #[cfg(feature = "metrics")]
+      let start = metrics::now();
+      
+      let mut client = RaftServiceClient::connect(follower.clone()).await?;
 
         for attempt in 1..=RETRY_ATTEMPTS {
             let grpc_entries: Vec<Entry> = entries.iter().map(|e| Entry {
@@ -181,17 +171,7 @@
 
             let request = Request::new(AppendEntriesRequest { entries: grpc_entries });
             let response = client.append_entries(request).await;
-=======
-    #[tracing::instrument(skip_all)]
-    async fn append_entries(follower: &str, entries: Vec<Entry>) -> Result<(), anyhow::Error> {
-        #[cfg(feature = "metrics")]
-        let start = metrics::now();
-
-        let client = BlockchainClient::new_http_ws(follower, None, Duration::from_secs(2)).await?;
-
-        for attempt in 1..=RETRY_ATTEMPTS {
-            let response = client.send_append_entries(entries.clone()).await;
->>>>>>> 6512c435
+
             match response {
                 Ok(resp) => {
                     if resp.into_inner().success {
@@ -210,15 +190,10 @@
         Err(anyhow!("Failed to append entries to {} after {} attempts", follower, RETRY_ATTEMPTS))
     }
 
-<<<<<<< HEAD
+    #[tracing::instrument(skip_all)]
     pub async fn append_entries_to_followers(entries: Vec<LogEntry>, followers: Vec<String>) -> Result<(), anyhow::Error> {
-=======
-    #[tracing::instrument(skip_all)]
-    pub async fn append_entries_to_followers(entries: Vec<Entry>, followers: Vec<String>) -> Result<(), anyhow::Error> {
         #[cfg(feature = "metrics")]
         let start = metrics::now();
-
->>>>>>> 6512c435
         for entry in entries {
             for follower in &followers {
                 if let Err(e) = Self::append_entries(follower, vec![entry.clone()]).await {
