use std::borrow::Cow;
use std::cmp::min;
use std::sync::Arc;
use std::sync::atomic::AtomicU64;
use std::sync::atomic::Ordering;
use std::time::Duration;

use alloy_rpc_types_eth::BlockTransactions;
use anyhow::anyhow;
use futures::StreamExt;
use futures::try_join;
use tokio::sync::mpsc;
use tokio::task::yield_now;
use tokio::time::timeout;
use tracing::Span;

use crate::GlobalState;
use crate::eth::executor::Executor;
use crate::eth::follower::consensus::Consensus;
use crate::eth::miner::Miner;
use crate::eth::miner::miner::CommitItem;
use crate::eth::miner::miner::interval_miner::mine_and_commit;
use crate::eth::primitives::Block;
#[cfg(feature = "replication")]
use crate::eth::primitives::BlockFilter;
use crate::eth::primitives::BlockNumber;
use crate::eth::primitives::ExternalBlock;
use crate::eth::primitives::ExternalReceipt;
use crate::eth::primitives::ExternalReceipts;
use crate::eth::primitives::StratusError;
use crate::eth::primitives::TransactionError;
use crate::eth::storage::StratusStorage;
#[cfg(feature = "replication")]
use crate::eth::storage::permanent::rocks::types::ReplicationLogRocksdb;
use crate::ext::DisplayExt;
use crate::ext::SleepReason;
use crate::ext::spawn;
use crate::ext::traced_sleep;
use crate::globals::IMPORTER_ONLINE_TASKS_SEMAPHORE;
use crate::infra::BlockchainClient;
use crate::infra::kafka::KafkaConnector;
#[cfg(feature = "metrics")]
use crate::infra::metrics;
use crate::infra::tracing::SpanExt;
use crate::infra::tracing::warn_task_rx_closed;
use crate::infra::tracing::warn_task_tx_closed;
use crate::ledger::events::transaction_to_events;
use crate::log_and_err;
use crate::utils::DropTimer;
#[cfg(feature = "metrics")]
use crate::utils::calculate_tps;

#[derive(Clone, Copy)]
pub enum ImporterMode {
    /// A normal follower imports a mined block.
    NormalFollower,
    /// Fake leader feches a block, re-executes its txs and then mines it's own block.
    FakeLeader,
    /// Fetch a block with pre-computed changes
    BlockWithChanges,
    /// Import blocks using RocksDB replication logs.
    #[cfg(feature = "replication")]
    RocksDbReplication,
}

// -----------------------------------------------------------------------------
// Globals
// -----------------------------------------------------------------------------

/// Current block number of the external RPC blockchain.
static EXTERNAL_RPC_CURRENT_BLOCK: AtomicU64 = AtomicU64::new(0);

/// Timestamp of when EXTERNAL_RPC_CURRENT_BLOCK was updated last.
static LATEST_FETCHED_BLOCK_TIME: AtomicU64 = AtomicU64::new(0);

/// Only sets the external RPC current block number if it is equals or greater than the current one.
fn set_external_rpc_current_block(new_number: BlockNumber) {
    LATEST_FETCHED_BLOCK_TIME.store(chrono::Utc::now().timestamp() as u64, Ordering::Relaxed);
    let _ = EXTERNAL_RPC_CURRENT_BLOCK.fetch_update(Ordering::Relaxed, Ordering::Relaxed, |current_number| {
        Some(current_number.max(new_number.as_u64()))
    });
}

// -----------------------------------------------------------------------------
// Constants
// -----------------------------------------------------------------------------
/// Number of blocks that are downloaded in parallel.
const PARALLEL_BLOCKS: usize = 3;

/// Timeout awaiting for newHeads event before fallback to polling.
const TIMEOUT_NEW_HEADS: Duration = Duration::from_millis(2000);

pub struct Importer {
    executor: Arc<Executor>,

    miner: Arc<Miner>,

    storage: Arc<StratusStorage>,

    chain: Arc<BlockchainClient>,

    sync_interval: Duration,

    kafka_connector: Option<Arc<KafkaConnector>>,

    importer_mode: ImporterMode,
}

impl Importer {
    pub fn new(
        executor: Arc<Executor>,
        miner: Arc<Miner>,
        storage: Arc<StratusStorage>,
        chain: Arc<BlockchainClient>,
        kafka_connector: Option<Arc<KafkaConnector>>,
        sync_interval: Duration,
        importer_mode: ImporterMode,
    ) -> Self {
        tracing::info!("creating importer");

        Self {
            executor,
            miner,
            storage,
            chain,
            sync_interval,
            kafka_connector,
            importer_mode,
        }
    }

    // -----------------------------------------------------------------------------
    // Shutdown
    // -----------------------------------------------------------------------------

    /// Checks if the importer should shutdown
    fn should_shutdown(task_name: &str) -> bool {
        GlobalState::is_shutdown_warn(task_name) || GlobalState::is_importer_shutdown_warn(task_name)
    }

    // -----------------------------------------------------------------------------
    // Execution
    // -----------------------------------------------------------------------------

    pub async fn run_importer_online(self: Arc<Self>) -> anyhow::Result<()> {
        let _timer = DropTimer::start("importer-online::run_importer_online");

        let storage = &self.storage;
        let number: BlockNumber = storage.read_block_number_to_resume_import()?;

        match self.importer_mode {
            #[cfg(feature = "replication")]
            ImporterMode::RocksDbReplication => {
                // Use RocksDB replication approach
                let (log_tx, log_rx) = mpsc::channel(10_000);

                // Spawn log applier
                let task_applier = spawn(
                    "importer::log-applier",
                    Importer::start_log_applier(Arc::clone(storage), log_rx, self.kafka_connector.clone(), Arc::clone(&self.miner)),
                );

                // Spawn block number fetcher
                let number_fetcher_chain = Arc::clone(&self.chain);
                let task_number_fetcher = spawn(
                    "importer::number-fetcher",
                    Importer::start_number_fetcher(number_fetcher_chain, self.sync_interval),
                );

                // Spawn log fetcher
                let log_fetcher_chain = Arc::clone(&self.chain);
                let task_log_fetcher = spawn("importer::log-fetcher", Importer::start_log_fetcher(log_fetcher_chain, log_tx, number));

                // Await all tasks
                if let Err(e) = try_join!(task_applier, task_log_fetcher, task_number_fetcher) {
                    tracing::error!(reason = ?e, "importer-online failed");
                }
            }
            ImporterMode::NormalFollower | ImporterMode::FakeLeader => {
                // Use existing block fetcher and executor approach
                let (backlog_tx, backlog_rx) = mpsc::channel(10_000);

                // Spawn block executor
                let task_executor = spawn(
                    "importer::executor",
                    Importer::start_block_executor(
                        Arc::clone(&self.executor),
                        Arc::clone(&self.miner),
                        backlog_rx,
                        self.kafka_connector.clone(),
                        self.importer_mode,
                    ),
                );

                // Spawn block number fetcher
                let number_fetcher_chain = Arc::clone(&self.chain);
                let task_number_fetcher = spawn(
                    "importer::number-fetcher",
                    Importer::start_number_fetcher(number_fetcher_chain, self.sync_interval),
                );

                // Spawn block fetcher
                let block_fetcher_chain = Arc::clone(&self.chain);
                let task_block_fetcher = spawn(
                    "importer::block-fetcher",
                    Importer::start_block_fetcher(block_fetcher_chain, backlog_tx, number),
                );

                // Await all tasks
<<<<<<< HEAD
                if let Err(e) = try_join!(task_executor, task_block_fetcher, task_number_fetcher) {
                    tracing::error!(reason = ?e, "importer-online failed");
                } // this is wrong!!
            }
            ImporterMode::BlockWithChanges => {
                // Use existing block fetcher and executor approach
                let (backlog_tx, backlog_rx) = mpsc::channel(10_000);

                // Spawn block executor
                let task_saver = spawn(
                    "importer::executor",
                    Importer::start_block_saver(Arc::clone(&self.miner), backlog_rx, self.kafka_connector.clone()),
                );

                // Spawn block number fetcher
                let number_fetcher_chain = Arc::clone(&self.chain);
                let task_number_fetcher = spawn(
                    "importer::number-fetcher",
                    Importer::start_number_fetcher(number_fetcher_chain, self.sync_interval),
                );

                // Spawn block fetcher
                let block_fetcher_chain = Arc::clone(&self.chain);
                let task_block_fetcher = spawn(
                    "importer::block-with-changes-fetcher",
                    Importer::start_block_with_changes_fetcher(block_fetcher_chain, backlog_tx, number),
                );

                let results = try_join!(task_saver, task_block_fetcher, task_number_fetcher)?;
=======
                let results = try_join!(task_executor, task_block_fetcher, task_number_fetcher)?;
>>>>>>> fc7e8b1f
                results.0?;
                results.1?;
                results.2?;
            }
        }

        Ok(())
    }

    // -----------------------------------------------------------------------------
    // Executor
    // -----------------------------------------------------------------------------

    pub const TASKS_COUNT: usize = 3;

    // Executes external blocks and persist them to storage.
    async fn start_block_executor(
        executor: Arc<Executor>,
        miner: Arc<Miner>,
        mut backlog_rx: mpsc::Receiver<(ExternalBlock, Vec<ExternalReceipt>)>,
        kafka_connector: Option<Arc<KafkaConnector>>,
        importer_mode: ImporterMode,
    ) -> anyhow::Result<()> {
        const TASK_NAME: &str = "block-executor";
        let _permit = IMPORTER_ONLINE_TASKS_SEMAPHORE.acquire().await;

        loop {
            if Self::should_shutdown(TASK_NAME) {
                return Ok(());
            }

            let (block, receipts) = match timeout(Duration::from_secs(2), backlog_rx.recv()).await {
                Ok(Some(inner)) => inner,
                Ok(None) => break, // channel closed
                Err(_timed_out) => {
                    tracing::warn!(timeout = "2s", "timeout reading block executor channel, expected around 1 block per second");
                    continue;
                }
            };

            #[cfg(feature = "metrics")]
            let (start, block_number, block_tx_len, receipts_len) = (metrics::now(), block.number(), block.transactions.len(), receipts.len());

            if let ImporterMode::FakeLeader = importer_mode {
                for tx in block.0.transactions.into_transactions() {
                    tracing::info!(?tx, "executing tx as fake miner");
                    if let Err(e) = executor.execute_local_transaction(tx.try_into()?) {
                        match e {
                            StratusError::Transaction(TransactionError::Nonce { transaction: _, account: _ }) => {
                                tracing::warn!(reason = ?e, "transaction failed, was this node restarted?");
                            }
                            _ => {
                                tracing::error!(reason = ?e, "transaction failed");
                                GlobalState::shutdown_from("Importer (FakeMiner)", "Transaction Failed");
                                return Err(anyhow!(e));
                            }
                        }
                    }
                }
                mine_and_commit(&miner);
                continue;
            }

            if let Err(e) = executor.execute_external_block(block.clone(), ExternalReceipts::from(receipts)) {
                let message = GlobalState::shutdown_from(TASK_NAME, "failed to reexecute external block");
                return log_and_err!(reason = e, message);
            };

            // statistics
            #[cfg(feature = "metrics")]
            {
                let duration = start.elapsed();
                let tps = calculate_tps(duration, block_tx_len);

                tracing::info!(
                    tps,
                    %block_number,
                    duration = %duration.to_string_ext(),
                    %receipts_len,
                    "reexecuted external block",
                );
            }

            let mined_block = match miner.mine_external(block) {
                Ok(mined_block) => {
                    tracing::info!(number = %mined_block.number(), "mined external block");
                    mined_block
                }
                Err(e) => {
                    let message = GlobalState::shutdown_from(TASK_NAME, "failed to mine external block");
                    return log_and_err!(reason = e, message);
                }
            };

            if let Some(ref kafka_conn) = kafka_connector {
                let events = mined_block
                    .transactions
                    .iter()
                    .flat_map(|tx| transaction_to_events(mined_block.header.timestamp, Cow::Borrowed(tx)));

                kafka_conn.send_buffered(events, 50).await?;
            }

            match miner.commit(CommitItem::Block(mined_block)) {
                Ok(_) => {
                    tracing::info!("committed external block");
                }
                Err(e) => {
                    let message = GlobalState::shutdown_from(TASK_NAME, "failed to commit external block");
                    return log_and_err!(reason = e, message);
                }
            }

            #[cfg(feature = "metrics")]
            {
                metrics::inc_n_importer_online_transactions_total(receipts_len as u64);
                metrics::inc_import_online_mined_block(start.elapsed());
            }
        }

        warn_task_tx_closed(TASK_NAME);
        Ok(())
    }

    async fn start_block_saver(miner: Arc<Miner>, mut backlog_rx: mpsc::Receiver<Block>, kafka_connector: Option<Arc<KafkaConnector>>) -> anyhow::Result<()> {
        const TASK_NAME: &str = "block-saver";
        let _permit = IMPORTER_ONLINE_TASKS_SEMAPHORE.acquire().await;

        loop {
            if Self::should_shutdown(TASK_NAME) {
                return Ok(());
            }

            let block = match timeout(Duration::from_secs(2), backlog_rx.recv()).await {
                Ok(Some(inner)) => inner,
                Ok(None) => break, // channel closed
                Err(_timed_out) => {
                    tracing::warn!(timeout = "2s", "timeout reading block executor channel, expected around 1 block per second");
                    continue;
                }
            };

            tracing::info!(block_number = %block.number(), "received block with changes");

            #[cfg(feature = "metrics")]
            let (start, block_tx_len) = (metrics::now(), block.transactions.len());

            if let Some(ref kafka_conn) = kafka_connector {
                let events = block
                    .transactions
                    .iter()
                    .flat_map(|tx| transaction_to_events(block.header.timestamp, Cow::Borrowed(tx)));

                kafka_conn.send_buffered(events, 50).await?;
            }

            miner.commit(CommitItem::ReplicationBlock(block))?;

            #[cfg(feature = "metrics")]
            {
                metrics::inc_n_importer_online_transactions_total(block_tx_len as u64);
                metrics::inc_import_online_mined_block(start.elapsed());
            }
        }

        warn_task_tx_closed(TASK_NAME);
        Ok(())
    }

    // -----------------------------------------------------------------------------
    // Number fetcher
    // -----------------------------------------------------------------------------

    /// Retrieves the blockchain current block number.
    async fn start_number_fetcher(chain: Arc<BlockchainClient>, sync_interval: Duration) -> anyhow::Result<()> {
        const TASK_NAME: &str = "external-number-fetcher";
        let _permit = IMPORTER_ONLINE_TASKS_SEMAPHORE.acquire().await;

        // initial newHeads subscriptions.
        // abort application if cannot subscribe.
        let mut sub_new_heads = if chain.supports_ws() {
            tracing::info!("{} subscribing to newHeads event", TASK_NAME);

            match chain.subscribe_new_heads().await {
                Ok(sub) => {
                    tracing::info!("{} subscribed to newHeads events", TASK_NAME);
                    Some(sub)
                }
                Err(e) => {
                    let message = GlobalState::shutdown_from(TASK_NAME, "cannot subscribe to newHeads event");
                    return log_and_err!(reason = e, message);
                }
            }
        } else {
            tracing::warn!("{} blockchain client does not have websocket enabled", TASK_NAME);
            None
        };

        // keep reading websocket subscription or polling via http.
        loop {
            if Self::should_shutdown(TASK_NAME) {
                return Ok(());
            }

            // if we have a subscription, try to read from subscription.
            // in case of failure, re-subscribe because current subscription may have been closed in the server.
            if let Some(sub) = &mut sub_new_heads {
                tracing::info!("{} awaiting block number from newHeads subscription", TASK_NAME);
                match timeout(TIMEOUT_NEW_HEADS, sub.next()).await {
                    Ok(Some(Ok(block))) => {
                        tracing::info!(block_number = %block.number(), "{} received newHeads event", TASK_NAME);
                        set_external_rpc_current_block(block.number());
                        continue;
                    }
                    Ok(None) =>
                        if !Self::should_shutdown(TASK_NAME) {
                            tracing::error!("{} newHeads subscription closed by the other side", TASK_NAME);
                        },
                    Ok(Some(Err(e))) =>
                        if !Self::should_shutdown(TASK_NAME) {
                            tracing::error!(reason = ?e, "{} failed to read newHeads subscription event", TASK_NAME);
                        },
                    Err(_) =>
                        if !Self::should_shutdown(TASK_NAME) {
                            tracing::error!("{} timed-out waiting for newHeads subscription event", TASK_NAME);
                        },
                }

                if Self::should_shutdown(TASK_NAME) {
                    return Ok(());
                }

                // resubscribe if necessary.
                // only update the existing subscription if succedeed, otherwise we will try again in the next iteration.
                if chain.supports_ws() {
                    tracing::info!("{} resubscribing to newHeads event", TASK_NAME);
                    match chain.subscribe_new_heads().await {
                        Ok(sub) => {
                            tracing::info!("{} resubscribed to newHeads event", TASK_NAME);
                            sub_new_heads = Some(sub);
                        }
                        Err(e) =>
                            if !Self::should_shutdown(TASK_NAME) {
                                tracing::error!(reason = ?e, "{} failed to resubscribe to newHeads event", TASK_NAME);
                            },
                    }
                }
            }

            if Self::should_shutdown(TASK_NAME) {
                return Ok(());
            }

            // fallback to polling
            tracing::warn!("{} falling back to http polling because subscription failed or it is not enabled", TASK_NAME);
            match chain.fetch_block_number().await {
                Ok(block_number) => {
                    tracing::info!(
                        %block_number,
                        sync_interval = %sync_interval.to_string_ext(),
                        "fetched current block number via http. awaiting sync interval to retrieve again."
                    );
                    set_external_rpc_current_block(block_number);
                    traced_sleep(sync_interval, SleepReason::SyncData).await;
                }
                Err(e) =>
                    if !Self::should_shutdown(TASK_NAME) {
                        tracing::error!(reason = ?e, "failed to retrieve block number. retrying now.");
                    },
            }
        }
    }

    // -----------------------------------------------------------------------------
    // Block fetcher
    // -----------------------------------------------------------------------------

    /// Retrieves blocks and receipts.
    async fn start_block_fetcher(
        chain: Arc<BlockchainClient>,
        backlog_tx: mpsc::Sender<(ExternalBlock, Vec<ExternalReceipt>)>,
        mut importer_block_number: BlockNumber,
    ) -> anyhow::Result<()> {
        const TASK_NAME: &str = "external-block-fetcher";
        let _permit = IMPORTER_ONLINE_TASKS_SEMAPHORE.acquire().await;

        loop {
            if Self::should_shutdown(TASK_NAME) {
                return Ok(());
            }

            // if we are ahead of current block number, await until we are behind again
            let external_rpc_current_block = EXTERNAL_RPC_CURRENT_BLOCK.load(Ordering::Relaxed);
            if importer_block_number.as_u64() > external_rpc_current_block {
                yield_now().await;
                continue;
            }

            // we are behind current, so we will fetch multiple blocks in parallel to catch up
            let blocks_behind = external_rpc_current_block.saturating_sub(importer_block_number.as_u64()) + 1; // TODO: use count_to from BlockNumber
            let mut blocks_to_fetch = min(blocks_behind, 1_000); // avoid spawning millions of tasks (not parallelism), at least until we know it is safe
            tracing::info!(%blocks_behind, blocks_to_fetch, "catching up with blocks");

            let mut tasks = Vec::with_capacity(blocks_to_fetch as usize);
            while blocks_to_fetch > 0 {
                blocks_to_fetch -= 1;
                tasks.push(fetch_block_and_receipts(Arc::clone(&chain), importer_block_number));
                importer_block_number = importer_block_number.next_block_number();
            }

            // keep fetching in order
            let mut tasks = futures::stream::iter(tasks).buffered(PARALLEL_BLOCKS);
            while let Some((mut block, mut receipts)) = tasks.next().await {
                let block_number = block.number();
                let BlockTransactions::Full(transactions) = &mut block.transactions else {
                    return Err(anyhow!("expected full transactions, got hashes or uncle"));
                };

                if transactions.len() != receipts.len() {
                    return Err(anyhow!(
                        "block {} has mismatched transaction and receipt length: {} transactions but {} receipts",
                        block_number,
                        transactions.len(),
                        receipts.len()
                    ));
                }

                // Stably sort transactions and receipts by transaction_index
                transactions.sort_by(|a, b| a.transaction_index.cmp(&b.transaction_index));
                receipts.sort_by(|a, b| a.transaction_index.cmp(&b.transaction_index));

                // perform additional checks on the transaction index
                for window in transactions.windows(2) {
                    let tx_index = window[0].transaction_index.ok_or(anyhow!("missing transaction index"))? as u32;
                    let next_tx_index = window[1].transaction_index.ok_or(anyhow!("missing transaction index"))? as u32;
                    if tx_index + 1 != next_tx_index {
                        tracing::error!(tx_index, next_tx_index, "two consecutive transactions must have consecutive indices");
                    }
                }
                for window in receipts.windows(2) {
                    let tx_index = window[0].transaction_index.ok_or(anyhow!("missing transaction index"))? as u32;
                    let next_tx_index = window[1].transaction_index.ok_or(anyhow!("missing transaction index"))? as u32;
                    if tx_index + 1 != next_tx_index {
                        tracing::error!(tx_index, next_tx_index, "two consecutive receipts must have consecutive indices");
                    }
                }

                if backlog_tx.send((block, receipts)).await.is_err() {
                    warn_task_rx_closed(TASK_NAME);
                    return Ok(());
                }
            }
        }
    }

    /// Retrieves blocks with changes.
    async fn start_block_with_changes_fetcher(
        chain: Arc<BlockchainClient>,
        backlog_tx: mpsc::Sender<Block>,
        mut importer_block_number: BlockNumber,
    ) -> anyhow::Result<()> {
        const TASK_NAME: &str = "block-with-changes-fetcher";
        let _permit = IMPORTER_ONLINE_TASKS_SEMAPHORE.acquire().await;

        loop {
            if Self::should_shutdown(TASK_NAME) {
                return Ok(());
            }

            // if we are ahead of current block number, await until we are behind again
            let external_rpc_current_block = EXTERNAL_RPC_CURRENT_BLOCK.load(Ordering::Relaxed);
            if importer_block_number.as_u64() > external_rpc_current_block {
                yield_now().await;
                continue;
            }

            // we are behind current, so we will fetch multiple blocks in parallel to catch up
            let blocks_behind = external_rpc_current_block.saturating_sub(importer_block_number.as_u64()) + 1; // TODO: use count_to from BlockNumber
            let mut blocks_to_fetch = min(blocks_behind, 1_000); // avoid spawning millions of tasks (not parallelism), at least until we know it is safe
            tracing::info!(%blocks_behind, blocks_to_fetch, "catching up with blocks");

            let mut tasks = Vec::with_capacity(blocks_to_fetch as usize);
            while blocks_to_fetch > 0 {
                blocks_to_fetch -= 1;
                tasks.push(fetch_block_with_changes(Arc::clone(&chain), importer_block_number));
                importer_block_number = importer_block_number.next_block_number();
            }

            // keep fetching in order
            let mut tasks = futures::stream::iter(tasks).buffered(PARALLEL_BLOCKS);
            while let Some(block) = tasks.next().await {
                if backlog_tx.send(block).await.is_err() {
                    warn_task_rx_closed(TASK_NAME);
                    return Ok(());
                }
            }
        }
    }
    // -----------------------------------------------------------------------------
    // Replication Log Applier
    // -----------------------------------------------------------------------------

    // Applies replication logs to storage
    #[cfg(feature = "replication")]
    async fn start_log_applier(
        storage: Arc<StratusStorage>,
        mut log_rx: mpsc::Receiver<ReplicationLogRocksdb>,
        kafka_connector: Option<Arc<KafkaConnector>>,
        miner: Arc<Miner>,
    ) -> anyhow::Result<()> {
        const TASK_NAME: &str = "log-applier";
        let _permit = IMPORTER_ONLINE_TASKS_SEMAPHORE.acquire().await;

        loop {
            if Self::should_shutdown(TASK_NAME) {
                return Ok(());
            }

            let replication_log = match timeout(Duration::from_secs(2), log_rx.recv()).await {
                Ok(Some(inner)) => inner,
                Ok(None) => break,
                Err(_timed_out) => {
                    tracing::warn!(timeout = "2s", "timeout reading log applier channel");
                    continue;
                }
            };

            #[cfg(feature = "metrics")]
            let start = metrics::now();

            // Send Kafka events if enabled
            let current_block_number = storage.read_mined_block_number();
            match storage.read_block(BlockFilter::Number(current_block_number)) {
                Ok(Some(current_block)) =>
                    if let Some(ref kafka_conn) = kafka_connector {
                        let events = current_block
                            .transactions
                            .iter()
                            .flat_map(|tx| transaction_to_events(current_block.header.timestamp, Cow::Borrowed(tx)));

                        if let Err(e) = kafka_conn.send_buffered(events, 50).await {
                            let message = GlobalState::shutdown_from(TASK_NAME, "failed to send Kafka events");
                            return log_and_err!(reason = e, message);
                        }
                    },
                Ok(None) => {
                    tracing::info!(
                        %current_block_number,
                        external_rpc_current_block = %EXTERNAL_RPC_CURRENT_BLOCK.load(Ordering::Relaxed),
                        "no block found for current block number"
                    );
                }
                Err(e) => {
                    tracing::error!(
                        %current_block_number,
                        error = ?e,
                        "failed to read current block"
                    );
                }
            }

            // Commit the replication log to the miner
            if let Err(e) = miner.commit(CommitItem::ReplicationLog(replication_log)) {
                let message = GlobalState::shutdown_from(TASK_NAME, "failed to commit replication log");
                return log_and_err!(reason = e, message);
            }

            #[cfg(feature = "metrics")]
            {
                let duration = start.elapsed();
                tracing::info!(
                    duration = %duration.to_string_ext(),
                    "processed replication log",
                );
                metrics::inc_import_online_mined_block(duration);
            }
        }

        warn_task_tx_closed(TASK_NAME);
        Ok(())
    }

    // -----------------------------------------------------------------------------
    // Replication Log Fetcher
    // -----------------------------------------------------------------------------

    /// Retrieves replication logs.
    #[cfg(feature = "replication")]
    async fn start_log_fetcher(
        chain: Arc<BlockchainClient>,
        log_tx: mpsc::Sender<ReplicationLogRocksdb>,
        mut importer_block_number: BlockNumber,
    ) -> anyhow::Result<()> {
        const TASK_NAME: &str = "log-fetcher";
        let _permit = IMPORTER_ONLINE_TASKS_SEMAPHORE.acquire().await;

        loop {
            if Self::should_shutdown(TASK_NAME) {
                return Ok(());
            }

            // if we are ahead of current block number, await until we are behind again
            let external_rpc_current_block = EXTERNAL_RPC_CURRENT_BLOCK.load(Ordering::Relaxed);
            if importer_block_number.as_u64() > external_rpc_current_block {
                yield_now().await;
                continue;
            }

            // we are behind current, so we will fetch multiple logs in parallel to catch up
            let blocks_behind = external_rpc_current_block.saturating_sub(importer_block_number.as_u64()) + 1;
            let mut blocks_to_fetch = min(blocks_behind, 1_000); // avoid spawning millions of tasks
            tracing::info!(%blocks_behind, blocks_to_fetch, "catching up with replication logs");

            let mut tasks = Vec::with_capacity(blocks_to_fetch as usize);
            while blocks_to_fetch > 0 {
                blocks_to_fetch -= 1;
                tasks.push(fetch_replication_log(Arc::clone(&chain), importer_block_number));
                importer_block_number = importer_block_number.next_block_number();
            }

            let mut tasks = futures::stream::iter(tasks).buffered(PARALLEL_BLOCKS);

            while let Some(replication_log) = tasks.next().await {
                tracing::info!(
                    block_number = %replication_log.block_number,
                    "fetched replication log"
                );

                // send the log to the applier
                if log_tx.send(replication_log).await.is_err() {
                    warn_task_rx_closed(TASK_NAME);
                    return Ok(());
                }
            }
        }
    }
}

// -----------------------------------------------------------------------------
// Helpers
// -----------------------------------------------------------------------------
async fn fetch_block_and_receipts(chain: Arc<BlockchainClient>, block_number: BlockNumber) -> (ExternalBlock, Vec<ExternalReceipt>) {
    const RETRY_DELAY: Duration = Duration::from_millis(10);
    Span::with(|s| {
        s.rec_str("block_number", &block_number);
    });

    loop {
        tracing::info!(%block_number, "fetching block and receipts");

        match chain.fetch_block_and_receipts(block_number).await {
            Ok(Some(response)) => return (response.block, response.receipts),
            Ok(None) => {
                tracing::warn!(%block_number, delay_ms = %RETRY_DELAY.as_millis(), "block and receipts not available yet, retrying with delay.");
                traced_sleep(RETRY_DELAY, SleepReason::RetryBackoff).await;
            }
            Err(e) => {
                tracing::warn!(reason = ?e, %block_number, delay_ms = %RETRY_DELAY.as_millis(), "failed to fetch block and receipts, retrying with delay.");
                traced_sleep(RETRY_DELAY, SleepReason::RetryBackoff).await;
            }
        };
    }
}

async fn fetch_block_with_changes(chain: Arc<BlockchainClient>, block_number: BlockNumber) -> Block {
    const RETRY_DELAY: Duration = Duration::from_millis(10);
    Span::with(|s| {
        s.rec_str("block_number", &block_number);
    });

    loop {
        tracing::info!(%block_number, "fetching block and changes");

        match chain.fetch_block_with_changes(block_number).await {
            Ok(Some(response)) => return response,
            Ok(None) => {
                tracing::warn!(%block_number, delay_ms = %RETRY_DELAY.as_millis(), "block and receipts not available yet, retrying with delay.");
                traced_sleep(RETRY_DELAY, SleepReason::RetryBackoff).await;
            }
            Err(e) => {
                tracing::warn!(reason = ?e, %block_number, delay_ms = %RETRY_DELAY.as_millis(), "failed to fetch block and receipts, retrying with delay.");
                traced_sleep(RETRY_DELAY, SleepReason::RetryBackoff).await;
            }
        };
    }
}

#[cfg(feature = "replication")]
async fn fetch_replication_log(chain: Arc<BlockchainClient>, block_number: BlockNumber) -> ReplicationLogRocksdb {
    const REPLICATION_RETRY_DELAY: Duration = Duration::from_millis(10);
    Span::with(|s| {
        s.rec_str("block_number", &block_number);
    });

    loop {
        tracing::info!(%block_number, "fetching replication log");

        match chain.fetch_replication_log(block_number).await {
            Ok(Some(replication_log)) => {
                tracing::info!(
                    %block_number,
                    log_block_number = %replication_log.block_number,
                    "successfully fetched replication log"
                );
                return replication_log;
            }
            Ok(None) => {
                tracing::warn!(%block_number, delay_ms = %REPLICATION_RETRY_DELAY.as_millis(), "replication log not available yet, retrying with delay.");
                traced_sleep(REPLICATION_RETRY_DELAY, SleepReason::RetryBackoff).await;
            }
            Err(e) => {
                tracing::warn!(reason = ?e, %block_number, delay_ms = %REPLICATION_RETRY_DELAY.as_millis(), "failed to fetch replication log, retrying with delay.");
                traced_sleep(REPLICATION_RETRY_DELAY, SleepReason::RetryBackoff).await;
            }
        };
    }
}

impl Consensus for Importer {
    async fn lag(&self) -> anyhow::Result<u64> {
        let elapsed = chrono::Utc::now().timestamp() as u64 - LATEST_FETCHED_BLOCK_TIME.load(Ordering::Relaxed);
        if elapsed > 4 {
            Err(anyhow::anyhow!(
                "too much time elapsed without communicating with the leader. elapsed: {}s",
                elapsed
            ))
        } else {
            Ok(EXTERNAL_RPC_CURRENT_BLOCK.load(Ordering::SeqCst) - self.storage.read_mined_block_number().as_u64())
        }
    }

    fn get_chain(&self) -> anyhow::Result<&Arc<BlockchainClient>> {
        Ok(&self.chain)
    }
}<|MERGE_RESOLUTION|>--- conflicted
+++ resolved
@@ -207,10 +207,10 @@
                 );
 
                 // Await all tasks
-<<<<<<< HEAD
-                if let Err(e) = try_join!(task_executor, task_block_fetcher, task_number_fetcher) {
-                    tracing::error!(reason = ?e, "importer-online failed");
-                } // this is wrong!!
+                let results = try_join!(task_executor, task_block_fetcher, task_number_fetcher)?;
+                results.0?;
+                results.1?;
+                results.2?;
             }
             ImporterMode::BlockWithChanges => {
                 // Use existing block fetcher and executor approach
@@ -237,9 +237,6 @@
                 );
 
                 let results = try_join!(task_saver, task_block_fetcher, task_number_fetcher)?;
-=======
-                let results = try_join!(task_executor, task_block_fetcher, task_number_fetcher)?;
->>>>>>> fc7e8b1f
                 results.0?;
                 results.1?;
                 results.2?;
