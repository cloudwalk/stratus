use std::borrow::Cow;
use std::cmp::min;
use std::mem;
use std::sync::atomic::AtomicU64;
use std::sync::atomic::Ordering;
use std::sync::Arc;
use std::time::Duration;

use async_trait::async_trait;
use futures::try_join;
use futures::StreamExt;
use serde::Deserialize;
use tokio::sync::mpsc;
use tokio::task::yield_now;
use tokio::time::timeout;
use tracing::Span;

use crate::eth::executor::Executor;
use crate::eth::follower::consensus::Consensus;
use crate::eth::miner::Miner;
use crate::eth::primitives::BlockNumber;
use crate::eth::primitives::ExternalBlock;
use crate::eth::primitives::ExternalReceipt;
use crate::eth::primitives::ExternalReceipts;
use crate::eth::primitives::Hash;
use crate::eth::storage::Storage;
use crate::eth::storage::StratusStorage;
use crate::ext::spawn_named;
use crate::ext::traced_sleep;
use crate::ext::DisplayExt;
use crate::ext::SleepReason;
use crate::globals::IMPORTER_ONLINE_TASKS_SEMAPHORE;
use crate::infra::kafka::KafkaConnector;
#[cfg(feature = "metrics")]
use crate::infra::metrics;
use crate::infra::tracing::warn_task_rx_closed;
use crate::infra::tracing::warn_task_tx_closed;
use crate::infra::tracing::SpanExt;
use crate::infra::BlockchainClient;
use crate::ledger::events::transaction_to_events;
use crate::log_and_err;
#[cfg(feature = "metrics")]
use crate::utils::calculate_tps;
use crate::utils::DropTimer;
use crate::GlobalState;

#[derive(Clone, Copy)]
pub enum ImporterMode {
    /// A normal follower imports a mined block.
    NormalFollower,
    /// Fake leader feches a block, re-executes its txs and then mines it's own block.
    FakeLeader,
}

// -----------------------------------------------------------------------------
// Globals
// -----------------------------------------------------------------------------

/// Current block number of the external RPC blockchain.
static EXTERNAL_RPC_CURRENT_BLOCK: AtomicU64 = AtomicU64::new(0);

/// Timestamp of when EXTERNAL_RPC_CURRENT_BLOCK was updated last.
static LATEST_FETCHED_BLOCK_TIME: AtomicU64 = AtomicU64::new(0);

/// Only sets the external RPC current block number if it is equals or greater than the current one.
fn set_external_rpc_current_block(new_number: BlockNumber) {
<<<<<<< HEAD
=======
    let new_number_u64 = new_number.as_u64();
    LATEST_FETCHED_BLOCK_TIME.store(chrono::Utc::now().timestamp() as u64, Ordering::Relaxed);
>>>>>>> 36f2a352
    let _ = EXTERNAL_RPC_CURRENT_BLOCK.fetch_update(Ordering::Relaxed, Ordering::Relaxed, |current_number| {
        Some(current_number.max(new_number.as_u64()))
    });
}

// -----------------------------------------------------------------------------
// Constants
// -----------------------------------------------------------------------------
/// Number of blocks that are downloaded in parallel.
const PARALLEL_BLOCKS: usize = 3;

/// Number of receipts that are downloaded in parallel.
const PARALLEL_RECEIPTS: usize = 100;

/// Timeout awaiting for newHeads event before fallback to polling.
const TIMEOUT_NEW_HEADS: Duration = Duration::from_millis(2000);

/// Interval before we starting retrieving receipts because they are not immediately available after the block is retrieved.
const INTERVAL_FETCH_RECEIPTS: Duration = Duration::from_millis(50);

pub struct Importer {
    executor: Arc<Executor>,

    miner: Arc<Miner>,

    storage: Arc<StratusStorage>,

    chain: Arc<BlockchainClient>,

    sync_interval: Duration,

    kafka_connector: Option<Arc<KafkaConnector>>,

    importer_mode: ImporterMode,
}

impl Importer {
    pub fn new(
        executor: Arc<Executor>,
        miner: Arc<Miner>,
        storage: Arc<StratusStorage>,
        chain: Arc<BlockchainClient>,
        kafka_connector: Option<Arc<KafkaConnector>>,
        sync_interval: Duration,
        importer_mode: ImporterMode,
    ) -> Self {
        tracing::info!("creating importer");

        Self {
            executor,
            miner,
            storage,
            chain,
            sync_interval,
            kafka_connector,
            importer_mode,
        }
    }

    // -----------------------------------------------------------------------------
    // Shutdown
    // -----------------------------------------------------------------------------

    /// Checks if the importer should shutdown
    fn should_shutdown(task_name: &str) -> bool {
        GlobalState::is_shutdown_warn(task_name) || GlobalState::is_importer_shutdown_warn(task_name)
    }

    // -----------------------------------------------------------------------------
    // Execution
    // -----------------------------------------------------------------------------

    pub async fn run_importer_online(self: Arc<Self>) -> anyhow::Result<()> {
        let _timer = DropTimer::start("importer-online::run_importer_online");

        let storage = &self.storage;
        let number = storage.read_block_number_to_resume_import()?;

        let (backlog_tx, backlog_rx) = mpsc::unbounded_channel();

        // spawn block executor:
        // it executes and mines blocks and expects to receive them via channel in the correct order.
        let task_executor = spawn_named(
            "importer::executor",
            Importer::start_block_executor(
                Arc::clone(&self.executor),
                Arc::clone(&self.miner),
                backlog_rx,
                self.kafka_connector.clone(),
                self.importer_mode,
            ),
        );

        // spawn block number:
        // it keeps track of the blockchain current block number.
        let number_fetcher_chain = Arc::clone(&self.chain);
        let task_number_fetcher = spawn_named(
            "importer::number-fetcher",
            Importer::start_number_fetcher(number_fetcher_chain, self.sync_interval),
        );

        // spawn block fetcher:
        // it fetches blocks and receipts in parallel and sends them to the executor in the correct order.
        // it uses the number fetcher current block to determine if should keep downloading more blocks or not.
        let block_fetcher_chain = Arc::clone(&self.chain);
        let task_block_fetcher = spawn_named(
            "importer::block-fetcher",
            Importer::start_block_fetcher(block_fetcher_chain, backlog_tx, number),
        );

        // await all tasks
        if let Err(e) = try_join!(task_executor, task_block_fetcher, task_number_fetcher) {
            tracing::error!(reason = ?e, "importer-online failed");
        }
        Ok(())
    }

    // -----------------------------------------------------------------------------
    // Executor
    // -----------------------------------------------------------------------------

    pub const TASKS_COUNT: usize = 3;

    // Executes external blocks and persist them to storage.
    async fn start_block_executor(
        executor: Arc<Executor>,
        miner: Arc<Miner>,
        mut backlog_rx: mpsc::UnboundedReceiver<(ExternalBlock, Vec<ExternalReceipt>)>,
        kafka_connector: Option<Arc<KafkaConnector>>,
        importer_mode: ImporterMode,
    ) -> anyhow::Result<()> {
        const TASK_NAME: &str = "block-executor";
        let _permit = IMPORTER_ONLINE_TASKS_SEMAPHORE.acquire().await;

        loop {
            if Self::should_shutdown(TASK_NAME) {
                return Ok(());
            }

            let (block, receipts) = match timeout(Duration::from_secs(2), backlog_rx.recv()).await {
                Ok(Some(inner)) => inner,
                Ok(None) => break, // channel closed
                Err(_timed_out) => {
                    tracing::warn!(timeout = "2s", "timeout reading block executor channel, expected around 1 block per second");
                    continue;
                }
            };

            #[cfg(feature = "metrics")]
            let (start, block_number, block_tx_len, receipts_len) = (metrics::now(), block.number(), block.transactions.len(), receipts.len());

            // if it's fake miner, execute each tx and skip mining and commiting
            if let ImporterMode::FakeLeader = importer_mode {
                for tx in &block.transactions {
                    tracing::info!(?tx, "executing tx as fake miner");

                    let Ok(tx_input) = rlp::decode(&tx.0.input) else {
                        tracing::error!("Failed to decode processed transaction");
                        continue; // skip this tx
                    };

                    if let Err(e) = executor.execute_local_transaction(tx_input) {
                        tracing::error!(reason = ?e, "transaction failed");
                    }
                }

                return Ok(());
            }

            if let Err(e) = executor.execute_external_block(block.clone(), ExternalReceipts::from(receipts)) {
                let message = GlobalState::shutdown_from(TASK_NAME, "failed to reexecute external block");
                return log_and_err!(reason = e, message);
            };

            // statistics
            #[cfg(feature = "metrics")]
            {
                let duration = start.elapsed();
                let tps = calculate_tps(duration, block_tx_len);

                tracing::info!(
                    tps,
                    %block_number,
                    duration = %duration.to_string_ext(),
                    %receipts_len,
                    "reexecuted external block",
                );
            }

            let mined_block = match miner.mine_external(block) {
                Ok(mined_block) => {
                    tracing::info!(number = %mined_block.number(), "mined external block");
                    mined_block
                }
                Err(e) => {
                    let message = GlobalState::shutdown_from(TASK_NAME, "failed to mine external block");
                    return log_and_err!(reason = e, message);
                }
            };

            if let Some(ref kafka_conn) = kafka_connector {
                let events = mined_block
                    .transactions
                    .iter()
                    .flat_map(|tx| transaction_to_events(mined_block.header.timestamp, Cow::Borrowed(tx)));

                kafka_conn.send_buffered(events, 50).await?;
            }

            match miner.commit(mined_block) {
                Ok(_) => {
                    tracing::info!("committed external block");
                }
                Err(e) => {
                    let message = GlobalState::shutdown_from(TASK_NAME, "failed to commit external block");
                    return log_and_err!(reason = e, message);
                }
            }

            #[cfg(feature = "metrics")]
            {
                metrics::inc_n_importer_online_transactions_total(receipts_len as u64);
                metrics::inc_import_online_mined_block(start.elapsed());
            }
        }

        warn_task_tx_closed(TASK_NAME);
        Ok(())
    }

    // -----------------------------------------------------------------------------
    // Number fetcher
    // -----------------------------------------------------------------------------

    /// Retrieves the blockchain current block number.
    async fn start_number_fetcher(chain: Arc<BlockchainClient>, sync_interval: Duration) -> anyhow::Result<()> {
        const TASK_NAME: &str = "external-number-fetcher";
        let _permit = IMPORTER_ONLINE_TASKS_SEMAPHORE.acquire().await;

        // initial newHeads subscriptions.
        // abort application if cannot subscribe.
        let mut sub_new_heads = if chain.supports_ws() {
            tracing::info!("{} subscribing to newHeads event", TASK_NAME);

            match chain.subscribe_new_heads().await {
                Ok(sub) => {
                    tracing::info!("{} subscribed to newHeads events", TASK_NAME);
                    Some(sub)
                }
                Err(e) => {
                    let message = GlobalState::shutdown_from(TASK_NAME, "cannot subscribe to newHeads event");
                    return log_and_err!(reason = e, message);
                }
            }
        } else {
            tracing::warn!("{} blockchain client does not have websocket enabled", TASK_NAME);
            None
        };

        // keep reading websocket subscription or polling via http.
        loop {
            if Self::should_shutdown(TASK_NAME) {
                return Ok(());
            }

            // if we have a subscription, try to read from subscription.
            // in case of failure, re-subscribe because current subscription may have been closed in the server.
            if let Some(sub) = &mut sub_new_heads {
                tracing::info!("{} awaiting block number from newHeads subscription", TASK_NAME);
                match timeout(TIMEOUT_NEW_HEADS, sub.next()).await {
                    Ok(Some(Ok(block))) => {
                        tracing::info!(block_number = %block.number(), "{} received newHeads event", TASK_NAME);
                        set_external_rpc_current_block(block.number());
                        continue;
                    }
                    Ok(None) =>
                        if !Self::should_shutdown(TASK_NAME) {
                            tracing::error!("{} newHeads subscription closed by the other side", TASK_NAME);
                        },
                    Ok(Some(Err(e))) =>
                        if !Self::should_shutdown(TASK_NAME) {
                            tracing::error!(reason = ?e, "{} failed to read newHeads subscription event", TASK_NAME);
                        },
                    Err(_) =>
                        if !Self::should_shutdown(TASK_NAME) {
                            tracing::error!("{} timed-out waiting for newHeads subscription event", TASK_NAME);
                        },
                }

                if Self::should_shutdown(TASK_NAME) {
                    return Ok(());
                }

                // resubscribe if necessary.
                // only update the existing subscription if succedeed, otherwise we will try again in the next iteration.
                if chain.supports_ws() {
                    tracing::info!("{} resubscribing to newHeads event", TASK_NAME);
                    match chain.subscribe_new_heads().await {
                        Ok(sub) => {
                            tracing::info!("{} resubscribed to newHeads event", TASK_NAME);
                            sub_new_heads = Some(sub);
                        }
                        Err(e) =>
                            if !Self::should_shutdown(TASK_NAME) {
                                tracing::error!(reason = ?e, "{} failed to resubscribe to newHeads event", TASK_NAME);
                            },
                    }
                }
            }

            if Self::should_shutdown(TASK_NAME) {
                return Ok(());
            }

            // fallback to polling
            tracing::warn!("{} falling back to http polling because subscription failed or it is not enabled", TASK_NAME);
            match chain.fetch_block_number().await {
                Ok(block_number) => {
                    tracing::info!(
                        %block_number,
                        sync_interval = %sync_interval.to_string_ext(),
                        "fetched current block number via http. awaiting sync interval to retrieve again."
                    );
                    set_external_rpc_current_block(block_number);
                    traced_sleep(sync_interval, SleepReason::SyncData).await;
                }
                Err(e) =>
                    if !Self::should_shutdown(TASK_NAME) {
                        tracing::error!(reason = ?e, "failed to retrieve block number. retrying now.");
                    },
            }
        }
    }

    // -----------------------------------------------------------------------------
    // Block fetcher
    // -----------------------------------------------------------------------------

    /// Retrieves blocks and receipts.
    async fn start_block_fetcher(
        chain: Arc<BlockchainClient>,
        backlog_tx: mpsc::UnboundedSender<(ExternalBlock, Vec<ExternalReceipt>)>,
        mut importer_block_number: BlockNumber,
    ) -> anyhow::Result<()> {
        const TASK_NAME: &str = "external-block-fetcher";
        let _permit = IMPORTER_ONLINE_TASKS_SEMAPHORE.acquire().await;

        loop {
            if Self::should_shutdown(TASK_NAME) {
                return Ok(());
            }

            // if we are ahead of current block number, await until we are behind again
            let external_rpc_current_block = EXTERNAL_RPC_CURRENT_BLOCK.load(Ordering::Relaxed);
            if importer_block_number.as_u64() > external_rpc_current_block {
                yield_now().await;
                continue;
            }

            // we are behind current, so we will fetch multiple blocks in parallel to catch up
            let blocks_behind = external_rpc_current_block.saturating_sub(importer_block_number.as_u64()) + 1; // TODO: use count_to from BlockNumber
            let mut blocks_to_fetch = min(blocks_behind, 1_000); // avoid spawning millions of tasks (not parallelism), at least until we know it is safe
            tracing::info!(%blocks_behind, blocks_to_fetch, "catching up with blocks");

            let mut tasks = Vec::with_capacity(blocks_to_fetch as usize);
            while blocks_to_fetch > 0 {
                blocks_to_fetch -= 1;
                tasks.push(fetch_block_and_receipts(Arc::clone(&chain), importer_block_number));
                importer_block_number = importer_block_number.next_block_number();
            }

            // keep fetching in order
            let mut tasks = futures::stream::iter(tasks).buffered(PARALLEL_BLOCKS);
            while let Some((mut block, mut receipts)) = tasks.next().await {
                // Stably sort transactions and receipts by transaction_index
                block.transactions.sort_by(|a, b| a.transaction_index.cmp(&b.transaction_index));
                receipts.sort_by(|a, b| a.transaction_index.cmp(&b.transaction_index));

                // perform additional checks on the transaction index
                for window in block.transactions.windows(2) {
                    let tx_index = window[0].transaction_index.map_or(u32::MAX, |index| index.as_u32());
                    let next_tx_index = window[1].transaction_index.map_or(u32::MAX, |index| index.as_u32());
                    if tx_index + 1 != next_tx_index {
                        tracing::error!(tx_index, next_tx_index, "two consecutive transactions must have consecutive indices");
                    }
                }
                for window in receipts.windows(2) {
                    let tx_index = window[0].transaction_index.as_u32();
                    let next_tx_index = window[1].transaction_index.as_u32();
                    if tx_index + 1 != next_tx_index {
                        tracing::error!(tx_index, next_tx_index, "two consecutive receipts must have consecutive indices");
                    }
                }

                if backlog_tx.send((block, receipts)).is_err() {
                    warn_task_rx_closed(TASK_NAME);
                    return Ok(());
                }
            }
        }
    }
}

// -----------------------------------------------------------------------------
// Helpers
// -----------------------------------------------------------------------------

#[tracing::instrument(name = "importer::fetch_block_and_receipts", skip_all, fields(block_number))]
async fn fetch_block_and_receipts(chain: Arc<BlockchainClient>, block_number: BlockNumber) -> (ExternalBlock, Vec<ExternalReceipt>) {
    Span::with(|s| {
        s.rec_str("block_number", &block_number);
    });

    async fn try_reading_block_and_receipts_with_temporary_endpoint(
        chain: Arc<BlockchainClient>,
        block_number: BlockNumber,
    ) -> Option<(ExternalBlock, Vec<ExternalReceipt>)> {
        let mut json = chain.fetch_block_and_receipts_with_temporary_endpoint(block_number).await.ok()?;

        let block = mem::take(json.get_mut("block")?);
        let block: ExternalBlock = serde_json::from_value(block).ok()?;

        let receipts = mem::take(json.get_mut("receipts")?);
        let receipts: Vec<ExternalReceipt> = serde_json::from_value(receipts).ok()?;

        Some((block, receipts))
    }

    if let Some(res) = try_reading_block_and_receipts_with_temporary_endpoint(Arc::clone(&chain), block_number).await {
        tracing::info!("successfully imported block and receipts using endpoint stratus_getBlockAndReceipts");
        return res;
    } else {
        tracing::warn!("failed to import block and receipts with endpoint stratus_getBlockAndReceipts, falling back to get block + get each receipt");
    }

    // fetch block
    let block = fetch_block(Arc::clone(&chain), block_number).await;

    // wait some time until receipts are available
    let _ = traced_sleep(INTERVAL_FETCH_RECEIPTS, SleepReason::SyncData).await;

    // fetch receipts in parallel
    let mut receipts_tasks = Vec::with_capacity(block.transactions.len());
    for hash in block.transactions.iter().map(|tx| tx.hash()) {
        receipts_tasks.push(fetch_receipt(Arc::clone(&chain), block_number, hash));
    }
    let receipts = futures::stream::iter(receipts_tasks).buffer_unordered(PARALLEL_RECEIPTS).collect().await;

    (block, receipts)
}

#[allow(clippy::expect_used)]
#[tracing::instrument(name = "importer::fetch_block", skip_all, fields(block_number))]
async fn fetch_block(chain: Arc<BlockchainClient>, block_number: BlockNumber) -> ExternalBlock {
    const RETRY_DELAY: Duration = Duration::from_millis(10);
    Span::with(|s| {
        s.rec_str("block_number", &block_number);
    });

    loop {
        tracing::info!(%block_number, "fetching block");
        let block = match chain.fetch_block(block_number).await {
            Ok(json) => json,
            Err(e) => {
                tracing::warn!(reason = ?e, %block_number, delay_ms=%RETRY_DELAY.as_millis(), "failed to retrieve block. retrying with delay.");
                traced_sleep(RETRY_DELAY, SleepReason::RetryBackoff).await;
                continue;
            }
        };

        if block.is_null() {
            tracing::warn!(%block_number, delay_ms=%RETRY_DELAY.as_millis(), "block not mined yet. retrying with delay.");
            traced_sleep(RETRY_DELAY, SleepReason::SyncData).await;
            continue;
        }

        return ExternalBlock::deserialize(&block).expect("cannot fail to deserialize external block");
    }
}

#[tracing::instrument(name = "importer::fetch_receipt", skip_all, fields(block_number, tx_hash))]
async fn fetch_receipt(chain: Arc<BlockchainClient>, block_number: BlockNumber, tx_hash: Hash) -> ExternalReceipt {
    Span::with(|s| {
        s.rec_str("block_number", &block_number);
        s.rec_str("tx_hash", &tx_hash);
    });

    loop {
        tracing::info!(%block_number, %tx_hash, "fetching receipt");

        match chain.fetch_receipt(tx_hash).await {
            Ok(Some(receipt)) => return receipt,
            Ok(None) => {
                tracing::warn!(%block_number, %tx_hash, "receipt not available yet because block is not mined. retrying now.");
                continue;
            }
            Err(e) => {
                tracing::error!(reason = ?e, %block_number, %tx_hash, "failed to fetch receipt. retrying now.");
            }
        }
    }
}

#[async_trait]
impl Consensus for Importer {
    async fn lag(&self) -> anyhow::Result<u64> {
        let elapsed = chrono::Utc::now().timestamp() as u64 - LATEST_FETCHED_BLOCK_TIME.load(Ordering::Relaxed);
        if elapsed > 4 {
            Err(anyhow::anyhow!(
                "too much time elapsed without communicating with the leader. elapsed: {}s",
                elapsed
            ))
        } else {
            Ok(EXTERNAL_RPC_CURRENT_BLOCK.load(Ordering::SeqCst) - self.storage.read_mined_block_number()?.as_u64())
        }
    }

    fn get_chain(&self) -> anyhow::Result<&Arc<BlockchainClient>> {
        Ok(&self.chain)
    }
}<|MERGE_RESOLUTION|>--- conflicted
+++ resolved
@@ -64,11 +64,7 @@
 
 /// Only sets the external RPC current block number if it is equals or greater than the current one.
 fn set_external_rpc_current_block(new_number: BlockNumber) {
-<<<<<<< HEAD
-=======
-    let new_number_u64 = new_number.as_u64();
     LATEST_FETCHED_BLOCK_TIME.store(chrono::Utc::now().timestamp() as u64, Ordering::Relaxed);
->>>>>>> 36f2a352
     let _ = EXTERNAL_RPC_CURRENT_BLOCK.fetch_update(Ordering::Relaxed, Ordering::Relaxed, |current_number| {
         Some(current_number.max(new_number.as_u64()))
     });
