--- conflicted
+++ resolved
@@ -54,18 +54,8 @@
 
 impl BlockMiner {
     /// Creates a new [`BlockMiner`].
-<<<<<<< HEAD
-    pub fn new(
-        storage: Arc<StratusStorage>,
-        block_time: Option<Duration>,
-        consensus: Option<Arc<Consensus>>,
-        relayer_client: Option<ExternalRelayerClient>,
-    ) -> Self {
-        tracing::info!("starting block miner");
-=======
-    pub fn new(storage: Arc<StratusStorage>, mode: BlockMinerMode, consensus: Option<Arc<Consensus>>) -> Self {
+    pub fn new(storage: Arc<StratusStorage>, mode: BlockMinerMode, consensus: Option<Arc<Consensus>>, relayer_client: Option<ExternalRelayerClient>) -> Self {
         tracing::info!(?mode, "starting block miner");
->>>>>>> f89b2fe9
         Self {
             storage,
             mode,
