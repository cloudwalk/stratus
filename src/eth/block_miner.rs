--- conflicted
+++ resolved
@@ -357,11 +357,7 @@
                 mine_and_commit(&miner).await;
             } else {
                 tracing::debug!(%pending, "waiting for block interval");
-<<<<<<< HEAD
-                drop(pending_blocks_cvar.wait(cvar_mutex.lock().unwrap()));
-=======
                 yield_now().await;
->>>>>>> 7e28bc73
             }
         }
     }
