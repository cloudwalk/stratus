use std::cmp::min;
use std::sync::atomic::AtomicU64;
use std::sync::atomic::Ordering;
use std::sync::Arc;
use std::time::Duration;

use futures::try_join;
use futures::StreamExt;
use serde::Deserialize;
use stratus::config::ImporterOnlineConfig;
use stratus::eth::primitives::BlockNumber;
use stratus::eth::primitives::ExternalBlock;
use stratus::eth::primitives::ExternalReceipt;
use stratus::eth::primitives::ExternalReceipts;
use stratus::eth::primitives::Hash;
use stratus::eth::storage::StratusStorage;
use stratus::eth::BlockMiner;
use stratus::eth::Executor;
#[cfg(feature = "metrics")]
use stratus::infra::metrics;
use stratus::infra::BlockchainClient;
use stratus::utils::signal_handler;
use stratus::GlobalServices;
use tokio::sync::mpsc;
use tokio::task::yield_now;
use tokio::time::sleep;
use tokio::time::timeout;
use tokio_util::sync::CancellationToken;

// -----------------------------------------------------------------------------
// Globals
// -----------------------------------------------------------------------------

/// Current block number used by the number fetcher and block fetcher.
///
/// It is a global to avoid unnecessary synchronization using a channel.
static RPC_CURRENT_BLOCK: AtomicU64 = AtomicU64::new(0);

// -----------------------------------------------------------------------------
// Constants
// -----------------------------------------------------------------------------
/// Number of blocks that are downloaded in parallel.
const PARALLEL_BLOCKS: usize = 3;

/// Number of receipts that are downloaded in parallel.
const PARALLEL_RECEIPTS: usize = 100;

/// Timeout for new newHeads event before fallback to polling.
const TIMEOUT_NEW_HEADS: Duration = Duration::from_millis(2000);

// -----------------------------------------------------------------------------
// Execution
// -----------------------------------------------------------------------------
#[allow(dead_code)]
fn main() -> anyhow::Result<()> {
    let global_services = GlobalServices::<ImporterOnlineConfig>::init();
    global_services.runtime.block_on(run(global_services.config))
}

async fn run(config: ImporterOnlineConfig) -> anyhow::Result<()> {
    let storage = config.storage.init().await?;
    let relayer = config.relayer.init(Arc::clone(&storage)).await?;
<<<<<<< HEAD
=======

>>>>>>> f73e5fae
    let miner = config.miner.init(Arc::clone(&storage), None).await?;
    let executor = config.executor.init(Arc::clone(&storage), Arc::clone(&miner), relayer, None).await; //XXX TODO implement the consensus here, in case of it being a follower, it should not even enter here
    let chain = Arc::new(BlockchainClient::new_http_ws(&config.base.external_rpc, config.base.external_rpc_ws.as_deref()).await?);
    let cancellation: CancellationToken = signal_handler();

    let result = run_importer_online(executor, miner, storage, chain, cancellation, config.base.sync_interval).await;
    if let Err(ref e) = result {
        tracing::error!(reason = ?e, "importer-online failed");
    }
    result
}

pub async fn run_importer_online(
    executor: Arc<Executor>,
    miner: Arc<BlockMiner>,
    storage: Arc<StratusStorage>,
    chain: Arc<BlockchainClient>,
    cancellation: CancellationToken,
    sync_interval: Duration,
) -> anyhow::Result<()> {
    // start from last imported block
    let mut number = storage.read_mined_block_number().await?;
    if number != BlockNumber::from(0) {
        number = number.next();
    }

    let (backlog_tx, backlog_rx) = mpsc::unbounded_channel();

    // spawn block executor:
    // it executes and mines blocks and expects to receive them via channel in the correct order.
    let executor_cancellation = cancellation.clone();
    let task_executor = tokio::spawn(start_block_executor(executor, miner, backlog_rx, executor_cancellation));

    // spawn block number:
    // it keeps track of the blockchain current block number.
    let number_fetcher_chain = Arc::clone(&chain);
    let number_fetcher_cancellation = cancellation.clone();
    let task_number_fetcher = tokio::spawn(start_number_fetcher(number_fetcher_chain, number_fetcher_cancellation, sync_interval));

    // spawn block fetcher:
    // it fetches blocks and receipts in parallel and sends them to the executor in the correct order.
    // it uses the number fetcher current block to determine if should keep downloading more blocks or not.
    let block_fetcher_chain = Arc::clone(&chain);
    let block_fetcher_cancellation = cancellation.clone();
    let task_block_fetcher = tokio::spawn(start_block_fetcher(block_fetcher_chain, block_fetcher_cancellation, backlog_tx, number));

    // await all tasks
    try_join!(task_executor, task_block_fetcher, task_number_fetcher)?;
    Ok(())
}

// -----------------------------------------------------------------------------
// Executor
// -----------------------------------------------------------------------------

// Executes external blocks and persist them to storage.
async fn start_block_executor(
    executor: Arc<Executor>,
    miner: Arc<BlockMiner>,
    mut backlog_rx: mpsc::UnboundedReceiver<(ExternalBlock, Vec<ExternalReceipt>)>,
    cancellation: CancellationToken,
) {
    while let Some((block, receipts)) = backlog_rx.recv().await {
        if cancellation.is_cancelled() {
            tracing::warn!("exiting block-executor because cancellation");
            break;
        }

        #[cfg(feature = "metrics")]
        let start = metrics::now();

        // execute and mine
        let receipts = ExternalReceipts::from(receipts);
        if let Err(e) = executor.reexecute_external(&block, &receipts).await {
            tracing::error!(reason = ?e, number = %block.number(), "cancelling block-executor because failed to reexecute block");
            cancellation.cancel();
            break;
        };
        if let Err(e) = miner.mine_external_mixed_and_commit().await {
            tracing::error!(reason = ?e, number = %block.number(), "cancelling block-executor because failed to mine external block");
            cancellation.cancel();
            break;
        };

        #[cfg(feature = "metrics")]
        {
            metrics::inc_n_importer_online_transactions_total(receipts.len() as u64);
            metrics::inc_import_online_mined_block(start.elapsed());
        }
    }
    tracing::warn!("exiting block-executor because backlog channel was closed by the other side");
}

// -----------------------------------------------------------------------------
// Number fetcher
// -----------------------------------------------------------------------------

/// Retrieves the blockchain current block number.
async fn start_number_fetcher(chain: Arc<BlockchainClient>, cancellation: CancellationToken, sync_interval: Duration) {
    // subscribe to newHeads event if WS is enabled
    let mut sub_new_heads = match chain.is_ws_enabled() {
        true => {
            tracing::info!("subscribing number-fetcher to newHeads event");
            match chain.subscribe_new_heads().await {
                Ok(sub) => Some(sub),
                Err(e) => {
                    tracing::error!(reason = ?e, "cancelling number-fetcher because cannot subscribe to newHeads event");
                    cancellation.cancel();
                    return;
                }
            }
        }
        false => {
            tracing::warn!("number-fetcher blockchain client does not have websocket enabled");
            None
        }
    };

    loop {
        // check cancellation
        if cancellation.is_cancelled() {
            tracing::warn!("exiting number-fetcher because cancellation");
            break;
        }
        tracing::info!("fetching current block number");

        // if we have a subscription, try to read from subscription.
        // in case of failure, re-subscribe because current subscription may have been dropped in the server.
        if let Some(sub) = &mut sub_new_heads {
            let resubscribe = match timeout(TIMEOUT_NEW_HEADS, sub.next()).await {
                Ok(Some(Ok(block))) => {
                    tracing::info!(number = %block.number(), "newHeads event received");
                    RPC_CURRENT_BLOCK.store(block.number().as_u64(), Ordering::SeqCst);
                    continue;
                }
                Ok(None) => {
                    tracing::error!("newHeads subscription closed by the other side");
                    true
                }
                Ok(Some(Err(e))) => {
                    tracing::error!(reason = ?e, "failed to read newHeads subscription event");
                    true
                }
                Err(_) => {
                    tracing::error!("timeout waiting for newHeads subscription event");
                    true
                }
            };

            // resubscribe if necessary
            // only update the existing subscription if succedeed, otherwise we will try again in the iteration of the loop
            if chain.is_ws_enabled() && resubscribe {
                tracing::info!("resubscribing to newHeads event");
                match chain.subscribe_new_heads().await {
                    Ok(sub) => sub_new_heads = Some(sub),
                    Err(e) => {
                        tracing::error!(reason = ?e, "failed to resubscribe number-fetcher to newHeads event");
                    }
                }
            }
        }

        // fallback to polling
        tracing::warn!("number-fetcher falling back to http polling because subscription failed or it not enabled");
        match chain.get_current_block_number().await {
            Ok(number) => {
                tracing::info!(
                    %number,
                    sync_interval = %humantime::Duration::from(sync_interval),
                    "fetched current block number via http. awaiting sync interval to retrieve again."
                );
                RPC_CURRENT_BLOCK.store(number.as_u64(), Ordering::SeqCst);
                sleep(sync_interval).await;
            }
            Err(e) => {
                tracing::error!(reason = ?e, "failed to retrieve block number. retrying now.");
            }
        }
    }
}

// -----------------------------------------------------------------------------
// Block fetcher
// -----------------------------------------------------------------------------

/// Retrieves blocks and receipts.
async fn start_block_fetcher(
    chain: Arc<BlockchainClient>,
    cancellation: CancellationToken,
    backlog_tx: mpsc::UnboundedSender<(ExternalBlock, Vec<ExternalReceipt>)>,
    mut number: BlockNumber,
) {
    loop {
        if cancellation.is_cancelled() {
            tracing::warn!("exiting block-fetcher because cancellation");
            break;
        }

        // if we are ahead of current block number, await until we are behind again
        let rpc_current_number = RPC_CURRENT_BLOCK.load(Ordering::SeqCst);
        if number.as_u64() > rpc_current_number {
            yield_now().await;
            continue;
        }

        // we are behind current, so we will fetch multiple blocks in parallel to catch up
        let mut block_diff = rpc_current_number.saturating_sub(number.as_u64());
        block_diff = min(block_diff, 1_000); // avoid spawning millions of tasks (not parallelism), at least until we know it is safe

        let mut tasks = Vec::with_capacity(block_diff as usize);
        while block_diff > 0 {
            block_diff -= 1;
            tasks.push(fetch_block_and_receipts(Arc::clone(&chain), number));
            number = number.next();
        }

        // keep fetching in order
        let mut tasks = futures::stream::iter(tasks).buffered(PARALLEL_BLOCKS);
        while let Some((block, receipts)) = tasks.next().await {
            if backlog_tx.send((block, receipts)).is_err() {
                tracing::error!("cancelling block-fetcher because backlog channel was closed by the other side");
                cancellation.cancel();
                break;
            }
        }
    }
}

#[tracing::instrument(skip_all)]
async fn fetch_block_and_receipts(chain: Arc<BlockchainClient>, number: BlockNumber) -> (ExternalBlock, Vec<ExternalReceipt>) {
    // fetch block
    let block = fetch_block(Arc::clone(&chain), number).await;

    // fetch receipts in parallel
    let mut receipts_tasks = Vec::with_capacity(block.transactions.len());
    for hash in block.transactions.iter().map(|tx| tx.hash()) {
        receipts_tasks.push(fetch_receipt(Arc::clone(&chain), number, hash));
    }
    let receipts = futures::stream::iter(receipts_tasks).buffer_unordered(PARALLEL_RECEIPTS).collect().await;

    (block, receipts)
}

#[tracing::instrument(skip_all)]
async fn fetch_block(chain: Arc<BlockchainClient>, number: BlockNumber) -> ExternalBlock {
    let mut backoff = 10;
    loop {
        tracing::info!(%number, "fetching block");
        let block = match chain.get_block_by_number(number).await {
            Ok(json) => json,
            Err(e) => {
                backoff *= 2;
                backoff = min(backoff, 1000); // no more than 1000ms of backoff
                tracing::warn!(reason = ?e, %number, %backoff, "failed to retrieve block. retrying with backoff.");
                sleep(Duration::from_millis(backoff)).await;
                continue;
            }
        };

        if block.is_null() {
            #[cfg(not(feature = "perf"))]
            {
                backoff *= 2;
                backoff = min(backoff, 1000); // no more than 1000ms of backoff
                tracing::warn!(%number, "block not available yet because block is not mined. retrying with backoff.");
                sleep(Duration::from_millis(backoff)).await;
                continue;
            }

            #[cfg(feature = "perf")]
            std::process::exit(0);
        }

        return ExternalBlock::deserialize(&block).expect("cannot fail to deserialize external block");
    }
}

#[tracing::instrument(skip_all)]
async fn fetch_receipt(chain: Arc<BlockchainClient>, number: BlockNumber, hash: Hash) -> ExternalReceipt {
    loop {
        tracing::info!(%number, %hash, "fetching receipt");

        match chain.get_transaction_receipt(hash).await {
            Ok(Some(receipt)) => return receipt,
            Ok(None) => {
                tracing::warn!(%number, %hash, "receipt not available yet because block is not mined. retrying now.");
                continue;
            }
            Err(e) => {
                tracing::error!(reason = ?e, %number, %hash, "failed to fetch receipt. retrying now.");
            }
        }
    }
}<|MERGE_RESOLUTION|>--- conflicted
+++ resolved
@@ -60,10 +60,7 @@
 async fn run(config: ImporterOnlineConfig) -> anyhow::Result<()> {
     let storage = config.storage.init().await?;
     let relayer = config.relayer.init(Arc::clone(&storage)).await?;
-<<<<<<< HEAD
-=======
-
->>>>>>> f73e5fae
+
     let miner = config.miner.init(Arc::clone(&storage), None).await?;
     let executor = config.executor.init(Arc::clone(&storage), Arc::clone(&miner), relayer, None).await; //XXX TODO implement the consensus here, in case of it being a follower, it should not even enter here
     let chain = Arc::new(BlockchainClient::new_http_ws(&config.base.external_rpc, config.base.external_rpc_ws.as_deref()).await?);
