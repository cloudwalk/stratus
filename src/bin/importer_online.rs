use std::collections::HashMap;
use std::sync::Arc;
use std::time::Duration;
use futures::future::try_join_all;

use tokio::task::JoinHandle;

use futures::StreamExt;
use futures::TryStreamExt;
use serde::Deserialize;
use stratus::config::ImporterOnlineConfig;
use stratus::eth::primitives::BlockNumber;
use stratus::eth::primitives::ExternalBlock;
use stratus::eth::primitives::ExternalReceipt;
use stratus::eth::primitives::ExternalReceipts;
use stratus::eth::primitives::Hash;
use stratus::eth::storage::StratusStorage;
use stratus::eth::BlockMiner;
use stratus::eth::Executor;
#[cfg(feature = "metrics")]
use stratus::infra::metrics;
use stratus::infra::BlockchainClient;
use stratus::log_and_err;
use stratus::GlobalServices;
use tokio::sync::{mpsc, RwLock};
use tokio::time::sleep;

/// Number of transactions receipts that can be fetched in parallel.
const RECEIPTS_PARALELLISM: usize = 10;

#[allow(dead_code)]
fn main() -> anyhow::Result<()> {
    let global_services = GlobalServices::<ImporterOnlineConfig>::init();
    global_services.runtime.block_on(run(global_services.config))
}

async fn run(config: ImporterOnlineConfig) -> anyhow::Result<()> {
    let storage = config.stratus_storage.init().await?;
    let relayer = config.relayer.init(Arc::clone(&storage)).await?;
    let miner = config.miner.init(Arc::clone(&storage));
    let executor = config.executor.init(Arc::clone(&storage), Arc::clone(&miner), relayer).await;
    let chain = BlockchainClient::new(&config.external_rpc).await?;

    let result = run_importer_online(executor, miner, storage, chain).await;
    if let Err(ref e) = result {
        tracing::error!(reason = ?e, "importer-online failed");
    }
    result
}

pub async fn run_importer_online(executor: Arc<Executor>, miner: Arc<BlockMiner>, storage: Arc<StratusStorage>, chain: BlockchainClient) -> anyhow::Result<()> {

    // start from last imported block
    let number = storage.read_mined_block_number().await?;
    let (data_tx, mut data_rx) = mpsc::channel(100);

    tokio::spawn(async move {
        prefetch_blocks_and_receipts(number, chain, data_tx).await;
    });

    while let Some((block, receipts)) = data_rx.recv().await {
        #[cfg(feature = "metrics")]
        let start = metrics::now();

        executor.import_external_to_perm(&miner, &block, &receipts).await?;

        #[cfg(feature = "metrics")]
        metrics::inc_import_online(start.elapsed());
    }
<<<<<<< HEAD

    Ok(())
}

async fn prefetch_blocks_and_receipts(mut number: BlockNumber, chain: BlockchainClient, data_tx: mpsc::Sender<(ExternalBlock, ExternalReceipts)>) {
    let buffered_data = Arc::new(RwLock::new(HashMap::new()));

    // This task will handle the ordered sending of blocks and receipts
    {
        let buffered_data = buffered_data.clone();
        tokio::spawn(async move {
            let mut next_block_number = number;
            loop {
                let mut data = buffered_data.write().await;
                if let Some((block, receipts)) = data.remove(&next_block_number) {
                    data_tx.send((block, receipts)).await.expect("Failed to send block and receipts");
                    next_block_number = next_block_number.next();
                }
            }
        });
    }

    loop {
        let mut handles = Vec::new();
        // Spawn tasks for concurrent fetching
        for _ in 0..16 { // Number of concurrent fetch tasks
            let chain = chain.clone();
            let buffered_data = buffered_data.clone();
            handles.push(tokio::spawn(async move {
                let block = fetch_block(&chain, number).await.unwrap();
                let receipts = fetch_receipts_in_parallel(&chain, &block).await;

                let mut data = buffered_data.write().await;
                data.insert(number, (block, receipts.clone().into()));
            }));

            number = number.next();
        }

        futures::future::join_all(handles).await;
    }
}
=======
}

#[tracing::instrument(skip_all)]
async fn import(executor: &Executor, miner: &BlockMiner, chain: &BlockchainClient, block_number: BlockNumber) -> anyhow::Result<()> {
    #[cfg(feature = "metrics")]
    let start = metrics::now();

    // fetch block and receipts
    let block = fetch_block(chain, block_number).await?;
    let mut receipts = Vec::with_capacity(block.transactions.len());
    for tx in &block.transactions {
        receipts.push(fetch_receipt(chain, tx.hash()));
    }
    let receipts = futures::stream::iter(receipts).buffered(RECEIPTS_PARALELLISM).try_collect::<Vec<_>>().await?;
    let receipts: ExternalReceipts = receipts.into();

    // re-execute block
    executor.reexecute_external(&block, &receipts).await?;

    // mine block
    let mined_block = miner.mine_mixed().await?;
    miner.commit(mined_block).await?;

    // track metrics
    #[cfg(feature = "metrics")]
    {
        metrics::inc_n_importer_online_transactions_total(receipts.len() as u64);
        metrics::inc_import_online_mined_block(start.elapsed());
    }
>>>>>>> 76a4d9c0

// This is an example helper function to fetch receipts in parallel
async fn fetch_receipts_in_parallel(chain: &BlockchainClient, block: &ExternalBlock) -> Vec<ExternalReceipt> {
    let receipts_futures = block.transactions.iter().map(|tx| fetch_receipt(chain, tx.hash()));
    futures::future::join_all(receipts_futures).await.into_iter().collect::<Result<Vec<_>, _>>().unwrap()
}

#[tracing::instrument(skip_all)]
async fn fetch_block(chain: &BlockchainClient, number: BlockNumber) -> anyhow::Result<ExternalBlock> {
    let mut delay = 10;
    let block = loop {
        tracing::info!(%number, "fetching block");
        let block = match chain.get_block_by_number(number).await {
            Ok(json) => json,
            Err(e) => {
                tracing::warn!(reason = ?e, "retrying block download because error");
                sleep(Duration::from_millis(delay)).await;
                delay *= 2;
                continue;
            }
        };

        if block.is_null() {
            #[cfg(not(feature = "perf"))]
            {
                tracing::warn!(reason = %"null", "retrying block download because block is not mined yet");
                continue;
            }

            #[cfg(feature = "perf")]
            std::process::exit(0);
        }

        break block;
    };

    match ExternalBlock::deserialize(&block) {
        Ok(block) => Ok(block),
        Err(e) => log_and_err!(reason = e, payload = block, "failed to deserialize external block"),
    }
}

#[tracing::instrument(skip_all)]
async fn fetch_receipt(chain: &BlockchainClient, hash: Hash) -> anyhow::Result<ExternalReceipt> {
    let receipt = loop {
        tracing::info!(%hash, "fetching receipt");
        let receipt = chain.get_transaction_receipt(hash).await?;

        match receipt {
            Some(receipt) => break receipt,
            None => {
                tracing::warn!(reason = %"null", "retrying receipt download because block is not mined yet");
                continue;
            }
        }
    };

    Ok(receipt)
}<|MERGE_RESOLUTION|>--- conflicted
+++ resolved
@@ -62,12 +62,17 @@
         #[cfg(feature = "metrics")]
         let start = metrics::now();
 
-        executor.import_external_to_perm(&miner, &block, &receipts).await?;
+        executor.reexecute_external(&block, &receipts).await?;
+
+        // mine block
+        let mined_block = miner.mine_mixed().await?;
+        miner.commit(mined_block).await?;
 
         #[cfg(feature = "metrics")]
-        metrics::inc_import_online(start.elapsed());
+        metrics::inc_n_importer_online_transactions_total(receipts.len() as u64);
+        #[cfg(feature = "metrics")]
+        metrics::inc_import_online_mined_block(start.elapsed());
     }
-<<<<<<< HEAD
 
     Ok(())
 }
@@ -110,37 +115,6 @@
         futures::future::join_all(handles).await;
     }
 }
-=======
-}
-
-#[tracing::instrument(skip_all)]
-async fn import(executor: &Executor, miner: &BlockMiner, chain: &BlockchainClient, block_number: BlockNumber) -> anyhow::Result<()> {
-    #[cfg(feature = "metrics")]
-    let start = metrics::now();
-
-    // fetch block and receipts
-    let block = fetch_block(chain, block_number).await?;
-    let mut receipts = Vec::with_capacity(block.transactions.len());
-    for tx in &block.transactions {
-        receipts.push(fetch_receipt(chain, tx.hash()));
-    }
-    let receipts = futures::stream::iter(receipts).buffered(RECEIPTS_PARALELLISM).try_collect::<Vec<_>>().await?;
-    let receipts: ExternalReceipts = receipts.into();
-
-    // re-execute block
-    executor.reexecute_external(&block, &receipts).await?;
-
-    // mine block
-    let mined_block = miner.mine_mixed().await?;
-    miner.commit(mined_block).await?;
-
-    // track metrics
-    #[cfg(feature = "metrics")]
-    {
-        metrics::inc_n_importer_online_transactions_total(receipts.len() as u64);
-        metrics::inc_import_online_mined_block(start.elapsed());
-    }
->>>>>>> 76a4d9c0
 
 // This is an example helper function to fetch receipts in parallel
 async fn fetch_receipts_in_parallel(chain: &BlockchainClient, block: &ExternalBlock) -> Vec<ExternalReceipt> {
