--- conflicted
+++ resolved
@@ -322,13 +322,10 @@
         if block.is_null() {
             #[cfg(not(feature = "perf"))]
             {
-<<<<<<< HEAD
-                tracing::warn!(reason = %"null", "retrying block download because block is not mined yet");
-                sleep(Duration::from_millis(delay)).await;
-                delay *= 2;
-=======
-                tracing::warn!(%number, "block not available yet because block is not mined. retrying now.");
->>>>>>> de1824f9
+                backoff *= 2;
+                backoff = min(backoff, 1000); // no more than 1000ms of backoff
+                tracing::warn!(%number, "block not available yet because block is not mined. retrying with backoff.");
+                sleep(Duration::from_millis(backoff)).await;
                 continue;
             }
 
