//! Importer-Offline binary.
//!
//! It fetches blocks (and receipts) from an external RPC server, or from a PostgreSQL DB
//! that was prepared with the `rpc-downloader` binary.
//!
//! This importer will check on startup what is the `block_end` value at the external
//! storage, and will not update while running, in contrast with that, the
//! Importer-Online (other binary) will stay up to date with the newer blocks that
//! arrive.

use std::cmp::min;
use std::sync::mpsc;
use std::sync::Arc;
use std::time::Duration;

use anyhow::anyhow;
use futures::StreamExt;
use itertools::Itertools;
use stratus::config::ImporterOfflineConfig;
use stratus::eth::executor::Executor;
use stratus::eth::external_rpc::ExternalBlockWithReceipts;
use stratus::eth::external_rpc::ExternalRpc;
use stratus::eth::miner::Miner;
use stratus::eth::miner::MinerMode;
use stratus::eth::primitives::Block;
use stratus::eth::primitives::BlockNumber;
use stratus::eth::primitives::ExternalReceipts;
use stratus::eth::primitives::ExternalTransaction;
use stratus::eth::storage::Storage;
use stratus::ext::spawn_named;
use stratus::ext::spawn_thread;
use stratus::log_and_err;
use stratus::utils::calculate_tps_and_bpm;
use stratus::utils::DropTimer;
use stratus::GlobalServices;
use stratus::GlobalState;
#[cfg(all(not(target_env = "msvc"), any(feature = "jemalloc", feature = "jeprof")))]
use tikv_jemallocator::Jemalloc;
use tokio::sync::mpsc as async_mpsc;
use tokio::time::Instant;

#[cfg(all(not(target_env = "msvc"), any(feature = "jemalloc", feature = "jeprof")))]
#[global_allocator]
static GLOBAL: Jemalloc = Jemalloc;

/// Number of fetcher tasks buffered. Each task contains `--blocks-by-fetch` blocks and all receipts for them
const RPC_FETCHER_CHANNEL_CAPACITY: usize = 10;

/// Size of the executed block batches to be save.
///
/// We want to persist to the storage in batches, this means we don't save a
/// block right away, but the information from that block still needs to be
/// found in the cache.
///
/// NOTE: The size below will only work if the cache is big enough to hold
/// slots and accounts for this number of blocks.
const CACHE_SIZE: usize = 10_000;
const MAX_BLOCKS_NOT_SAVED: usize = CACHE_SIZE - 1;

const BATCH_COUNT: usize = 10;
const SAVER_BATCH_SIZE: usize = MAX_BLOCKS_NOT_SAVED / BATCH_COUNT;
// The fetcher and saver tasks hold each, at most, SAVER_BATCH_SIZE blocks,
// so we need to subtract 2 from the buffer capacity to ensure we only have
// `CACHE_SIZE` executed blocks at a time.
const SAVER_CHANNEL_CAPACITY: usize = BATCH_COUNT - 2;

type BlocksToExecute = Vec<ExternalBlockWithReceipts>;
type BlocksToSave = Vec<Block>;

fn main() -> anyhow::Result<()> {
    let global_services = GlobalServices::<ImporterOfflineConfig>::init();
    global_services.runtime.block_on(run(global_services.config))
}

async fn run(config: ImporterOfflineConfig) -> anyhow::Result<()> {
    let _timer = DropTimer::start("importer-offline");

    // init services
    let rpc_storage = config.rpc_storage.init().await?;
    let storage = config.storage.init()?;
    let miner = config.miner.init_with_mode(MinerMode::External, Arc::clone(&storage)).await?;
    let executor = config.executor.init(Arc::clone(&storage), Arc::clone(&miner));

    // init block range
    let block_start = match config.block_start {
        Some(start) => BlockNumber::from(start),
        None => storage.read_block_number_to_resume_import()?,
    };
    let block_end = match config.block_end {
        Some(end) => BlockNumber::from(end),
        None => block_number_to_stop(&rpc_storage).await?,
    };

    // send blocks from fetcher task to executor task
    let (fetch_to_execute_tx, fetch_to_execute_rx) = async_mpsc::channel::<BlocksToExecute>(RPC_FETCHER_CHANNEL_CAPACITY);

    // send blocks from executor task to saver task
    let (execute_to_save_tx, execute_to_save_rx) = mpsc::sync_channel::<BlocksToSave>(SAVER_CHANNEL_CAPACITY);

    // load genesis accounts
    let initial_accounts = rpc_storage.read_initial_accounts().await?;
    storage.save_accounts(initial_accounts.clone())?;

<<<<<<< HEAD
    let storage_loader = execute_external_rpc_storage_loader(rpc_storage, config.blocks_by_fetch, config.paralellism, config.daemon, config.daemon_interval, block_start, block_end, backlog_tx);
    spawn_named("storage-loader", async move {
        if let Err(e) = storage_loader.await {
            tracing::error!(parent: None, reason = ?e, "'storage-loader' task failed");
=======
    let block_fetcher_fut = run_rpc_block_fetcher(
        rpc_storage,
        config.blocks_by_fetch,
        config.paralellism,
        block_start,
        block_end,
        fetch_to_execute_tx,
    );
    spawn_named("block_fetcher", async {
        if let Err(e) = block_fetcher_fut.await {
            tracing::error!(reason = ?e, "'block-fetcher' task failed");
>>>>>>> 3427611d
        }
    });

    let miner_clone = Arc::clone(&miner);
    spawn_thread("block-executor", || {
        if let Err(e) = run_external_block_executor(executor, miner_clone, fetch_to_execute_rx, execute_to_save_tx) {
            tracing::error!(reason = ?e, "'block-executor' task failed");
        }
    });

    let block_saver_handle = spawn_thread("block-saver", || {
        if let Err(e) = run_block_saver(miner, execute_to_save_rx) {
            tracing::error!(reason = ?e, "'block-saver' task failed");
        }
    });

    if let Err(e) = block_saver_handle.join() {
        tracing::error!(reason = ?e, "'block-importer' thread panic'ed");
    }

    // Explicitly block the `main` thread while waiting for the storage to drop.
    drop(storage);

    Ok(())
}

async fn run_rpc_block_fetcher(
    rpc_storage: Arc<dyn ExternalRpc>,
    blocks_by_fetch: usize,
    paralellism: usize,
    mut start: BlockNumber,
    end: BlockNumber,
    to_execute_tx: async_mpsc::Sender<BlocksToExecute>,
) -> anyhow::Result<()> {
    const TASK_NAME: &str = "block-fetcher";

    let mut fetch_stream = {
        // prepare fetches to be executed in parallel
        let mut tasks = Vec::new();
        while start <= end {
            let end = min(start + (blocks_by_fetch - 1), end);

            let task = fetch_blocks_and_receipts(Arc::clone(&rpc_storage), start, end);
            tasks.push(task);

            start += blocks_by_fetch;
        }

        futures::stream::iter(tasks).buffered(paralellism)
    };

    loop {
        if GlobalState::is_shutdown_warn(TASK_NAME) {
            return Ok(());
        };

        // retrieve next batch of fetched blocks or finish task
        let Some(result) = fetch_stream.next().await else {
            tracing::info!(parent: None, "{} has no more blocks to fetch", TASK_NAME);
            return Ok(());
        };

        let blocks = match result {
            Ok(blocks) => blocks,
            Err(e) => {
                return log_and_err!(reason = e, GlobalState::shutdown_from(TASK_NAME, "failed to fetch block or receipt"));
            }
        };

        if blocks.is_empty() {
            return log_and_err!(GlobalState::shutdown_from(TASK_NAME, "no blocks returned when they were expected"));
        }

        if to_execute_tx.send(blocks).await.is_err() {
            return Err(anyhow!(GlobalState::shutdown_from(TASK_NAME, "failed to send task to importer")));
        };
    }
}

fn run_external_block_executor(
    executor: Arc<Executor>,
    miner: Arc<Miner>,
    mut from_fetcher_rx: async_mpsc::Receiver<BlocksToExecute>,
    to_saver_tx: mpsc::SyncSender<BlocksToSave>,
) -> anyhow::Result<()> {
    const TASK_NAME: &str = "run_external_block_executor";
    let _timer = DropTimer::start("importer-offline::run_external_block_executor");

    loop {
        if GlobalState::is_shutdown_warn(TASK_NAME) {
            return Ok(());
        };

        let Some(blocks) = from_fetcher_rx.blocking_recv() else {
            tracing::info!(parent: None, "{} has no more blocks to execute", TASK_NAME);
            return Ok(());
        };

        let (Some((block_start, _)), Some((block_end, _))) = (blocks.first(), blocks.last()) else {
            return log_and_err!(GlobalState::shutdown_from(TASK_NAME, "received empty block range to reexecute"));
        };

        let block_start = block_start.number();
        let block_end = block_end.number();
        let receipts_count = blocks.iter().map(|(_, receipts)| receipts.len()).sum::<usize>();
        let tx_count = blocks.iter().map(|(block, _)| block.transactions.len()).sum();
        let blocks_count = blocks.len();

        tracing::info!(parent: None, %block_start, %block_end, %tx_count, "executing blocks");

        if receipts_count != tx_count {
            return log_and_err!(GlobalState::shutdown_from(TASK_NAME, "receipt count doesn't match transaction count"));
        }

        if block_start.count_to(block_end) != blocks_count as u64 {
            return log_and_err!(GlobalState::shutdown_from(TASK_NAME, "received block range with gaps to execute"));
        }

        let instant_before_execution = Instant::now();

        for blocks in Itertools::chunks(blocks.into_iter(), SAVER_BATCH_SIZE).into_iter() {
            let mut executed_batch = Vec::with_capacity(SAVER_BATCH_SIZE);

            for (mut block, receipts) in blocks {
                if GlobalState::is_shutdown_warn(TASK_NAME) {
                    return Ok(());
                }

                // fill missing transaction_type with `v`
                block.transactions.iter_mut().for_each(ExternalTransaction::fill_missing_transaction_type);

                // TODO: remove clone
                executor.execute_external_block(block.clone(), ExternalReceipts::from(receipts))?;
                let mined_block = miner.mine_external(block)?;
                executed_batch.push(mined_block);
            }

            if to_saver_tx.send(executed_batch).is_err() {
                return log_and_err!(GlobalState::shutdown_from(TASK_NAME, "failed to send executed batch to be saved on storage"));
            }
        }

        let execution_duration = instant_before_execution.elapsed();
        let (tps, bpm) = calculate_tps_and_bpm(execution_duration, tx_count, blocks_count);

        tracing::info!(
            parent: None,
            tps,
            blocks_per_minute = format_args!("{bpm:.2}"),
            ?execution_duration,
            %block_start,
            %block_end,
            %receipts_count,
            "executed blocks batch",
        );
    }
}

<<<<<<< HEAD
// -----------------------------------------------------------------------------
// Block loader
// -----------------------------------------------------------------------------
async fn execute_external_rpc_storage_loader(
    // services
    rpc_storage: Arc<dyn ExternalRpcStorage>,
    // data
    blocks_by_fetch: usize,
    paralellism: usize,
    daemon: bool,
    daemon_interval: u64,
    mut start: BlockNumber,
    mut end: BlockNumber,
    backlog: mpsc::Sender<BacklogTask>,
) -> anyhow::Result<()> {
    const TASK_NAME: &str = "external-block-loader";
=======
fn run_block_saver(miner: Arc<Miner>, from_executor_rx: mpsc::Receiver<BlocksToSave>) -> anyhow::Result<()> {
    const TASK_NAME: &str = "block-saver";
    let _timer = DropTimer::start("importer-offline::run_block_saver");
>>>>>>> 3427611d

    loop {
        // prepare loads to be executed in parallel
        let mut tasks = Vec::new();

        if GlobalState::is_shutdown_warn(TASK_NAME) {
            return Ok(());
        };

<<<<<<< HEAD
        tracing::info!(parent: None, %start, %end, "creating task {}", TASK_NAME);
        while start <= end {
            end = min(start + (blocks_by_fetch - 1), end);

            let task = load_blocks_and_receipts(Arc::clone(&rpc_storage), start, end);
            tasks.push(task);

            start += blocks_by_fetch;
        }

        // execute loads in parallel
        let mut iterator = futures::stream::iter(tasks).buffered(paralellism);
        loop {
            if GlobalState::is_shutdown_warn(TASK_NAME) {
                return Ok(());
            };

            // retrieve next batch of loaded blocks
            // if finished, do not cancel, it is expected to finish
            let Some(result) = iterator.next().await else {
                tracing::info!(parent: None, "{} has no more blocks to process", TASK_NAME);

                if daemon {
                    tracing::info!(parent: None, "{} is in daemon mode, waiting for new blocks", TASK_NAME);
                    tokio::time::sleep(Duration::from_secs(daemon_interval)).await;
                    break;
                } else {
                    tracing::info!(parent: None, "{} is not in daemon mode, exiting", TASK_NAME);
                    return Ok(());
                }
            };

            // check if executed correctly
            let blocks = match result {
                Ok(blocks) => blocks,
                Err(e) => {
                    let message = GlobalState::shutdown_from(TASK_NAME, "failed to fetch block or receipt");
                    return log_and_err!(reason = e, message);
                }
            };

            // check blocks were really loaded
            if blocks.is_empty() {
                let message = GlobalState::shutdown_from(TASK_NAME, "no blocks returned when they were expected");
                return log_and_err!(message);
            }

            // send to backlog
            if backlog.send(blocks).await.is_err() {
                return Err(anyhow!(GlobalState::shutdown_from(TASK_NAME, "failed to send task to importer")));
            };
        }
=======
        let Ok(blocks_batch) = from_executor_rx.recv() else {
            tracing::info!("{} has no more batches to save", TASK_NAME);
            return Ok(());
        };

        for block in blocks_batch {
            miner.commit(block)?;
        }
>>>>>>> 3427611d
    }
}

async fn fetch_blocks_and_receipts(rpc_storage: Arc<dyn ExternalRpc>, block_start: BlockNumber, block_end: BlockNumber) -> anyhow::Result<BlocksToExecute> {
    tracing::info!(parent: None, %block_start, %block_end, "fetching blocks and receipts");
    let mut blocks = rpc_storage.read_block_and_receipts_in_range(block_start, block_end).await?;
    for (block, receipts) in blocks.iter_mut() {
        // Stably sort transactions and receipts by transaction_index
        block.transactions.sort_by(|a, b| a.transaction_index.cmp(&b.transaction_index));
        receipts.sort_by(|a, b| a.transaction_index.cmp(&b.transaction_index));

        // perform additional checks on the transaction index
        for window in block.transactions.windows(2) {
            let tx_index = window[0].transaction_index.map_or(u32::MAX, |index| index.as_u32());
            let next_tx_index = window[1].transaction_index.map_or(u32::MAX, |index| index.as_u32());
            assert!(
                tx_index + 1 == next_tx_index,
                "two consecutive transactions must have consecutive indices: {} and {}",
                tx_index,
                next_tx_index,
            );
        }
        for window in receipts.windows(2) {
            let tx_index = window[0].transaction_index.as_u32();
            let next_tx_index = window[1].transaction_index.as_u32();
            assert!(
                tx_index + 1 == next_tx_index,
                "two consecutive receipts must have consecutive indices: {} and {}",
                tx_index,
                next_tx_index,
            );
        }
    }
    Ok(blocks)
}

async fn block_number_to_stop(rpc_storage: &Arc<dyn ExternalRpc>) -> anyhow::Result<BlockNumber> {
    match rpc_storage.read_max_block_number_in_range(BlockNumber::ZERO, BlockNumber::MAX).await {
        Ok(Some(number)) => Ok(number),
        Ok(None) => Ok(BlockNumber::ZERO),
        Err(e) => Err(e),
    }
}<|MERGE_RESOLUTION|>--- conflicted
+++ resolved
@@ -101,12 +101,6 @@
     let initial_accounts = rpc_storage.read_initial_accounts().await?;
     storage.save_accounts(initial_accounts.clone())?;
 
-<<<<<<< HEAD
-    let storage_loader = execute_external_rpc_storage_loader(rpc_storage, config.blocks_by_fetch, config.paralellism, config.daemon, config.daemon_interval, block_start, block_end, backlog_tx);
-    spawn_named("storage-loader", async move {
-        if let Err(e) = storage_loader.await {
-            tracing::error!(parent: None, reason = ?e, "'storage-loader' task failed");
-=======
     let block_fetcher_fut = run_rpc_block_fetcher(
         rpc_storage,
         config.blocks_by_fetch,
@@ -118,7 +112,6 @@
     spawn_named("block_fetcher", async {
         if let Err(e) = block_fetcher_fut.await {
             tracing::error!(reason = ?e, "'block-fetcher' task failed");
->>>>>>> 3427611d
         }
     });
 
@@ -277,91 +270,15 @@
     }
 }
 
-<<<<<<< HEAD
-// -----------------------------------------------------------------------------
-// Block loader
-// -----------------------------------------------------------------------------
-async fn execute_external_rpc_storage_loader(
-    // services
-    rpc_storage: Arc<dyn ExternalRpcStorage>,
-    // data
-    blocks_by_fetch: usize,
-    paralellism: usize,
-    daemon: bool,
-    daemon_interval: u64,
-    mut start: BlockNumber,
-    mut end: BlockNumber,
-    backlog: mpsc::Sender<BacklogTask>,
-) -> anyhow::Result<()> {
-    const TASK_NAME: &str = "external-block-loader";
-=======
 fn run_block_saver(miner: Arc<Miner>, from_executor_rx: mpsc::Receiver<BlocksToSave>) -> anyhow::Result<()> {
     const TASK_NAME: &str = "block-saver";
     let _timer = DropTimer::start("importer-offline::run_block_saver");
->>>>>>> 3427611d
 
     loop {
-        // prepare loads to be executed in parallel
-        let mut tasks = Vec::new();
-
         if GlobalState::is_shutdown_warn(TASK_NAME) {
             return Ok(());
         };
 
-<<<<<<< HEAD
-        tracing::info!(parent: None, %start, %end, "creating task {}", TASK_NAME);
-        while start <= end {
-            end = min(start + (blocks_by_fetch - 1), end);
-
-            let task = load_blocks_and_receipts(Arc::clone(&rpc_storage), start, end);
-            tasks.push(task);
-
-            start += blocks_by_fetch;
-        }
-
-        // execute loads in parallel
-        let mut iterator = futures::stream::iter(tasks).buffered(paralellism);
-        loop {
-            if GlobalState::is_shutdown_warn(TASK_NAME) {
-                return Ok(());
-            };
-
-            // retrieve next batch of loaded blocks
-            // if finished, do not cancel, it is expected to finish
-            let Some(result) = iterator.next().await else {
-                tracing::info!(parent: None, "{} has no more blocks to process", TASK_NAME);
-
-                if daemon {
-                    tracing::info!(parent: None, "{} is in daemon mode, waiting for new blocks", TASK_NAME);
-                    tokio::time::sleep(Duration::from_secs(daemon_interval)).await;
-                    break;
-                } else {
-                    tracing::info!(parent: None, "{} is not in daemon mode, exiting", TASK_NAME);
-                    return Ok(());
-                }
-            };
-
-            // check if executed correctly
-            let blocks = match result {
-                Ok(blocks) => blocks,
-                Err(e) => {
-                    let message = GlobalState::shutdown_from(TASK_NAME, "failed to fetch block or receipt");
-                    return log_and_err!(reason = e, message);
-                }
-            };
-
-            // check blocks were really loaded
-            if blocks.is_empty() {
-                let message = GlobalState::shutdown_from(TASK_NAME, "no blocks returned when they were expected");
-                return log_and_err!(message);
-            }
-
-            // send to backlog
-            if backlog.send(blocks).await.is_err() {
-                return Err(anyhow!(GlobalState::shutdown_from(TASK_NAME, "failed to send task to importer")));
-            };
-        }
-=======
         let Ok(blocks_batch) = from_executor_rx.recv() else {
             tracing::info!("{} has no more batches to save", TASK_NAME);
             return Ok(());
@@ -370,7 +287,6 @@
         for block in blocks_batch {
             miner.commit(block)?;
         }
->>>>>>> 3427611d
     }
 }
 
