#![allow(dead_code)]

use std::collections::HashMap;
use std::sync::Arc;

<<<<<<< HEAD
use ethereum_types::H256 as TXHash;
use ethers_core::types::Block as ECBlock;
use ethers_core::types::Transaction as ECTransaction;
use ethers_core::types::TransactionReceipt as ECReceipt;
=======
use itertools::Itertools;
>>>>>>> 4ab17393
use serde_json::Value as JsonValue;
use sqlx::Row;
use stratus::config::ImporterImportConfig;
use stratus::eth::primitives::BlockNumber;
<<<<<<< HEAD
=======
use stratus::eth::primitives::ExternalBlock;
>>>>>>> 4ab17393
use stratus::eth::primitives::ExternalReceipt;
use stratus::infra::postgres::Postgres;
use stratus::init_global_services;
use stratus::log_and_err;

#[tokio::main(flavor = "current_thread")]
async fn main() -> anyhow::Result<()> {
    // init services
    let config: ImporterImportConfig = init_global_services();
    let pg = Arc::new(Postgres::new(&config.postgres_url).await?);
    let storage = config.init_storage().await?;
    let executor = config.init_executor(storage);

    // Initialize storage and executor for importing the block and receipts.
    let storage = config.init_storage().await?;
    let executor = config.init_executor(Arc::clone(&storage));

    // init cursor
    let mut tx = init_blocks_cursor(&pg).await?;

    // fetch blocks form cursor reprocessing
    loop {
        // find blocks
        let blocks = fetch_blocks_cursor(&mut tx).await?;
        if blocks.is_empty() {
            tracing::info!("no more blocks to process");
            break;
        }

        // find receipts
        let block_start = blocks.first().unwrap().number;
        let block_end = blocks.last().unwrap().number;
        let receipts = find_receipts(&pg, block_start, block_end).await?;

        let mut receipt_map: HashMap<i64, HashMap<TXHash, ExternalReceipt>> = HashMap::new();
        for receipt in receipts {
            let external_receipt: ECReceipt = serde_json::from_value(receipt.payload)?;
            if let Some(transaction_map) = receipt_map.get_mut(&receipt.block_number) {
                transaction_map.insert(external_receipt.transaction_hash, external_receipt.into());
            } else {
                receipt_map.insert(
                    receipt.block_number,
                    vec![(external_receipt.transaction_hash, external_receipt.into())].into_iter().collect(),
                );
            }
        }
        // imports txs
<<<<<<< HEAD
        tracing::info!(%block_start, %block_end, "importing blocks");
        for block in blocks {
            let external_block: ECBlock<ECTransaction> = serde_json::from_value(block.payload)?;
            let external_receipts: HashMap<TXHash, ExternalReceipt> = receipt_map.remove(&block.number).unwrap_or_default();
            executor.import(external_block.into(), external_receipts).await?;
=======
        tracing::info!(%block_start, %block_end, receipts = %receipts.len(), "importing blocks");
        for block in blocks {
            // filter receipt from current block
            let receipts = receipts
                .iter()
                .filter(|receipt| receipt.block_number == block.number)
                .map(|receipt| &receipt.payload)
                .collect_vec();

            executor.import_offline(block.payload, &receipts).await?;
>>>>>>> 4ab17393
        }
    }
    Ok(())
}

// -----------------------------------------------------------------------------
// Postgres
// -----------------------------------------------------------------------------

struct BlockRow {
    number: i64,
    payload: ExternalBlock,
}

struct ReceiptRow {
    hash: Vec<u8>,
    block_number: i64,
    payload: ExternalReceipt,
}

async fn init_blocks_cursor(pg: &Postgres) -> anyhow::Result<sqlx::Transaction<'_, sqlx::Postgres>> {
    let start = match db_max_imported_block(pg).await? {
        Some(number) => number.next(),
        None => BlockNumber::ZERO,
    };
    tracing::info!(%start, "initing blocks cursor");

    let mut tx = pg.start_transaction().await?;
    let result = sqlx::query_file!("src/bin/importer/sql/cursor_declare_downloaded_blocks.sql", start.as_i64())
        .execute(&mut *tx)
        .await;

    match result {
        Ok(_) => Ok(tx),
        Err(e) => log_and_err!(reason = e, "failed to open postgres cursor"),
    }
}

async fn fetch_blocks_cursor(tx: &mut sqlx::Transaction<'_, sqlx::Postgres>) -> anyhow::Result<Vec<BlockRow>> {
    tracing::debug!("fetching more blocks");

    let result = sqlx::query_file_scalar!("src/bin/importer/sql/cursor_fetch_downloaded_blocks.sql")
        .fetch_all(&mut **tx)
        .await;

    match result {
        Ok(rows) => {
            let mut parsed_rows: Vec<BlockRow> = Vec::with_capacity(rows.len());
            for row in rows {
                let parsed = BlockRow {
                    number: row.get_unchecked::<'_, i64, usize>(0),
                    payload: row.get_unchecked::<'_, JsonValue, usize>(1).try_into()?,
                };
                parsed_rows.push(parsed);
            }
            Ok(parsed_rows)
        }
        Err(e) => log_and_err!(reason = e, "failed to fetch blocks from cursor"),
    }
}

async fn find_receipts(pg: &Postgres, block_start: i64, block_end: i64) -> anyhow::Result<Vec<ReceiptRow>> {
    tracing::debug!(start = %block_start, end = %block_end, "findind receipts");

    let result = sqlx::query_file!("src/bin/importer/sql/select_downloaded_receipts_in_range.sql", block_start, block_end)
        .fetch_all(&pg.connection_pool)
        .await;

    match result {
        Ok(rows) => {
            let mut parsed_rows: Vec<ReceiptRow> = Vec::with_capacity(rows.len());
            for row in rows {
                let parsed = ReceiptRow {
                    hash: row.hash,
                    block_number: row.block_number,
                    payload: row.payload.try_into()?,
                };

                parsed_rows.push(parsed);
            }
            Ok(parsed_rows)
        }
        Err(e) => log_and_err!(reason = e, "failed to find receipts"),
    }
}

async fn db_max_imported_block(pg: &Postgres) -> anyhow::Result<Option<BlockNumber>> {
    tracing::debug!("finding max imported block");

    let result = sqlx::query_file_scalar!("src/bin/importer/sql/select_max_imported_block.sql")
        .fetch_one(&pg.connection_pool)
        .await;

    let block_number: i64 = match result {
        Ok(Some(max)) => max,
        Ok(None) => return Ok(None),
        Err(e) => return log_and_err!(reason = e, "failed to find max block number"),
    };

    Ok(Some(block_number.into()))
}<|MERGE_RESOLUTION|>--- conflicted
+++ resolved
@@ -3,22 +3,16 @@
 use std::collections::HashMap;
 use std::sync::Arc;
 
-<<<<<<< HEAD
 use ethereum_types::H256 as TXHash;
 use ethers_core::types::Block as ECBlock;
 use ethers_core::types::Transaction as ECTransaction;
 use ethers_core::types::TransactionReceipt as ECReceipt;
-=======
 use itertools::Itertools;
->>>>>>> 4ab17393
 use serde_json::Value as JsonValue;
 use sqlx::Row;
 use stratus::config::ImporterImportConfig;
 use stratus::eth::primitives::BlockNumber;
-<<<<<<< HEAD
-=======
 use stratus::eth::primitives::ExternalBlock;
->>>>>>> 4ab17393
 use stratus::eth::primitives::ExternalReceipt;
 use stratus::infra::postgres::Postgres;
 use stratus::init_global_services;
@@ -66,13 +60,7 @@
             }
         }
         // imports txs
-<<<<<<< HEAD
-        tracing::info!(%block_start, %block_end, "importing blocks");
-        for block in blocks {
-            let external_block: ECBlock<ECTransaction> = serde_json::from_value(block.payload)?;
-            let external_receipts: HashMap<TXHash, ExternalReceipt> = receipt_map.remove(&block.number).unwrap_or_default();
-            executor.import(external_block.into(), external_receipts).await?;
-=======
+
         tracing::info!(%block_start, %block_end, receipts = %receipts.len(), "importing blocks");
         for block in blocks {
             // filter receipt from current block
@@ -83,7 +71,6 @@
                 .collect_vec();
 
             executor.import_offline(block.payload, &receipts).await?;
->>>>>>> 4ab17393
         }
     }
     Ok(())
