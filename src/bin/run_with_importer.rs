--- conflicted
+++ resolved
@@ -21,13 +21,8 @@
 
     let executor = stratus_config.executor.init(Arc::clone(&storage)).await;
 
-<<<<<<< HEAD
-    #[cfg(feature = "rocks")] // this should be a shared strategy between InMemory-Temporary and RocksDB-Permanent
-    let consensus_task = tokio::spawn(stratus::eth::storage::consensus::server::run_server());
-=======
     #[cfg(feature = "rocks")]
     let consensus_task = tokio::spawn(stratus::eth::storage::rocks::consensus::run_server());
->>>>>>> 2fdb356e
     let rpc_task = tokio::spawn(serve_rpc(Arc::clone(&executor), Arc::clone(&storage), stratus_config));
     let importer_task = tokio::spawn(run_importer_online(importer_config, Arc::clone(&executor), storage));
 
