--- conflicted
+++ resolved
@@ -18,18 +18,6 @@
 async fn run(config: RunWithImporterConfig) -> anyhow::Result<()> {
     //XXX #[cfg(feature = "rocks")]
     //XXX stratus::eth::storage::rocks::consensus::gather_clients().await.unwrap();
-
-<<<<<<< HEAD
-    let stratus_config = config.as_stratus();
-    let storage = stratus_config.stratus_storage.init().await?;
-
-    let rpc_task_executor = stratus_config.executor.init(Arc::clone(&storage)).await;
-    let rpc_task = serve_rpc(Arc::clone(&rpc_task_executor), Arc::clone(&storage), stratus_config);
-
-    let importer_config = config.as_importer();
-    let importer_task_executor = importer_config.executor.init(Arc::clone(&storage)).await;
-    let importer_task = run_importer_online(importer_config, Arc::clone(&importer_task_executor), storage);
-=======
     // init services
     let storage = config.stratus_storage.init().await?;
     let executor = config.executor.init(Arc::clone(&storage)).await;
@@ -39,7 +27,6 @@
     // run rpc and importer-online in parallel
     let rpc_task = serve_rpc(Arc::clone(&executor), Arc::clone(&storage), config.address, config.executor.chain_id.into());
     let importer_task = run_importer_online(executor, miner, storage, chain);
->>>>>>> 69fb7622
 
     // await one of the two services to stop
     try_join!(rpc_task, importer_task)?;
