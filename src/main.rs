--- conflicted
+++ resolved
@@ -1,14 +1,5 @@
 use std::sync::Arc;
 
-<<<<<<< HEAD
-use ledger::eth::evm::revm::Revm;
-use ledger::eth::rpc::serve_rpc;
-use ledger::eth::storage::impls::inmemory::InMemoryStorage;
-use ledger::eth::storage::impls::redis::RedisStorage;
-use ledger::eth::storage::EthStorage;
-use ledger::eth::EthExecutor;
-use ledger::infra;
-=======
 use clap::Parser;
 use stratus::config::Config;
 use stratus::config::StorageConfig;
@@ -19,7 +10,6 @@
 use stratus::eth::EthExecutor;
 use stratus::infra;
 use stratus::infra::postgres::Postgres;
->>>>>>> 05c87d0a
 
 use clap::Parser;
 use ledger::config::{Config, Storage};
@@ -33,28 +23,11 @@
     infra::init_tracing();
     infra::init_metrics();
 
-    let cfg = Config::parse();
-
     // init services
-<<<<<<< HEAD
-    let eth_storage: Arc<dyn EthStorage> = match cfg.storage {
-        Storage::InMemory => Arc::new(InMemoryStorage::default()),
-        Storage::Redis => {
-            let url = cfg.redis_url;
-            let redis = Arc::new(RedisStorage::new(&url).await?);
-            let eth_storage = Arc::clone(&redis) as Arc<dyn EthStorage>;
-            eth_storage
-        }
-    };
-
-    let evm = Box::new(Revm::new(Arc::clone(&eth_storage)));
-    let executor = EthExecutor::new(evm, Arc::clone(&eth_storage));
-
-    serve_rpc(executor, eth_storage).await?;
-=======
     let storage: Arc<dyn EthStorage> = match config.storage {
         StorageConfig::InMemory => Arc::new(InMemoryStorage::default().metrified()),
         StorageConfig::Postgres { url } => Arc::new(Postgres::new(&url).await?.metrified()),
+        StorageConfig::Redis { url } => Arc::new(RedisStorage::new(&url).await?.metrified()),
     };
     let evm = Box::new(Revm::new(Arc::clone(&storage)));
     let executor = EthExecutor::new(evm, Arc::clone(&storage));
@@ -62,6 +35,5 @@
     // start rpc server
     serve_rpc(executor, storage).await?;
 
->>>>>>> 05c87d0a
     Ok(())
 }