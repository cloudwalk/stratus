use std::sync::Arc;
use std::time::Duration;

use clap::Parser;
use nonempty::NonEmpty;
use stratus::config;
use stratus::config::Config;
use stratus::config::StorageConfig;
use stratus::eth::evm::revm::Revm;
use stratus::eth::evm::Evm;
use stratus::eth::rpc::serve_rpc;
use stratus::eth::storage::EthStorage;
use stratus::eth::storage::InMemoryStorage;
use stratus::eth::EthExecutor;
use stratus::infra;
use stratus::infra::postgres::Postgres;
use tokio::sync::broadcast;
use tokio::select;
use tokio::runtime::Builder;
use tokio::runtime::Runtime;

<<<<<<< HEAD
=======
fn main() -> anyhow::Result<()> {
    let config = Config::parse();

    infra::init_tracing();
    infra::init_metrics();

    let runtime = init_async_runtime(&config);
    runtime.block_on(run_rpc_server(&config))
}
>>>>>>> f5b38c72

pub fn init_async_runtime(config: &Config) -> Runtime {
    let runtime = Builder::new_multi_thread()
        .enable_all()
        .thread_name("tokio")
        .worker_threads(config.num_async_threads)
        .max_blocking_threads(config.num_blocking_threads)
        .thread_keep_alive(Duration::from_secs(u64::MAX))
        .build()
        .expect("failed to build tokio runtime");

<<<<<<< HEAD
fn main() -> anyhow::Result<()> {
    let config = Config::parse();
    infra::init_tracing();
    infra::init_metrics();

    let runtime = init_async_runtime();
    let (tx, _) = broadcast::channel::<()>(1);

    runtime.block_on(async {
        let rpc_handle = tokio::spawn(run_rpc_server(config, tx.subscribe()));
        let p2p_handle = tokio::spawn(run_p2p_server(tx.subscribe()));

        if let Err(e) = rpc_handle.await? {
            tx.send(()).unwrap(); // Send cancellation signal
            return Err(e);
        }

        if let Err(e) = p2p_handle.await? {
            tx.send(()).unwrap(); // Send cancellation signal
            return Err(e);
        }

        Ok(())
    })
}

async fn run_rpc_server(config: Config, mut cancel_signal: broadcast::Receiver<()>) -> anyhow::Result<()> {
    tracing::info!("Starting RPC server");

    let storage: Arc<dyn EthStorage> = match config.storage {
=======
    tracing::info!(
        async_threads = %config.num_async_threads,
        blocking_threads = %config.num_blocking_threads,
        "async runtime initialized"
    );

    runtime
}

async fn run_rpc_server(config: &Config) -> anyhow::Result<()> {
    // init services
    let storage: Arc<dyn EthStorage> = match &config.storage {
>>>>>>> f5b38c72
        StorageConfig::InMemory => Arc::new(InMemoryStorage::default().metrified()),
        StorageConfig::Postgres { url } => Arc::new(Postgres::new(url).await?.metrified()),
    };
<<<<<<< HEAD
    let evms = init_evms(Arc::clone(&storage));
=======

    // init executor
    let evms = init_evms(config, Arc::clone(&storage));
>>>>>>> f5b38c72
    let executor = EthExecutor::new(evms, Arc::clone(&storage));

    serve_rpc(executor, storage, config.address).await?;

    tracing::info!("RPC server started");
    Ok(())
}

<<<<<<< HEAD
fn init_evms(storage: Arc<dyn EthStorage>) -> NonEmpty<Box<dyn Evm>> {
    let cpu_cores = thread::available_parallelism().unwrap();
    let num_evms = max(1, cpu_cores.get() - 2);

    let mut evms: Vec<Box<dyn Evm>> = Vec::with_capacity(10);
    for _ in 1..=num_evms {
=======
/// Inits EVMs that will executes transactions in parallel.
///
/// TODO: The number of EVMs may be configurable instead of assuming a value based on number of processors.
fn init_evms(config: &Config, storage: Arc<dyn EthStorage>) -> NonEmpty<Box<dyn Evm>> {
    let mut evms: Vec<Box<dyn Evm>> = Vec::with_capacity(config.num_evms);
    for _ in 1..=config.num_evms {
>>>>>>> f5b38c72
        evms.push(Box::new(Revm::new(Arc::clone(&storage))));
    }
    tracing::info!(evms = %config.num_evms, "evms initialized");
    NonEmpty::from_vec(evms).unwrap()
}

async fn run_p2p_server(mut cancel_signal: broadcast::Receiver<()>) -> anyhow::Result<()> {
    tracing::info!("Starting P2P server");
    let mut _swarm = libp2p::SwarmBuilder::with_new_identity();

    loop {
        select! {
            _ = cancel_signal.recv() => {
                tracing::info!("P2P task cancelled");
                break;
            }
            _ = tokio::time::sleep(Duration::from_millis(1000)) => {
            }
        }
    }

    tracing::info!("P2P server stopped");
    Ok(())
}<|MERGE_RESOLUTION|>--- conflicted
+++ resolved
@@ -3,7 +3,6 @@
 
 use clap::Parser;
 use nonempty::NonEmpty;
-use stratus::config;
 use stratus::config::Config;
 use stratus::config::StorageConfig;
 use stratus::eth::evm::revm::Revm;
@@ -19,40 +18,19 @@
 use tokio::runtime::Builder;
 use tokio::runtime::Runtime;
 
-<<<<<<< HEAD
-=======
 fn main() -> anyhow::Result<()> {
-    let config = Config::parse();
+    let config = Arc::new(Config::parse());
 
     infra::init_tracing();
     infra::init_metrics();
 
+    let config_clone_for_rpc = Arc::clone(&config);
+
     let runtime = init_async_runtime(&config);
-    runtime.block_on(run_rpc_server(&config))
-}
->>>>>>> f5b38c72
-
-pub fn init_async_runtime(config: &Config) -> Runtime {
-    let runtime = Builder::new_multi_thread()
-        .enable_all()
-        .thread_name("tokio")
-        .worker_threads(config.num_async_threads)
-        .max_blocking_threads(config.num_blocking_threads)
-        .thread_keep_alive(Duration::from_secs(u64::MAX))
-        .build()
-        .expect("failed to build tokio runtime");
-
-<<<<<<< HEAD
-fn main() -> anyhow::Result<()> {
-    let config = Config::parse();
-    infra::init_tracing();
-    infra::init_metrics();
-
-    let runtime = init_async_runtime();
     let (tx, _) = broadcast::channel::<()>(1);
 
     runtime.block_on(async {
-        let rpc_handle = tokio::spawn(run_rpc_server(config, tx.subscribe()));
+        let rpc_handle = tokio::spawn(run_rpc_server(config_clone_for_rpc, tx.subscribe()));
         let p2p_handle = tokio::spawn(run_p2p_server(tx.subscribe()));
 
         if let Err(e) = rpc_handle.await? {
@@ -69,11 +47,16 @@
     })
 }
 
-async fn run_rpc_server(config: Config, mut cancel_signal: broadcast::Receiver<()>) -> anyhow::Result<()> {
-    tracing::info!("Starting RPC server");
+pub fn init_async_runtime(config: &Config) -> Runtime {
+    let runtime = Builder::new_multi_thread()
+        .enable_all()
+        .thread_name("tokio")
+        .worker_threads(config.num_async_threads)
+        .max_blocking_threads(config.num_blocking_threads)
+        .thread_keep_alive(Duration::from_secs(u64::MAX))
+        .build()
+        .expect("failed to build tokio runtime");
 
-    let storage: Arc<dyn EthStorage> = match config.storage {
-=======
     tracing::info!(
         async_threads = %config.num_async_threads,
         blocking_threads = %config.num_blocking_threads,
@@ -83,20 +66,16 @@
     runtime
 }
 
-async fn run_rpc_server(config: &Config) -> anyhow::Result<()> {
+async fn run_rpc_server(config: Arc<Config>, mut cancel_signal: broadcast::Receiver<()>) -> anyhow::Result<()> {
+    tracing::info!("Starting RPC server");
+
+    let storage: Arc<dyn EthStorage> = match &config.storage {
     // init services
-    let storage: Arc<dyn EthStorage> = match &config.storage {
->>>>>>> f5b38c72
         StorageConfig::InMemory => Arc::new(InMemoryStorage::default().metrified()),
-        StorageConfig::Postgres { url } => Arc::new(Postgres::new(url).await?.metrified()),
+        StorageConfig::Postgres { url } => Arc::new(Postgres::new(&url).await?.metrified()),
     };
-<<<<<<< HEAD
-    let evms = init_evms(Arc::clone(&storage));
-=======
-
     // init executor
-    let evms = init_evms(config, Arc::clone(&storage));
->>>>>>> f5b38c72
+    let evms = init_evms(&*config, Arc::clone(&storage));
     let executor = EthExecutor::new(evms, Arc::clone(&storage));
 
     serve_rpc(executor, storage, config.address).await?;
@@ -105,21 +84,12 @@
     Ok(())
 }
 
-<<<<<<< HEAD
-fn init_evms(storage: Arc<dyn EthStorage>) -> NonEmpty<Box<dyn Evm>> {
-    let cpu_cores = thread::available_parallelism().unwrap();
-    let num_evms = max(1, cpu_cores.get() - 2);
-
-    let mut evms: Vec<Box<dyn Evm>> = Vec::with_capacity(10);
-    for _ in 1..=num_evms {
-=======
 /// Inits EVMs that will executes transactions in parallel.
 ///
 /// TODO: The number of EVMs may be configurable instead of assuming a value based on number of processors.
 fn init_evms(config: &Config, storage: Arc<dyn EthStorage>) -> NonEmpty<Box<dyn Evm>> {
     let mut evms: Vec<Box<dyn Evm>> = Vec::with_capacity(config.num_evms);
     for _ in 1..=config.num_evms {
->>>>>>> f5b38c72
         evms.push(Box::new(Revm::new(Arc::clone(&storage))));
     }
     tracing::info!(evms = %config.num_evms, "evms initialized");
