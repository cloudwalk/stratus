--- conflicted
+++ resolved
@@ -16,19 +16,11 @@
 use stratus::eth::EthExecutor;
 use stratus::infra;
 use stratus::infra::postgres::Postgres;
-<<<<<<< HEAD
 use tokio::sync::broadcast;
 use tokio::select;
-
-fn main() -> anyhow::Result<()> {
-=======
 use tokio::runtime::Builder;
 use tokio::runtime::Runtime;
 
-fn main() -> anyhow::Result<()> {
-    let runtime = init_async_runtime();
-    runtime.block_on(run_rpc_server())
-}
 
 pub fn init_async_runtime() -> Runtime {
     Builder::new_multi_thread()
@@ -41,14 +33,12 @@
         .expect("failed to build tokio runtime")
 }
 
-async fn run_rpc_server() -> anyhow::Result<()> {
-    // parse cli configs
->>>>>>> 5492cda5
+fn main() -> anyhow::Result<()> {
     let config = Config::parse();
     infra::init_tracing();
     infra::init_metrics();
 
-    let runtime = new_tokio_runtime("tokio-main", 2, 2);
+    let runtime = init_async_runtime();
     let (tx, _) = broadcast::channel::<()>(1);
 
     runtime.block_on(async {
