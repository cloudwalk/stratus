--- conflicted
+++ resolved
@@ -13,18 +13,10 @@
 async fn run(config: StratusConfig) -> anyhow::Result<()> {
     // init services
     let storage = config.storage.init().await?;
-<<<<<<< HEAD
-    let relayer = config.relayer.init().await?;
-    let external_relayer = if let Some(c) = config.clone().external_relayer { Some(c.init().await) } else { None };
-    let miner = config.miner.init(Arc::clone(&storage), None, external_relayer).await?;
-    let executor = config.executor.init(Arc::clone(&storage), Arc::clone(&miner), relayer, None).await;
-    let consensus = Consensus::new(Arc::clone(&storage), config.clone().candidate_peers.clone(), None).await; // for now, we force None to initiate with the current node being the leader
-=======
     let external_relayer = if let Some(c) = config.external_relayer { Some(c.init().await) } else { None };
     let miner = config.miner.init(Arc::clone(&storage), None, external_relayer).await?;
     let executor = config.executor.init(Arc::clone(&storage), Arc::clone(&miner)).await;
-    let consensus = Consensus::new(Arc::clone(&storage), None).await; // for now, we force None to initiate with the current node being the leader
->>>>>>> 375c844a
+    let consensus = Consensus::new(Arc::clone(&storage), config.clone().candidate_peers.clone(), None).await; // for now, we force None to initiate with the current node being the leader
 
     // start rpc server
     serve_rpc(storage, executor, miner, consensus, config.address, config.executor.chain_id.into()).await?;
