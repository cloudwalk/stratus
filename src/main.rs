--- conflicted
+++ resolved
@@ -17,12 +17,8 @@
     // init services
     let storage = config.storage.init().await?;
     let relayer = config.relayer.init(Arc::clone(&storage)).await?;
-<<<<<<< HEAD
     let external_relayer = if let Some(c) = config.external_relayer { Some(c.init().await) } else { None };
-    let miner = config.miner.init(Arc::clone(&storage), None, external_relayer).await?;
-=======
-    let miner = config.miner.init(Arc::clone(&storage), None, cancellation.clone()).await?;
->>>>>>> 7e28bc73
+    let miner = config.miner.init(Arc::clone(&storage), None, external_relayer, cancellation.clone()).await?;
     let executor = config.executor.init(Arc::clone(&storage), Arc::clone(&miner), relayer, None).await;
 
     // start rpc server
