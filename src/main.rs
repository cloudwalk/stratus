use std::sync::Arc;
use std::time::Duration;

use clap::Parser;
use nonempty::NonEmpty;
use stratus::config::Config;
use stratus::config::StorageConfig;
use stratus::eth::evm::revm::Revm;
use stratus::eth::evm::Evm;
use stratus::eth::rpc::serve_rpc;
use stratus::eth::storage::EthStorage;
use stratus::eth::storage::InMemoryStorage;
use stratus::eth::EthExecutor;
use stratus::infra;
use stratus::infra::postgres::Postgres;
use tokio::runtime::Builder;
use tokio::runtime::Runtime;
use tokio::select;
use tokio::sync::broadcast;

fn main() -> anyhow::Result<()> {
    let config = Arc::new(Config::parse());

    infra::init_tracing();
    infra::init_metrics();

    let config_clone_for_rpc = Arc::clone(&config);

    let runtime = init_async_runtime(&config);
    let (tx, _) = broadcast::channel::<()>(1);

    runtime.block_on(async {
        let rpc_handle = tokio::spawn(run_rpc_server(config_clone_for_rpc, tx.subscribe()));
        let p2p_handle = tokio::spawn(run_p2p_server(tx.subscribe()));

        if let Err(e) = rpc_handle.await? {
            tx.send(()).unwrap(); // Send cancellation signal
            return Err(e);
        }

        if let Err(e) = p2p_handle.await? {
            tx.send(()).unwrap(); // Send cancellation signal
            return Err(e);
        }

        Ok(())
    })
}

pub fn init_async_runtime(config: &Config) -> Runtime {
    let runtime = Builder::new_multi_thread()
        .enable_all()
        .thread_name("tokio")
        .worker_threads(config.num_async_threads)
        .max_blocking_threads(config.num_blocking_threads)
        .thread_keep_alive(Duration::from_secs(u64::MAX))
        .build()
        .expect("failed to build tokio runtime");

    tracing::info!(
        async_threads = %config.num_async_threads,
        blocking_threads = %config.num_blocking_threads,
        "async runtime initialized"
    );

    runtime
}

<<<<<<< HEAD
async fn run_rpc_server(config: Arc<Config>, mut cancel_signal: broadcast::Receiver<()>) -> anyhow::Result<()> {
=======
async fn run_rpc_server(config: Arc<Config>, _: broadcast::Receiver<()>) -> anyhow::Result<()> {
>>>>>>> f768b517
    tracing::info!("Starting RPC server");

    let storage: Arc<dyn EthStorage> = match &config.storage {
        // init services
        StorageConfig::InMemory => Arc::new(InMemoryStorage::default().metrified()),
        StorageConfig::Postgres { url } => Arc::new(Postgres::new(&url).await?.metrified()),
    };
    // init executor
<<<<<<< HEAD
    let evms = init_evms(&*config, Arc::clone(&storage));
    let executor = EthExecutor::new(evms, Arc::clone(&storage));

    serve_rpc(executor, storage, config.address, cancel_signal).await?;
=======
    let evms = init_evms(&config, Arc::clone(&storage));
    let executor = EthExecutor::new(evms, Arc::clone(&storage));

    serve_rpc(executor, storage, config.address).await?;
>>>>>>> f768b517

    tracing::info!("RPC server started");
    Ok(())
}

/// Inits EVMs that will executes transactions in parallel.
fn init_evms(config: &Config, storage: Arc<dyn EthStorage>) -> NonEmpty<Box<dyn Evm>> {
    let mut evms: Vec<Box<dyn Evm>> = Vec::with_capacity(config.num_evms);
    for _ in 1..=config.num_evms {
        evms.push(Box::new(Revm::new(Arc::clone(&storage))));
    }
    tracing::info!(evms = %config.num_evms, "evms initialized");
    NonEmpty::from_vec(evms).unwrap()
}

async fn run_p2p_server(mut cancel_signal: broadcast::Receiver<()>) -> anyhow::Result<()> {
    tracing::info!("Starting P2P server");
    let mut _swarm = libp2p::SwarmBuilder::with_new_identity();

    loop {
        select! {
            _ = cancel_signal.recv() => {
                tracing::info!("P2P task cancelled");
                break;
            }
            _ = tokio::time::sleep(Duration::from_millis(1000)) => {
            }
        }
    }

    tracing::info!("P2P server stopped");
    Ok(())
}<|MERGE_RESOLUTION|>--- conflicted
+++ resolved
@@ -66,11 +66,7 @@
     runtime
 }
 
-<<<<<<< HEAD
 async fn run_rpc_server(config: Arc<Config>, mut cancel_signal: broadcast::Receiver<()>) -> anyhow::Result<()> {
-=======
-async fn run_rpc_server(config: Arc<Config>, _: broadcast::Receiver<()>) -> anyhow::Result<()> {
->>>>>>> f768b517
     tracing::info!("Starting RPC server");
 
     let storage: Arc<dyn EthStorage> = match &config.storage {
@@ -79,17 +75,10 @@
         StorageConfig::Postgres { url } => Arc::new(Postgres::new(&url).await?.metrified()),
     };
     // init executor
-<<<<<<< HEAD
     let evms = init_evms(&*config, Arc::clone(&storage));
     let executor = EthExecutor::new(evms, Arc::clone(&storage));
 
     serve_rpc(executor, storage, config.address, cancel_signal).await?;
-=======
-    let evms = init_evms(&config, Arc::clone(&storage));
-    let executor = EthExecutor::new(evms, Arc::clone(&storage));
-
-    serve_rpc(executor, storage, config.address).await?;
->>>>>>> f768b517
 
     tracing::info!("RPC server started");
     Ok(())
