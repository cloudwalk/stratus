--- conflicted
+++ resolved
@@ -13,12 +13,8 @@
     // init services
     let storage = config.storage.init().await?;
     let relayer = config.relayer.init(Arc::clone(&storage)).await?;
-<<<<<<< HEAD
     let external_relayer = if let Some(c) = config.external_relayer { Some(c.init().await) } else { None };
-    let miner = config.miner.init(Arc::clone(&storage), None, external_relayer, cancellation.clone()).await?;
-=======
-    let miner = config.miner.init(Arc::clone(&storage), None).await?;
->>>>>>> f89b2fe9
+    let miner = config.miner.init(Arc::clone(&storage), None, external_relayer).await?;
     let executor = config.executor.init(Arc::clone(&storage), Arc::clone(&miner), relayer, None).await;
 
     // start rpc server
