--- conflicted
+++ resolved
@@ -126,25 +126,9 @@
     }
 }
 
-<<<<<<< HEAD
-#[derive(clap::ValueEnum, Clone, PartialEq)]
-pub enum Environment {
-    Development,
-    Test,
-    Staging,
-    Production,
-}
 
-impl Debug for Environment {
-    fn fmt(&self, f: &mut std::fmt::Formatter<'_>) -> std::fmt::Result {
-        match self {
-            Environment::Development => write!(f, "Development"),
-            Environment::Test => write!(f, "Test"),
-            Environment::Staging => write!(f, "Staging"),
-            Environment::Production => write!(f, "Production"),
-=======
 /// Enviroment where the application is running.
-#[derive(Debug, Clone)]
+#[derive(clap::ValueEnum, Debug, Clone, PartialEq)]
 pub enum Environment {
     /// Development environment (usually the developer's local machine).
     Development,
@@ -178,7 +162,6 @@
             "stag" | "staging" => Ok(Self::Staging),
             "prod" | "production" => Ok(Self::Production),
             s => Ok(Self::Custom(s.to_string())),
->>>>>>> 7ce3273f
         }
     }
 }