--- conflicted
+++ resolved
@@ -557,12 +557,7 @@
     pub async fn init(&self) -> anyhow::Result<Arc<dyn TemporaryStorage>> {
         match self.temp_storage_kind {
             TemporaryStorageKind::InMemory => Ok(Arc::new(InMemoryTemporaryStorage::default())),
-<<<<<<< HEAD
-            TemporaryStorageKind::Sled => Ok(Arc::new(SledTemporary::new()?)),
             TemporaryStorageKind::Rocks => Ok(Arc::new(RocksTemporary::new().await?)),
-=======
-            TemporaryStorageKind::Rocks => Ok(Arc::new(RocksTemporary::new()?)),
->>>>>>> 35a74a4d
         }
     }
 }
