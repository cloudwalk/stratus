--- conflicted
+++ resolved
@@ -249,7 +249,6 @@
             s => Err(anyhow!("unknown storage: {}", s)),
         }
     }
-<<<<<<< HEAD
 }
 
 #[derive(Clone, Debug, strum::Display)]
@@ -299,6 +298,4 @@
             s => Err(anyhow!("unknown environment: {}", s)),
         }
     }
-=======
->>>>>>> 81f50552
-}+}
