--- conflicted
+++ resolved
@@ -275,7 +275,6 @@
         self.init_with_mode(self.block_mode, storage, consensus, relayer).await
     }
 
-<<<<<<< HEAD
     async fn init_with_mode(
         &self,
         mode: BlockMinerMode,
@@ -283,11 +282,7 @@
         consensus: Option<Arc<Consensus>>,
         relayer: Option<ExternalRelayerClient>,
     ) -> anyhow::Result<Arc<BlockMiner>> {
-        tracing::info!(config = ?self, "starting block miner");
-=======
-    async fn init_with_mode(&self, mode: BlockMinerMode, storage: Arc<StratusStorage>, consensus: Option<Arc<Consensus>>) -> anyhow::Result<Arc<BlockMiner>> {
         tracing::info!(config = ?self, "creating block miner");
->>>>>>> 1a861cf2
 
         // create miner
         let miner = BlockMiner::new(Arc::clone(&storage), mode, consensus, relayer);
