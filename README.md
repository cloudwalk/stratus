[![codecov](https://codecov.io/github/cloudwalk/stratus/graph/badge.svg?token=D1795GHLG6)](https://codecov.io/github/cloudwalk/stratus)

# Stratus ☁️
<<<<<<< HEAD
A
Welcome to Stratus, the cutting-edge EVM executor and JSON-RPC server with custom storage that scales horizontally. Built in Rust 🦀 for speed and reliability, Stratus is here to take your blockchain projects to the next level!
=======

Welcome to Stratus, the cutting-edge EVM-compatible ledger and JSON-RPC server. This projects has 3 focuses of optimization:
>>>>>>> e0fb4dba

1. Reliability: We have nodes running for months without any sort of restart or maintenance, and we give you the tools needed to do maintenance on the leader node with less than 5 seconds of downtime.
2. Observability: We have a lot of metric, logs, tracing implemented so that you can effectively monitor every aspect of the application.
3. Performance: By not aiming to be a blockchain (i.e. no decentralization) and by optimizing for scenarios with a limited number of contracts, we've been able to get single-token performances unheardof in any other evm-compatible ledger*. Currently we can achieve around 500M gas per second**. 

You'd be hard pressed to find a private evm-compatible ledger solution that achieves those 3 factors as well as we do.

*: Although you can find some that can do more GPS than us, it is measured on scenarios were the contracts are completely independent, such as n separate erc20-tokens. These types of executions can be parallelized, but we removed this feature from stratus in favor of optimizing for scenarios where transactions are mostly dependant on one another.


**: This varies greatly depending on the contract implementation. Since gas costs are stipulated for traditional blockchains, gas throughput is not the ideal proxy for a performance metric on Stratus.

## Getting Started with Stratus

To run the optimized version of Stratus, ensure you have installed the dependencies:

- [Rust](https://www.rust-lang.org/tools/install)
- [just](https://github.com/casey/just)

Then simply run:

```bash
RELEASE=1 just run
```

If you want to use OpenTelemery use the flag `--tracing-url <url>` and pass
the url of your OpenTelemetry collector of choice. Jaeger is included in the compose
file, its collector url is `http://localhost:4317` and the ui can be accessed at
`localhost:16686` on your browser.

### Testing

To run tests, you also need to:

- Install Git
- Install [asdf version manager](https://asdf-vm.com/) and use it to install
  + Node.js `v20.10.0` and `v21.6.1`
  + Solidity `v0.8.16`

Configure the test environment with

```bash
just setup
```

Then run one of test recipes we provide. You can `just | grep test` to see them.
To see all available tasks you can simply run `just`.

We recommend using just recipes whenever applicable.

## Join the Party

We love contributions! Check out our [Contributing Guide](CONTRIBUTING.md) and help make Stratus even more awesome.

## License

Stratus is licensed under the MIT license.<|MERGE_RESOLUTION|>--- conflicted
+++ resolved
@@ -1,13 +1,8 @@
 [![codecov](https://codecov.io/github/cloudwalk/stratus/graph/badge.svg?token=D1795GHLG6)](https://codecov.io/github/cloudwalk/stratus)
 
 # Stratus ☁️
-<<<<<<< HEAD
-A
-Welcome to Stratus, the cutting-edge EVM executor and JSON-RPC server with custom storage that scales horizontally. Built in Rust 🦀 for speed and reliability, Stratus is here to take your blockchain projects to the next level!
-=======
 
 Welcome to Stratus, the cutting-edge EVM-compatible ledger and JSON-RPC server. This projects has 3 focuses of optimization:
->>>>>>> e0fb4dba
 
 1. Reliability: We have nodes running for months without any sort of restart or maintenance, and we give you the tools needed to do maintenance on the leader node with less than 5 seconds of downtime.
 2. Observability: We have a lot of metric, logs, tracing implemented so that you can effectively monitor every aspect of the application.
