--- conflicted
+++ resolved
@@ -248,11 +248,7 @@
         exit 1
     fi
 
-<<<<<<< HEAD
     send_transactions
-=======
-    sleep 20 # wait for logs to be appended
->>>>>>> d5039bf4
 
     if [ "$enable_leader_restart" = true ]; then
         # Kill the leader instance
