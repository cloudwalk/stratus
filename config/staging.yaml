--- conflicted
+++ resolved
@@ -22,134 +22,6 @@
         asmRevision: asm-managed-stable
       version: 165baf1646bc39718ec8c5b9c7cfa7fcb9b1db56
   apps:
-<<<<<<< HEAD
-    - name: stratus-api
-      dockerfile: ./docker/Dockerfile.run_with_importer
-      secretsManager:
-        enabled: true
-        provider: gcpsm
-      imageRepoName: stratus-rocks
-      kind: statefulset
-      strategy:
-        type: RollingUpdate
-        rollingUpdate:
-          maxSurge: 1
-          maxUnavailable: 0
-      replicas: 3
-      resources:
-        requests:
-          cpu: 8000m
-          memory: 8Gi
-      envs:
-        - name: ENV
-          value: "staging"
-      service:
-        metrics:
-          path: "/"
-          port: "9000"
-        ports:
-          - containerPort: 3000
-            name: app-stratus
-            virtualservice:
-              gateway: internal
-              hosts:
-                - stratus-api.services.staging.cloudwalk.network
-          - containerPort: 9000
-            name: metrics
-      livenessProbe:
-        httpGet:
-          path: /liveness
-          port: 3000
-        initialDelaySeconds: 15
-        periodSeconds: 10
-        timeoutSeconds: 5
-      readinessProbe:
-        httpGet:
-          path: /readiness
-          port: 3000
-        initialDelaySeconds: 5
-        periodSeconds: 5
-        timeoutSeconds: 5
-      startupProbe:
-        httpGet:
-          path: /startup
-          port: 3000
-        initialDelaySeconds: 10
-        periodSeconds: 5
-        failureThreshold: 60
-        timeoutSeconds: 5
-      volumeClaims:
-      - name: rocksdata
-        storageClass: premium-rwo
-        size: 600Gi
-      volumeMounts:
-      - volumeName: rocksdata
-        mountPath: /app/data
-        storageClass: premium-rwo
-    - name: stratus-api-benchmark # keep in mind data here is not from testnet nor from mainnet, it is benchmark data
-      dockerfile: ./docker/Dockerfile.run_with_importer
-      secretsManager:
-        enabled: true
-        provider: gcpsm
-      imageRepoName: stratus-rocks
-      kind: statefulset
-      strategy:
-        type: RollingUpdate
-        rollingUpdate:
-          maxSurge: 1
-          maxUnavailable: 0
-      replicas: 3
-      resources:
-        requests:
-          cpu: 8000m
-          memory: 8Gi
-      envs:
-        - name: ENV
-          value: "staging"
-      service:
-        metrics:
-          path: "/"
-          port: "9000"
-        ports:
-          - containerPort: 3000
-            name: app-stratus
-            virtualservice:
-              gateway: internal
-              hosts:
-                - stratus-api.services.staging.cloudwalk.network
-          - containerPort: 9000
-            name: metrics
-      livenessProbe:
-        httpGet:
-          path: /liveness
-          port: 3000
-        initialDelaySeconds: 15
-        periodSeconds: 10
-        timeoutSeconds: 5
-      readinessProbe:
-        httpGet:
-          path: /readiness
-          port: 3000
-        initialDelaySeconds: 5
-        periodSeconds: 5
-        timeoutSeconds: 5
-      startupProbe:
-        httpGet:
-          path: /startup
-          port: 3000
-        initialDelaySeconds: 10
-        periodSeconds: 5
-        failureThreshold: 60
-        timeoutSeconds: 5
-      volumeClaims:
-      - name: rocksdata
-        storageClass: premium-rwo
-        size: 600Gi
-      volumeMounts:
-      - volumeName: rocksdata
-        mountPath: /app/data
-        storageClass: premium-rwo
-=======
   - name: stratus-api
     dockerfile: ./docker/Dockerfile.run_with_importer
     secretsManager:
@@ -214,5 +86,4 @@
     volumeMounts:
     - volumeName: rocksdata
       mountPath: /app/data
-      storageClass: premium-rwo
->>>>>>> 310e811a
+      storageClass: premium-rwo