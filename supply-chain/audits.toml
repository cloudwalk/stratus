--- conflicted
+++ resolved
@@ -1,7 +1,6 @@
 
 # cargo-vet audits file
 
-<<<<<<< HEAD
 [[audits.alloy-eips]]
 who = "gabriel-aranha-cw <gabriel.aranha@cloudwalk.io>"
 criteria = "safe-to-deploy"
@@ -11,12 +10,10 @@
 who = "gabriel-aranha-cw <gabriel.aranha@cloudwalk.io>"
 criteria = "safe-to-deploy"
 delta = "1.0.24 -> 1.0.30"
-=======
-[audits]
+
 
 [[trusted.phf]]
 criteria = "safe-to-deploy"
 user-id = 51017 # Yuki Okushi (JohnTitor)
 start = "2021-06-17"
-end = "2026-09-30"
->>>>>>> 0acc82da
+end = "2026-09-30"