
# cargo-vet audits file

<<<<<<< HEAD
[[audits.tempfile]]
who = "gabriel-aranha-cw <gabriel.aranha@cloudwalk.io>"
criteria = "safe-to-deploy"
delta = "3.21.0 -> 3.23.0"
notes = "Mostly docs, tests and cicd."
=======
[audits]

[[trusted.phf]]
criteria = "safe-to-deploy"
user-id = 51017 # Yuki Okushi (JohnTitor)
start = "2021-06-17"
end = "2026-09-30"
>>>>>>> 0acc82da
<|MERGE_RESOLUTION|>--- conflicted
+++ resolved
@@ -1,18 +1,14 @@
 
 # cargo-vet audits file
 
-<<<<<<< HEAD
 [[audits.tempfile]]
 who = "gabriel-aranha-cw <gabriel.aranha@cloudwalk.io>"
 criteria = "safe-to-deploy"
 delta = "3.21.0 -> 3.23.0"
 notes = "Mostly docs, tests and cicd."
-=======
-[audits]
 
 [[trusted.phf]]
 criteria = "safe-to-deploy"
 user-id = 51017 # Yuki Okushi (JohnTitor)
 start = "2021-06-17"
-end = "2026-09-30"
->>>>>>> 0acc82da
+end = "2026-09-30"