use std::collections::HashSet;
use std::env;
use std::fs;
use std::path::PathBuf;

use glob::glob;
use nom::bytes::complete::tag;
use nom::character::complete::hex_digit1;
use nom::combinator::rest;
use nom::sequence::separated_pair;
use nom::IResult;

fn main() {
<<<<<<< HEAD
    generate_signature_maps();
    tonic_build::compile_protos("proto/raft.proto").unwrap();
=======
    // any code change
    println!("cargo:rerun-if-changed=src/");
    // used in signatures codegen
    println!("cargo:rerun-if-changed=static/");
    // fixture files that are "inserted" into test code
    println!("cargo:rerun-if-changed=tests/");
    // retrigger database compile-time checks
    println!("cargo:rerun-if-changed=.sqlx/");

    update_signature_file();
>>>>>>> 6512c435
}

// -----------------------------------------------------------------------------
// Solidity signatures
// -----------------------------------------------------------------------------

fn update_signature_file() {
    let signatures_file_content = generate_signature_maps_file();

    let signature_file_path = out_dir().join("signatures.rs");

    if let Err(err) = fs::write(&signature_file_path, signatures_file_content) {
        panic!("failed to write to file {signature_file_path:?}: reason={err:?}");
    }
}

const SIGNATURES_DIR: &str = "static/contracts/*.signatures";

/// Generates the `signatures.rs` file containing a static PHF map with Solidity hashes and their description.
fn generate_signature_maps_file() -> String {
    // list all signature files to be parsed
    let signature_files: Vec<PathBuf> = glob(SIGNATURES_DIR)
        .expect("Listing signature files should not fail")
        .map(|x| x.expect("Listing signature file should not fail"))
        .collect();

    if signature_files.is_empty() {
        panic!("No signature files found in \"{}\"", SIGNATURES_DIR);
    }

    // iterate contract signature files populating 4 bytes and 32 bytes signatures
    let mut seen = HashSet::<Vec<u8>>::new();
    let mut signatures_4_bytes = phf_codegen::Map::<[u8; 4]>::new();
    let mut signatures_32_bytes = phf_codegen::Map::<[u8; 32]>::new();
    for signature_file in signature_files {
        let prefix = signature_file.file_name().unwrap().to_str().unwrap().split('.').next().unwrap();
        let signatures_content = fs::read_to_string(&signature_file).expect("Reading signature file shoult not fail");
        populate_signature_maps(&signatures_content, &mut seen, &mut signatures_4_bytes, &mut signatures_32_bytes, prefix);
    }

    format!(
        "// WARNING: This file was auto-generated in `build.rs`, you're not supposed to manually edit it

        /// Mapping between 4 byte signatures and Solidity function and error signatures.
        pub static SIGNATURES_4_BYTES: phf::Map<[u8; 4], &'static str> = {};

        /// Mapping between 32 byte signatures and Solidity events signatures.
        pub static SIGNATURES_32_BYTES: phf::Map<[u8; 32], &'static str> = {};
        ",
        signatures_4_bytes.build(),
        signatures_32_bytes.build()
    )
}

fn populate_signature_maps(
    input: &str,
    seen: &mut HashSet<Vec<u8>>,
    signatures_4_bytes: &mut phf_codegen::Map<[u8; 4]>,
    signatures_32_bytes: &mut phf_codegen::Map<[u8; 32]>,
    prefix: &str,
) {
    for line in input.lines() {
        if let Ok((_, (id, signature))) = parse_signature(line) {
            if seen.contains(&id) {
                continue;
            }
            seen.insert(id.clone());

            let signature = format!("\"{}::{}\"", prefix, signature);
            match id.len() {
                4 => {
                    signatures_4_bytes.entry(id.try_into().unwrap(), &signature);
                }
                32 => {
                    signatures_32_bytes.entry(id.try_into().unwrap(), &signature);
                }
                _ => continue,
            };
        }
    }
}

fn parse_signature(input: &str) -> IResult<&str, (Vec<u8>, &str)> {
    let (remaining, (id, signature)) = separated_pair(hex_digit1, tag(": "), rest)(input)?;
    let id = const_hex::decode(id).unwrap();
    Ok((remaining, (id, signature)))
}

// -----------------------------------------------------------------------------
// Helpers
// -----------------------------------------------------------------------------

/// Read compiler ENV var OUT_DIR
fn out_dir() -> PathBuf {
    env::var_os("OUT_DIR").map(PathBuf::from).expect("Compiler should set OUT_DIR")
}<|MERGE_RESOLUTION|>--- conflicted
+++ resolved
@@ -11,10 +11,8 @@
 use nom::IResult;
 
 fn main() {
-<<<<<<< HEAD
     generate_signature_maps();
     tonic_build::compile_protos("proto/raft.proto").unwrap();
-=======
     // any code change
     println!("cargo:rerun-if-changed=src/");
     // used in signatures codegen
@@ -25,7 +23,6 @@
     println!("cargo:rerun-if-changed=.sqlx/");
 
     update_signature_file();
->>>>>>> 6512c435
 }
 
 // -----------------------------------------------------------------------------
