import { Addressable, BigNumberish, Signer, Wallet } from "ethers";

import { CHAIN_ID_DEC, ETHERJS } from "./rpc";

export class Account implements Addressable {
    constructor(
        readonly address: string,
        readonly privateKey: string,
    ) {}

    getAddress(): Promise<string> {
        return Promise.resolve(this.address);
    }

    signer(): Signer {
        return new Wallet(this.privateKey, ETHERJS);
    }

<<<<<<< HEAD
    async signWeiTransfer(counterParty: string, amount: BigNumberish, gasLimit: BigNumberish, nonce?: number): Promise<string> {
=======
    async signWeiTransfer(counterParty: string, amount: BigNumberish, nonce: number = 0): Promise<string> {
>>>>>>> cddfd185
        return await this.signer().signTransaction({
            to: counterParty,
            value: amount,
            chainId: CHAIN_ID_DEC,
            gasPrice: 0,
<<<<<<< HEAD
            gasLimit: gasLimit,
            nonce: nonce || 0
=======
            gasLimit: 1_000_000,
            nonce,
>>>>>>> cddfd185
        });
    }
}

export const ALICE = new Account(
    "0xf39fd6e51aad88f6f4ce6ab8827279cfffb92266",
    "0xac0974bec39a17e36ba4a6b4d238ff944bacb478cbed5efcae784d7bf4f2ff80",
);

export const BOB = new Account(
    "0x70997970c51812dc3a010c7d01b50e0d17dc79c8",
    "0x59c6995e998f97a5a0044966f0945389dc9e86dae88c7a8412f4603b6b78690d",
);

export const CHARLIE = new Account(
    "0x3c44cdddb6a900fa2b585dd299e03d12fa4293bc",
    "0x5de4111afa1a4b94908f83103eb1f1706367c2e68ca870fc3fb9a804cdab365a",
);

export const DAVE = new Account(
    "0x15d34AAf54267DB7D7c367839AAf71A00a2C6A65",
    "0x47e179ec197488593b187f80a00eb0da91f1b9d0b13f8733639f19c30a34926a",
);

export const EVE = new Account(
    "0x9965507D1a55bcC2695C58ba16FB37d819B0A4dc",
    "0x8b3a350cf5c34c9194ca85829a2df0ec3153be0318b5e2d3348e872092edffba",
);

export const FERDIE = new Account(
    "0x976EA74026E726554dB657fA54763abd0C3a0aa9",
    "0x92db14e403b83dfe3df233f83dfa3a0d7096f21ca9b0d6d6b8d88b2b4ec1564e",
);

export const TEST_ACCOUNTS = [ALICE, BOB, CHARLIE, DAVE, EVE, FERDIE];

/// Generates N random accounts.
export function randomAccounts(n: number): Account[] {
    const wallets: Account[] = [];
    for (let i = 0; i < n; i++) {
        let wallet = Wallet.createRandom();
        wallets.push(new Account(wallet.address, wallet.privateKey));
    }
    return wallets;
}<|MERGE_RESOLUTION|>--- conflicted
+++ resolved
@@ -16,23 +16,15 @@
         return new Wallet(this.privateKey, ETHERJS);
     }
 
-<<<<<<< HEAD
-    async signWeiTransfer(counterParty: string, amount: BigNumberish, gasLimit: BigNumberish, nonce?: number): Promise<string> {
-=======
-    async signWeiTransfer(counterParty: string, amount: BigNumberish, nonce: number = 0): Promise<string> {
->>>>>>> cddfd185
+
+    async signWeiTransfer(counterParty: string, amount: BigNumberish, nonce: number = 0, gasLimit: BigNumberish = 1_000_000): Promise<string> {
         return await this.signer().signTransaction({
             to: counterParty,
             value: amount,
             chainId: CHAIN_ID_DEC,
             gasPrice: 0,
-<<<<<<< HEAD
             gasLimit: gasLimit,
-            nonce: nonce || 0
-=======
-            gasLimit: 1_000_000,
             nonce,
->>>>>>> cddfd185
         });
     }
 }
