[package]
name = "ledger"
version = "0.1.0"
edition = "2021"

[dependencies]
chrono = "0.4.31"
const-hex = "1.10.0"
derive-new = "0.6.0"
derive_more = "0.99.17"
ethabi = "18.0.0"
ethereum-types = "0.14.1"
ethers-core = "2.0.11"
eyre = "0.6.9"
hex-literal = "0.4.1"
<<<<<<< HEAD
jsonrpsee = { version = "0.21.0", features = ["server"] }
=======
itertools = "0.12.0"
jsonrpsee = { version = "0.20.3", features = ["server"] }
keccak-hasher = "0.15.0" # this version must be compatible with triehash
>>>>>>> a24dccb5
revm = "3.5.0"
rlp = "0.5.2"
serde = "1.0.193"
serde_json = "1.0.108"
strum = "0.25.0"
thiserror = "1.0.50"
tokio = { version = "1.34.0", features = ["rt-multi-thread", "macros"] }
tracing = "0.1.40"
tracing-subscriber = { version = "0.3.18", features = ["env-filter", "json"] }
triehash = "0.8.4"

[dev-dependencies]
binary_macros = "1.0.0"
serial_test = "2.0.0"
stringreader = "0.1.1"

[lints.clippy]
clone_on_ref_ptr = "warn"
manual_let_else = "warn"
semicolon_if_nothing_returned = "warn"
disallowed_names = "warn"<|MERGE_RESOLUTION|>--- conflicted
+++ resolved
@@ -13,13 +13,9 @@
 ethers-core = "2.0.11"
 eyre = "0.6.9"
 hex-literal = "0.4.1"
-<<<<<<< HEAD
 jsonrpsee = { version = "0.21.0", features = ["server"] }
-=======
 itertools = "0.12.0"
-jsonrpsee = { version = "0.20.3", features = ["server"] }
 keccak-hasher = "0.15.0" # this version must be compatible with triehash
->>>>>>> a24dccb5
 revm = "3.5.0"
 rlp = "0.5.2"
 serde = "1.0.193"
