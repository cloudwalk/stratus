--- conflicted
+++ resolved
@@ -51,6 +51,7 @@
     "signal"
 ] }
 tokio-util = "=0.7.16"
+async-trait = "=0.1.89"
 
 # config
 clap = { version = "=4.5.47", features = ["derive", "env"] }
@@ -121,21 +122,15 @@
     "bigdecimal",
     "time",
 ] }
+dashmap = "=6.1.0"
 
 # test
 fake = { version = "=4.4.0", features = ["chrono", "derive"] }
 rdkafka = {version = "=0.38.0", features = ["ssl", "sasl"] }
 sasl2-sys = { version = "=0.1.22", features = ["vendored"] }
 
-<<<<<<< HEAD
 # Historic events processor
-indicatif = "=0.18.0"
-dashmap = "6.1.0"
-async-trait = "0.1.89"
-=======
-# Historic events processor tool
 indicatif = { version = "=0.18.0", optional = true }
->>>>>>> 8b7c8c65
 
 # ------------------------------------------------------------------------------
 # Platform specific dependencies
