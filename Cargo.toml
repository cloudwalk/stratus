--- conflicted
+++ resolved
@@ -40,13 +40,10 @@
 clap = { version = "4.4.18", features = ["derive", "env"] }
 anyhow = "1.0.79"
 async-trait = "0.1.77"
-<<<<<<< HEAD
 async-channel = "2.1.1"
 libp2p = { version = "0.52", features = ["tcp", "tls", "dns", "tokio", "noise", "yamux", "websocket", "ping", "macros"] }
 futures = "0.3.21"
-=======
 crossbeam-channel = "0.5.11"
->>>>>>> 5492cda5
 
 [dev-dependencies]
 binary_macros = "1.0.0"
