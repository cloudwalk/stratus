#![allow(dead_code)]

use std::fs;
use std::sync::Arc;
use std::time::Duration;

#[cfg(feature = "dev")]
use fancy_duration::AsFancyDuration;
use itertools::Itertools;
use stratus::config::IntegrationTestConfig;
use stratus::eth::primitives::Account;
use stratus::eth::primitives::Address;
use stratus::eth::primitives::ExternalBlock;
use stratus::eth::primitives::ExternalReceipts;
use stratus::eth::primitives::Slot;
use stratus::eth::primitives::StoragePointInTime;
use stratus::eth::storage::InMemoryPermanentStorageState;
use stratus::eth::storage::InMemoryTemporaryStorage;
use stratus::eth::storage::PermanentStorage;
use stratus::eth::storage::StratusStorage;
use stratus::infra::docker::Docker;
use stratus::GlobalServices;
use tokio_util::sync::CancellationToken;
#[cfg(feature = "metrics")]
mod m {
    pub use const_format::formatcp;
    pub use stratus::infra::metrics::METRIC_EVM_EXECUTION;
    pub use stratus::infra::metrics::METRIC_EVM_EXECUTION_SLOT_READS_CACHED;
    pub use stratus::infra::metrics::METRIC_EXECUTOR_EXTERNAL_BLOCK;
    pub use stratus::infra::metrics::METRIC_STORAGE_READ_ACCOUNT;
    pub use stratus::infra::metrics::METRIC_STORAGE_READ_SLOT;
    pub use stratus::infra::metrics::METRIC_STORAGE_READ_SLOTS;
    pub use stratus::infra::metrics::METRIC_STORAGE_SAVE_BLOCK;
}

#[cfg(feature = "metrics")]
const METRIC_QUERIES: [&str; 48] = [
    // Executor
    "* Executor",
    m::formatcp!("{}_sum", m::METRIC_EXECUTOR_EXTERNAL_BLOCK),
    // EVM
    "* EVM",
    m::formatcp!("{}_count", m::METRIC_EVM_EXECUTION),
    m::formatcp!("{}_sum", m::METRIC_EVM_EXECUTION),
    m::formatcp!("{}{{quantile='1'}}", m::METRIC_EVM_EXECUTION),
    m::formatcp!("{}{{quantile='0.95'}}", m::METRIC_EVM_EXECUTION),
    "* ACCOUNTS (count)",
    m::formatcp!("sum({}_count)", m::METRIC_STORAGE_READ_ACCOUNT),
    m::formatcp!("{}_count{{found_at='temporary'}}", m::METRIC_STORAGE_READ_ACCOUNT),
    m::formatcp!("{}_count{{found_at='permanent'}}", m::METRIC_STORAGE_READ_ACCOUNT),
    m::formatcp!("{}_count{{found_at='default'}}", m::METRIC_STORAGE_READ_ACCOUNT),
    "* ACCOUNTS (cumulative)",
    m::formatcp!("sum({}_sum)", m::METRIC_STORAGE_READ_ACCOUNT),
    m::formatcp!("{}_sum{{found_at='temporary'}}", m::METRIC_STORAGE_READ_ACCOUNT),
    m::formatcp!("{}_sum{{found_at='permanent'}}", m::METRIC_STORAGE_READ_ACCOUNT),
    m::formatcp!("{}_sum{{found_at='default'}}", m::METRIC_STORAGE_READ_ACCOUNT),
    "* ACCOUNTS (P100)",
    m::formatcp!("{}{{found_at='temporary', quantile='1'}}", m::METRIC_STORAGE_READ_ACCOUNT),
    m::formatcp!("{}{{found_at='permanent', quantile='1'}}", m::METRIC_STORAGE_READ_ACCOUNT),
    m::formatcp!("{}{{found_at='default', quantile='1'}}", m::METRIC_STORAGE_READ_ACCOUNT),
    "* ACCOUNTS (P95)",
    m::formatcp!("{}{{found_at='temporary', quantile='0.95'}}", m::METRIC_STORAGE_READ_ACCOUNT),
    m::formatcp!("{}{{found_at='permanent', quantile='0.95'}}", m::METRIC_STORAGE_READ_ACCOUNT),
    m::formatcp!("{}{{found_at='default', quantile='0.95'}}", m::METRIC_STORAGE_READ_ACCOUNT),
    "* SLOTS (count)",
    m::formatcp!("{}_sum{{}}", m::METRIC_EVM_EXECUTION_SLOT_READS_CACHED),
    m::formatcp!("{}_count{{}}", m::METRIC_STORAGE_READ_SLOTS),
    m::formatcp!("sum({}_count)", m::METRIC_STORAGE_READ_SLOT),
    m::formatcp!("{}_count{{found_at='temporary'}}", m::METRIC_STORAGE_READ_SLOT),
    m::formatcp!("{}_count{{found_at='permanent'}}", m::METRIC_STORAGE_READ_SLOT),
    m::formatcp!("{}_count{{found_at='default'}}", m::METRIC_STORAGE_READ_SLOT),
    "* SLOTS (cumulative)",
    m::formatcp!("sum({}_sum)", m::METRIC_STORAGE_READ_SLOTS),
    m::formatcp!("sum({}_sum)", m::METRIC_STORAGE_READ_SLOT),
    m::formatcp!("{}_sum{{found_at='temporary'}}", m::METRIC_STORAGE_READ_SLOT),
    m::formatcp!("{}_sum{{found_at='permanent'}}", m::METRIC_STORAGE_READ_SLOT),
    m::formatcp!("{}_sum{{found_at='default'}}", m::METRIC_STORAGE_READ_SLOT),
    "* SLOTS (P100)",
    m::formatcp!("{}{{found_at='temporary', quantile='1'}}", m::METRIC_STORAGE_READ_SLOT),
    m::formatcp!("{}{{found_at='permanent', quantile='1'}}", m::METRIC_STORAGE_READ_SLOT),
    m::formatcp!("{}{{found_at='default', quantile='1'}}", m::METRIC_STORAGE_READ_SLOT),
    "* SLOTS (P95)",
    m::formatcp!("{}{{found_at='temporary', quantile='0.95'}}", m::METRIC_STORAGE_READ_SLOT),
    m::formatcp!("{}{{found_at='permanent', quantile='0.95'}}", m::METRIC_STORAGE_READ_SLOT),
    m::formatcp!("{}{{found_at='default', quantile='0.95'}}", m::METRIC_STORAGE_READ_SLOT),
    "* COMMIT",
    m::formatcp!("{}{{quantile='1'}}", m::METRIC_STORAGE_SAVE_BLOCK),
];

#[cfg(not(feature = "metrics"))]
const METRIC_QUERIES: [&str; 0] = [];

// -----------------------------------------------------------------------------
// Data initialization
// -----------------------------------------------------------------------------
pub fn init_config_and_data(
    block_number: u64,
) -> (
    GlobalServices<IntegrationTestConfig>,
    ExternalBlock,
    ExternalReceipts,
    InMemoryPermanentStorageState,
) {
    // init config
    let mut global_services = GlobalServices::<IntegrationTestConfig>::init();
    global_services.config.executor.chain_id = 2009;
    global_services.config.executor.num_evms = 8;
    global_services.config.storage.perm_storage.perm_storage_connections = 9;

    // init block data
    let block_json = fs::read_to_string(format!("tests/fixtures/snapshots/{}/block.json", block_number)).unwrap();
    let block: ExternalBlock = serde_json::from_str(&block_json).unwrap();

    // init receipts data
    let receipts_json = fs::read_to_string(format!("tests/fixtures/snapshots/{}/receipts.json", block_number)).unwrap();
    let receipts: ExternalReceipts = serde_json::from_str(&receipts_json).unwrap();

    // init snapshot data
    let snapshot_json = fs::read_to_string(format!("tests/fixtures/snapshots/{}/snapshot.json", block_number)).unwrap();
    let snapshot: InMemoryPermanentStorageState = serde_json::from_str(&snapshot_json).unwrap();

    (global_services, block, receipts, snapshot)
}

pub fn filter_accounts_and_slots(snapshot: InMemoryPermanentStorageState) -> (Vec<Account>, Vec<(Address, Slot)>) {
    // filter and convert accounts
    let accounts = snapshot.accounts.values().map(|a| a.to_account(&StoragePointInTime::Present)).collect_vec();

    // filter and convert slots
    let mut slots = Vec::new();
    for account in snapshot.accounts.values() {
        for slot_history in account.slots.values() {
            let slot = slot_history.get_current();
            slots.push((account.address, slot));
        }
    }

    (accounts, slots)
}

// -----------------------------------------------------------------------------
// Test execution
// -----------------------------------------------------------------------------
pub async fn execute_test(
    test_name: &str,
    // services
    config: &IntegrationTestConfig,
    docker: &Docker,
    perm_storage: impl PermanentStorage + 'static,
    // data
    block: ExternalBlock,
    receipts: ExternalReceipts,
) {
    println!("Executing: {}", test_name);

    // init services
    let storage = Arc::new(StratusStorage::new(Arc::new(InMemoryTemporaryStorage::new()), Arc::new(perm_storage)));
    let relayer = config.relayer.init(Arc::clone(&storage)).await.unwrap();
<<<<<<< HEAD
    let miner = config.miner.init(Arc::clone(&storage), None, None).await.unwrap();
=======
    let miner = config.miner.init(Arc::clone(&storage), None, CancellationToken::new()).await.unwrap();
>>>>>>> 7e28bc73
    let executor = config.executor.init(Arc::clone(&storage), Arc::clone(&miner), relayer, None).await;

    // execute and mine
    executor.reexecute_external(&block, &receipts).await.unwrap();
    miner.mine_external_and_commit().await.unwrap();

    // get metrics from prometheus (sleep to ensure prometheus collected)
    tokio::time::sleep(Duration::from_secs(5)).await;

    println!("{}\n{}\n{}", "=".repeat(80), test_name, "=".repeat(80));
    for query in METRIC_QUERIES {
        // formatting between query groups
        if query.starts_with('*') {
            println!("\n{}\n--------------------", query.replace("* ", ""));
            continue;
        }

        // get metrics and print them
        let url = format!("{}?query={}", docker.prometheus_api_url(), query);
        let response = reqwest::get(&url).await.unwrap().json::<serde_json::Value>().await.unwrap();
        let results = response.get("data").unwrap().get("result").unwrap().as_array().unwrap();
        if results.is_empty() {
            continue;
        }

        for result in results {
            let value: &str = result.get("value").unwrap().as_array().unwrap().last().unwrap().as_str().unwrap();
            let value: f64 = value.parse().unwrap();

            if query.contains("_count") || query.contains("_cached") {
                println!("{:<70} = {}", query, value);
            } else {
                let secs = Duration::from_secs_f64(value);
                #[cfg(feature = "dev")]
                println!("{:<70} = {}", query, secs.fancy_duration().truncate(2));
                #[cfg(not(feature = "dev"))]
                println!("{:<70} = {}", query, secs.as_millis());
            }
        }
    }
}<|MERGE_RESOLUTION|>--- conflicted
+++ resolved
@@ -156,11 +156,7 @@
     // init services
     let storage = Arc::new(StratusStorage::new(Arc::new(InMemoryTemporaryStorage::new()), Arc::new(perm_storage)));
     let relayer = config.relayer.init(Arc::clone(&storage)).await.unwrap();
-<<<<<<< HEAD
-    let miner = config.miner.init(Arc::clone(&storage), None, None).await.unwrap();
-=======
-    let miner = config.miner.init(Arc::clone(&storage), None, CancellationToken::new()).await.unwrap();
->>>>>>> 7e28bc73
+    let miner = config.miner.init(Arc::clone(&storage), None, None, CancellationToken::new()).await.unwrap();
     let executor = config.executor.init(Arc::clone(&storage), Arc::clone(&miner), relayer, None).await;
 
     // execute and mine
