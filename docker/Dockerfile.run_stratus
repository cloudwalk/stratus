# Base stage with Rust and build tools
FROM rust:1.75 as base

WORKDIR /app
RUN apt update && apt-get install -y libclang-dev cmake protobuf-compiler

# Dependencies stage
FROM base as deps

# Set environment variables for the build
ENV CARGO_PROFILE_RELEASE_DEBUG=1
ENV LOG_FORMAT=json
ENV NO_COLOR=1

<<<<<<< HEAD
# Copy only the Cargo files and build dependencies
COPY Cargo.toml Cargo.lock /app/
COPY .cargo /app/.cargo
RUN mkdir src && echo "fn main() {}" > src/main.rs
RUN cargo build --release --bin stratus --features metrics
RUN rm -r src

# Build stage
FROM base as builder

WORKDIR /app

# Set environment variables for the build
ENV CARGO_PROFILE_RELEASE_DEBUG=1
ENV LOG_FORMAT=json
ENV NO_COLOR=1

# Copy dependencies from the deps stage
COPY --from=deps /app/target /app/target
COPY --from=deps /app/Cargo.toml /app/Cargo.toml
COPY --from=deps /app/Cargo.lock /app/Cargo.lock
COPY --from=deps /app/.cargo /app/.cargo
=======
RUN cargo build --release --bin stratus --features metrics,kubernetes
>>>>>>> 6b02de4f

# Copy the rest of the application code
COPY src /app/src
COPY static /app/static
COPY .sqlx /app/.sqlx
COPY build.rs /app/build.rs
COPY config /app/config
COPY proto /app/proto

RUN cargo build --release --bin stratus --features metrics

# Runtime stage
FROM rust:1.75 as runtime
WORKDIR /app
COPY --from=builder /app/target/release/stratus /app/stratus
COPY --from=builder /app/config/* /app/config/

CMD ["sh", "-c", "/app/stratus"]<|MERGE_RESOLUTION|>--- conflicted
+++ resolved
@@ -12,7 +12,6 @@
 ENV LOG_FORMAT=json
 ENV NO_COLOR=1
 
-<<<<<<< HEAD
 # Copy only the Cargo files and build dependencies
 COPY Cargo.toml Cargo.lock /app/
 COPY .cargo /app/.cargo
@@ -35,9 +34,6 @@
 COPY --from=deps /app/Cargo.toml /app/Cargo.toml
 COPY --from=deps /app/Cargo.lock /app/Cargo.lock
 COPY --from=deps /app/.cargo /app/.cargo
-=======
-RUN cargo build --release --bin stratus --features metrics,kubernetes
->>>>>>> 6b02de4f
 
 # Copy the rest of the application code
 COPY src /app/src
@@ -47,7 +43,7 @@
 COPY config /app/config
 COPY proto /app/proto
 
-RUN cargo build --release --bin stratus --features metrics
+RUN cargo build --release --bin stratus --features metrics,kubernetes
 
 # Runtime stage
 FROM rust:1.75 as runtime
