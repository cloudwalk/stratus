# Build
FROM rust:1.75 as builder

WORKDIR /app
COPY src /app/src
COPY static /app/static
COPY .sqlx /app/.sqlx
COPY build.rs /app/build.rs
COPY Cargo.toml /app/Cargo.toml
COPY Cargo.lock /app/Cargo.lock
COPY .cargo .cargo
COPY config /app/config
COPY proto /app/proto

RUN apt update
RUN apt-get install -y libclang-dev cmake protobuf-compiler

ENV CARGO_PROFILE_RELEASE_DEBUG=1
ENV LOG_FORMAT=json
ENV NO_COLOR=1
<<<<<<< HEAD
RUN cargo build --release --bin stratus
=======
RUN cargo build --release --bin stratus --features metrics
>>>>>>> 26333d20

# Runtime
FROM rust:1.75 as runtime
WORKDIR /app
COPY --from=builder /app/target/release/stratus /app/stratus
COPY --from=builder /app/config/* /app/config/

CMD ["sh", "-c", "/app/stratus"]<|MERGE_RESOLUTION|>--- conflicted
+++ resolved
@@ -18,11 +18,9 @@
 ENV CARGO_PROFILE_RELEASE_DEBUG=1
 ENV LOG_FORMAT=json
 ENV NO_COLOR=1
-<<<<<<< HEAD
-RUN cargo build --release --bin stratus
-=======
+
 RUN cargo build --release --bin stratus --features metrics
->>>>>>> 26333d20
+
 
 # Runtime
 FROM rust:1.75 as runtime
