--- conflicted
+++ resolved
@@ -44,19 +44,14 @@
 COPY config /app/config
 COPY proto /app/proto
 
-<<<<<<< HEAD
 RUN cargo build --release --bin run-with-importer --features metrics
-=======
-RUN apt update
-RUN apt-get install -y libclang-dev cmake protobuf-compiler
 
 ENV CARGO_PROFILE_RELEASE_DEBUG=1
 ENV LOG_FORMAT=json
 ENV NO_COLOR=1
 RUN cargo build --release --bin run-with-importer --features metrics,rocks,kubernetes
->>>>>>> 6b02de4f
 
-# Runtime stage
+# Runtime
 FROM rust:1.75 as runtime
 WORKDIR /app
 COPY --from=builder /app/target/release/run-with-importer /app/run-with-importer
